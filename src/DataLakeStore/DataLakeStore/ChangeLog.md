<!--
    Please leave this section at the top of the change log.

    Changes for the upcoming release should go under the section titled "Upcoming Release", and should adhere to the following format:

    ## Upcoming Release
    * Overview of change #1
        - Additional information about change #1
    * Overview of change #2
        - Additional information about change #2
        - Additional information about change #2
    * Overview of change #3
    * Overview of change #4
        - Additional information about change #4

    ## YYYY.MM.DD - Version X.Y.Z (Previous Release)
    * Overview of change #1
        - Additional information about change #1
-->
## Upcoming Release
<<<<<<< HEAD
* Fix issue with ADLS endpoint when using MSI
    - More information here: https://github.com/Azure/azure-powershell/issues/7462
=======
* Update incorrect online help URLs
>>>>>>> 259c8be9

## Version 1.0.1
* Update the sdk version of dataplane to 1.1.14 for SDK fixes.
    - Fix handling of negative acesstime and modificationtime for getfilestatus and liststatus, Fix async cancellation token

## Version 1.0.0
* General availability of `Az.DataLakeStore` module
* Update the sdk version of dataplane to 1.1.13
* Change the type of Encoding parameter to system.Encoding for commandlets: New-AzureRmDataLakeStoreItem, Add-AzureRmDataLakeStoreItemContent, Get-AzureRmDataLakeStoreItemContent to make it compatible to .netcore
* Removed deprecated -Tags alias from New/Set-AzDataLakeStoreAccount
* Removed deprecated properties from PSDataLakeStoreAccountBasic model<|MERGE_RESOLUTION|>--- conflicted
+++ resolved
@@ -18,12 +18,9 @@
         - Additional information about change #1
 -->
 ## Upcoming Release
-<<<<<<< HEAD
 * Fix issue with ADLS endpoint when using MSI
     - More information here: https://github.com/Azure/azure-powershell/issues/7462
-=======
 * Update incorrect online help URLs
->>>>>>> 259c8be9
 
 ## Version 1.0.1
 * Update the sdk version of dataplane to 1.1.14 for SDK fixes.
