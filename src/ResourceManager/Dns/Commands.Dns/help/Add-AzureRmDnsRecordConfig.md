--- conflicted
+++ resolved
@@ -59,15 +59,12 @@
 ```
 Add-AzureRmDnsRecordConfig -RecordSet <DnsRecordSet> -Cname <String> [-DefaultProfile <IAzureContextContainer>]
  [<CommonParameters>]
-<<<<<<< HEAD
 ```
 
 ### Caa
 ```
 Add-AzureRmDnsRecordConfig -RecordSet <DnsRecordSet> -CaaFlags <Byte> -CaaTag <String> -CaaValue <String>
  [-DefaultProfile <IAzureContextContainer>] [<CommonParameters>]
-=======
->>>>>>> 93dc1de9
 ```
 
 ## DESCRIPTION
@@ -244,13 +241,9 @@
 ```
 
 ### -DefaultProfile
-<<<<<<< HEAD
-The credentials, account, tenant, and subscription used for communication with azure.```yaml
-=======
 The credentials, account, tenant, and subscription used for communication with azure
 
 ```yaml
->>>>>>> 93dc1de9
 Type: IAzureContextContainer
 Parameter Sets: (All)
 Aliases: AzureRmContext, AzureCredential
