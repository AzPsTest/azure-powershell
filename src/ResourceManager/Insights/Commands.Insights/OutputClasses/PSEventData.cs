--- conflicted
+++ resolved
@@ -61,48 +61,6 @@
         /// Initializes a new instance of the EventData class.
         /// </summary>
         public PSEventData(EventData eventData)
-<<<<<<< HEAD
-            : base(
-                  caller: eventData.Caller,
-                  correlationId: eventData.CorrelationId,
-                  description: eventData.Description,
-                  eventDataId: eventData.EventDataId,
-                  eventName: eventData.EventName,
-                  category: eventData.Category,
-                  eventTimestamp: eventData.EventTimestamp,
-                  id: eventData.Id,
-                  level: eventData.Level,
-                  operationId: eventData.OperationId,
-                  operationName: eventData.OperationName,
-                  resourceGroupName: eventData.ResourceGroupName,
-                  resourceProviderName: eventData.ResourceProviderName,
-                  resourceId: eventData.ResourceId,
-                  status: eventData.Status,
-                  submissionTimestamp: eventData.SubmissionTimestamp,
-                  subscriptionId: eventData.SubscriptionId,
-                  subStatus: eventData.SubStatus)
-        {
-            this.Authorization = eventData.Authorization != null
-                ? new PSEventDataAuthorization
-                {
-                    Action = eventData.Authorization.Action,
-                    Role = eventData.Authorization.Role,
-                    Scope = eventData.Authorization.Scope
-                }
-                : null;
-            this.Claims = new PSDictionaryElement(eventData.Claims);
-
-            this.HttpRequest = eventData.HttpRequest != null
-                ? new PSEventDataHttpRequest
-                {
-                    ClientId = eventData.HttpRequest.ClientRequestId,
-                    ClientIpAddress = eventData.HttpRequest.ClientIpAddress,
-                    Method = eventData.HttpRequest.Method,
-                    Url = eventData.HttpRequest.Uri
-                }
-                : null;
-            this.Properties = new PSDictionaryElement(eventData.Properties);
-=======
             : base(caller: eventData?.Caller, correlationId: eventData?.CorrelationId, description: eventData?.Description, eventDataId: eventData?.EventDataId,
                   eventName: eventData?.EventName, category: eventData?.Category, eventTimestamp: eventData?.EventTimestamp,
                   id: eventData?.Id, level: eventData?.Level, operationId: eventData?.OperationId, operationName: eventData?.OperationName,
@@ -136,7 +94,6 @@
                 this.SubmissionTimestamp = eventData.SubmissionTimestamp ?? default(DateTime);
                 this.EventTimestamp = eventData.EventTimestamp ?? default(DateTime);
             }
->>>>>>> 49b1b30f
         }
     }
 }