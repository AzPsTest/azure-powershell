--- conflicted
+++ resolved
@@ -15,20 +15,15 @@
 
 ### Parameters for Get-AzureRmMetric cmdlet in the default mode
 ```
-<<<<<<< HEAD
 Get-AzureRmMetric [-ResourceId] <String> [-TimeGrain] <TimeSpan> [-StartTime <DateTime>] [-EndTime <DateTime>]
- [-MetricName <String[]>] [-DetailedOutput] [<CommonParameters>]
-=======
-Get-AzureRmMetric [-ResourceId] <String> [[-MetricNames] <String[]>] [-DetailedOutput]
+ [-MetricName <String[]>] [-DetailedOutput] [-DefaultProfile <IAzureContextContainer>] [<CommonParameters>]
+```
+
+### Parameters for Get-AzureRmMetric cmdlet in the full param set mode
+```
+Get-AzureRmMetric [-ResourceId] <String> [-TimeGrain <TimeSpan>] [-AggregationType <AggregationType>]
+ [-StartTime <DateTime>] [-EndTime <DateTime>] [-MetricName] <String[]> [-DetailedOutput]
  [-DefaultProfile <IAzureContextContainer>] [<CommonParameters>]
-```
-
-### Parameters for Get-AzureRmMetric cmdlet in the full param set mode
-```
-Get-AzureRmMetric [-ResourceId] <String> [-TimeGrain <TimeSpan>] [-AggregationType <AggregationType>]
- [-StartTime <DateTime>] [-EndTime <DateTime>] [-MetricNames] <String[]> [-DetailedOutput]
- [-DefaultProfile <IAzureContextContainer>] [<CommonParameters>]
->>>>>>> e35fdf34
 ```
 
 ## DESCRIPTION
@@ -234,13 +229,8 @@
 
 ```yaml
 Type: String[]
-<<<<<<< HEAD
 Parameter Sets: (All)
 Aliases: MetricNames
-=======
-Parameter Sets: Parameters for Get-AzureRmMetric cmdlet in the default mode
-Aliases: 
->>>>>>> e35fdf34
 
 Required: False
 Position: 1
