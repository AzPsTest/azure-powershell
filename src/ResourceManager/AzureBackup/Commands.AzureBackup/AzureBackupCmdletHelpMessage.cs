--- conflicted
+++ resolved
@@ -25,10 +25,7 @@
         public const string ContainerId = "The container ID.";
         public const string ContainerRegistrationStatus = "The container registration status.";
         public const string ContainerType = "The container type.";
-<<<<<<< HEAD
-        public const string ProtectionStatus = "Protection Status of item.";
-=======
         public const string ContainerResourceGroupName = "The container resource group name.";
->>>>>>> d243ff69
+        public const string ProtectionStatus = "Protection Status of the azure backup item.";
     }
 }