--- conflicted
+++ resolved
@@ -31,7 +31,14 @@
         public const string ProtectionStatus = "Protection Status of the azure backup item.";
         public const string AzureBackUpItem = "Azure BackUp Item.";
         public const string RecoveryPointId = "Recovery Point Id.";
-<<<<<<< HEAD
+        public const string StorageType = "The vault back-end storage type.";
+        public const string Type = "Type of Azure Backup Item.";
+        public const string Status = "Status of Azure Backup Item";
+        public const string AzureBackupContainer = "Azure Backup Container for Azure Backup Item.";
+        public const string AzureBackupItem = "Azure Backup Item for enabling protection";
+        public const string RemoveProtectionOption = "Remove Protection Option";
+        public const string Reason = "Reson for removing protection";
+        public const string Comments = "Comments for for removing protection";
         public const string WorkloadType = "Workload type for which the policy is defined.";
         public const string BackupType = "Type of backup.";
         public const string ScheduleType = "Type of schedule.";
@@ -40,15 +47,5 @@
         public const string RetentionType = "Unit of retention for the recovery point.";
         public const string RententionDuration = "Duration of retention for the recovery point in units specified by RetentionType.";
         public const string PolicyInstanceId = "ProtectionPolicy InstanceId";
-=======
-        public const string StorageType = "The vault back-end storage type.";
-        public const string Type = "Type of Azure Backup Item.";
-        public const string Status = "Status of Azure Backup Item";
-        public const string AzureBackupContainer = "Azure Backup Container for Azure Backup Item.";
-        public const string AzureBackupItem = "Azure Backup Item for enabling protection";
-        public const string RemoveProtectionOption = "Remove Protection Option";
-        public const string Reason = "Reson for removing protection";
-        public const string Comments = "Comments for for removing protection";
->>>>>>> 5094f2c7
     }
 }