--- conflicted
+++ resolved
@@ -28,13 +28,10 @@
         public const string ContainerType = "The container type.";
         public const string ContainerResourceGroupName = "The container resource group name.";
         public const string ProtectionStatus = "Protection Status of the azure backup item.";
-<<<<<<< HEAD
+        public const string AzureBackUpItem = "Azure BackUp Item.";
+        public const string RecoveryPointId = "Recovery Point Id.";
         public const string Type = "Type of Azure Backup Item.";
         public const string Status = "Status of Azure Backup Item";
         public const string AzureBackupContainer = "Azure Backup Container for Azure Backup Item.";
-=======
-        public const string AzureBackUpItem = "Azure BackUp Item.";
-        public const string RecoveryPointId = "Recovery Point Id.";
->>>>>>> 0d4af696
     }
 }