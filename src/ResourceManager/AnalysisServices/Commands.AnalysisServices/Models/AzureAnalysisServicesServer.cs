﻿// ----------------------------------------------------------------------------------
//
// Copyright Microsoft Corporation
// Licensed under the Apache License, Version 2.0 (the "License");
// you may not use this file except in compliance with the License.
// You may obtain a copy of the License at
// http://www.apache.org/licenses/LICENSE-2.0
// Unless required by applicable law or agreed to in writing, software
// distributed under the License is distributed on an "AS IS" BASIS,
// WITHOUT WARRANTIES OR CONDITIONS OF ANY KIND, either express or implied.
// See the License for the specific language governing permissions and
// limitations under the License.
// ----------------------------------------------------------------------------------

using System;
using Microsoft.Azure.Management.Analysis.Models;
using System.Collections.Generic;
using Newtonsoft.Json;

namespace Microsoft.Azure.Commands.AnalysisServices.Models
{
    public class AzureAnalysisServicesServer
    {
        public List<string> AsAdministrators { get; set; }

        public string State { get; private set; }

        public string ProvisioningState { get; private set; }

        public string Id { get; private set; }

        public string Name { get; set; }

        public string Type { get; private set; }

        public string Location { get; set; }

        public string ServerFullName { get; private set; }

        public string BackupBlobContainerUri { get; set; }

        public ServerSku Sku { get; set; }

        public IDictionary<string, string> Tag { get; set; }

        public string DefaultConnectionMode { get; set; }

        public PsAzureAnalysisServicesFirewallConfig FirewallConfig { get; set; }

        public ServerGateway GatewayInfo { get; set; }

        internal static AzureAnalysisServicesServer FromAnalysisServicesServer(AnalysisServicesServer server)
        {
            if (server == null)
            {
                return null;
            }

            PsAzureAnalysisServicesFirewallConfig config = null;

            if (server.IpV4FirewallSettings != null)
            {
                List<PsAzureAnalysisServicesFirewallRule> rules = null;
                bool enablePowerBIService = false;
                if (server.IpV4FirewallSettings.FirewallRules != null)
                {
                    rules = new List<PsAzureAnalysisServicesFirewallRule>();
                    foreach (var rule in server.IpV4FirewallSettings.FirewallRules)
                    {
                        rules.Add(new PsAzureAnalysisServicesFirewallRule(rule.FirewallRuleName, rule.RangeStart, rule.RangeEnd));
                    }
                }
               
                if (server.IpV4FirewallSettings.EnablePowerBIService != null)
                {
                    enablePowerBIService = Convert.ToBoolean(server.IpV4FirewallSettings.EnablePowerBIService);
                }

                config = new PsAzureAnalysisServicesFirewallConfig(enablePowerBIService, rules);
            }

<<<<<<< HEAD
            return new AzureAnalysisServicesServerDetail
=======
            return new AzureAnalysisServicesServer()
>>>>>>> f1cab48c
            {
                AsAdministrators = server.AsAdministrators == null
                    ? new List<string>()
                    : new List<string>(server.AsAdministrators.Members),
                Location = server.Location,
                Name = server.Name,
                Type = server.Type,
                State = server.State,
                ProvisioningState = server.ProvisioningState,
                Id = server.Id,
                ServerFullName = server.ServerFullName,
                Sku = server.Sku != null ? ServerSku.FromResourceSku(server.Sku) : new ServerSku(),
                Tag = server.Tags != null ? new Dictionary<string, string>(server.Tags) : new Dictionary<string, string>(),
                BackupBlobContainerUri = server.BackupBlobContainerUri == null ? String.Empty : server.BackupBlobContainerUri,
                DefaultConnectionMode = server.QuerypoolConnectionMode.ToString(),
                FirewallConfig = config,
                GatewayInfo = server.GatewayDetails != null ? ServerGateway.FromResourceGateway(server.GatewayDetails) : null
            };
        }

        internal static List<AzureAnalysisServicesServer> FromAnalysisServicesServerCollection(List<AnalysisServicesServer> list)
        {
            if (list == null)
            {
                return null;
            }

            var listAzureAnalysisServicesServer = new List<AzureAnalysisServicesServer>();
            list.ForEach(server => listAzureAnalysisServicesServer.Add(FromAnalysisServicesServer(server)));
            return listAzureAnalysisServicesServer;
        }
    }
<<<<<<< HEAD

    public class AzureAnalysisServicesServerDetail : AzureAnalysisServicesServer
    {
        public new IDictionary<string, string> Sku { get; set; }
    }
=======
>>>>>>> f1cab48c
}<|MERGE_RESOLUTION|>--- conflicted
+++ resolved
@@ -79,11 +79,7 @@
                 config = new PsAzureAnalysisServicesFirewallConfig(enablePowerBIService, rules);
             }
 
-<<<<<<< HEAD
-            return new AzureAnalysisServicesServerDetail
-=======
-            return new AzureAnalysisServicesServer()
->>>>>>> f1cab48c
+            return new AzureAnalysisServicesServer
             {
                 AsAdministrators = server.AsAdministrators == null
                     ? new List<string>()
@@ -116,12 +112,4 @@
             return listAzureAnalysisServicesServer;
         }
     }
-<<<<<<< HEAD
-
-    public class AzureAnalysisServicesServerDetail : AzureAnalysisServicesServer
-    {
-        public new IDictionary<string, string> Sku { get; set; }
-    }
-=======
->>>>>>> f1cab48c
 }