﻿<!--
    Please leave this section at the top of the change log.

    Changes for the current release should go under the section titled "Current Release", and should adhere to the following format:

    ## Current Release
    * Overview of change #1
        - Additional information about change #1
    * Overview of change #2
        - Additional information about change #2
        - Additional information about change #2
    * Overview of change #3
    * Overview of change #4
        - Additional information about change #4

    ## YYYY.MM.DD - Version X.Y.Z (Previous Release)
    * Overview of change #1
        - Additional information about change #1
-->
## Current Release

<<<<<<< HEAD
## Version 0.3.1
=======
* New SKUs added: B1, B2, S0
* Scale up/down support added
>>>>>>> 4ca9cbf0

## Version 0.3.0

## Version 0.2.0

## Version 0.1.0

## Version 0.0.4
* Added State property in additional to ProvisioningState
    - All the cmdlet returning AnalysisService would have a new property 'State' used outside of provisioing.
    - The 'State' is intended to check status outside of provisioning, while 'ProvisioningState' is intended to check status related to Provisioning.
    - ProvisioningState and State are same in service side at this moment, the service side would differenciate ProvisioningState and State in future

## Version 0.0.3
* Added two new dataplane APIs in a separate module Azure.AnalysisServices.psd1
    - This introduces two new APIs that enable customers to login to Azure Analysis Services servers and issue a restart command.

## Version 0.0.2
* Fixed bug in Get-AzureRMAnalysisServicesServer
    - When this command was run against some resources, it would fail with a null reference exception.<|MERGE_RESOLUTION|>--- conflicted
+++ resolved
@@ -18,13 +18,10 @@
         - Additional information about change #1
 -->
 ## Current Release
-
-<<<<<<< HEAD
-## Version 0.3.1
-=======
 * New SKUs added: B1, B2, S0
 * Scale up/down support added
->>>>>>> 4ca9cbf0
+
+## Version 0.3.1
 
 ## Version 0.3.0
 
