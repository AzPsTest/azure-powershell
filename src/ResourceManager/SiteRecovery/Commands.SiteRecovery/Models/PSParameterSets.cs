--- conflicted
+++ resolved
@@ -245,7 +245,6 @@
         internal const string DisableReplicationGroup = "DisableReplicationGroup";
 
         /// <summary>
-<<<<<<< HEAD
         /// To append group to RP.
         /// </summary>
         internal const string AppendGroup = "AppendGroup";
@@ -264,7 +263,8 @@
         /// Remove protected entities from RP
         /// </summary>
         internal const string RemoveProtectedEntities = "RemoveProtectedEntities";
-=======
+
+	/// </summary>
         /// Handle ASR Vault.
         /// </summary>
         internal const string ASRVault = "AzureSiteRecoveryVault";
@@ -273,6 +273,5 @@
         /// Handle ARS Vault.
         /// </summary>
         internal const string ARSVault = "AzureRecoveryServicesVault";
->>>>>>> 9f27fcec
     }
 }