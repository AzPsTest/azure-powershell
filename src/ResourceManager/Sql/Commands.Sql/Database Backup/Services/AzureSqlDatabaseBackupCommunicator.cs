// ----------------------------------------------------------------------------------
//
// Copyright Microsoft Corporation
// Licensed under the Apache License, Version 2.0 (the "License");
// you may not use this file except in compliance with the License.
// You may obtain a copy of the License at
// http://www.apache.org/licenses/LICENSE-2.0
// Unless required by applicable law or agreed to in writing, software
// distributed under the License is distributed on an "AS IS" BASIS,
// WITHOUT WARRANTIES OR CONDITIONS OF ANY KIND, either express or implied.
// See the License for the specific language governing permissions and
// limitations under the License.
// ----------------------------------------------------------------------------------

using Microsoft.Azure.Commands.Common.Authentication;
using Microsoft.Azure.Commands.Common.Authentication.Abstractions;
using Microsoft.Azure.Management.Internal.Resources;
using Microsoft.Azure.Management.Sql;
using Microsoft.Azure.Management.Sql.LegacySdk;
using Microsoft.Azure.Management.Sql.LegacySdk.Models;
using System.Collections.Generic;
using Microsoft.Azure.Commands.Sql.Database.Model;
using Microsoft.Azure.Management.Internal.Resources.Models;

namespace Microsoft.Azure.Commands.Sql.Backup.Services
{
    /// <summary>
    /// This class is responsible for all the REST communication with the database backup REST endpoints.
    /// </summary>
    public class AzureSqlDatabaseBackupCommunicator
    {
        /// <summary>
        /// The Sql client to be used by this end points communicator
        /// </summary>
        private static Management.Sql.LegacySdk.SqlManagementClient LegacyClient { get; set; }
        /// <summary>
        /// The Sql client to be used by this end points communicator
        /// </summary>
        private static Management.Sql.SqlManagementClient SqlClient { get; set; }

        /// <summary>
        /// The resources management client used by this communicator
        /// </summary>
        private static ResourceManagementClient ResourcesClient { get; set; }

        /// <summary>
        /// Gets or set the Azure subscription
        /// </summary>
        private static IAzureSubscription Subscription { get; set; }

        /// <summary>
        /// Gets or sets the Azure profile
        /// </summary>
        public IAzureContext Context { get; set; }

        /// <summary>
        /// Creates a communicator for Azure Sql Database backup REST endpoints.
        /// </summary>
        /// <param name="profile">Azure profile</param>
        /// <param name="subscription">Associated subscription</param>
        public AzureSqlDatabaseBackupCommunicator(IAzureContext context)
        {
            Context = context;
            if (context.Subscription != Subscription)
            {
                Subscription = context.Subscription;
                LegacyClient = null;
            }
        }

        /// <summary>
        /// Lists the restore points for a given Sql Azure Database.
        /// </summary>
        /// <param name="resourceGroup">The name of the resource group</param>
        /// <param name="serverName">The name of the Azure SQL Server</param>
        /// <param name="databaseName">The name of the Azure SQL database</param>
        /// <returns>List of restore points</returns>
        public IEnumerable<Management.Sql.Models.RestorePoint> ListRestorePoints(string resourceGroupName, string serverName, string databaseName)
        {
            return GetCurrentSqlClient().RestorePoints.ListByDatabaseWithHttpMessagesAsync(resourceGroupName, serverName, databaseName).Result.Body;
        }

        /// <summary>
        /// Creates a new restore point for a given Sql Azure Database.
        /// </summary>
        /// <param name="resourceGroup">The name of the resource group</param>
        /// <param name="serverName">The name of the Azure SQL Server</param>
        /// <param name="databaseName">The name of the Azure SQL database</param>
        /// <returns>A restore point</returns>
        public Management.Sql.Models.RestorePoint NewRestorePoint(string resourceGroupName, string serverName, string databaseName, Management.Sql.Models.CreateDatabaseRestorePointDefinition restoreDefinition)
        {
            return GetCurrentSqlClient().RestorePoints.CreateWithHttpMessagesAsync(resourceGroupName, serverName, databaseName, restoreDefinition).Result.Body;
        }

        /// <summary>
        /// Removes a given restore point for a given Sql Azure Database.
        /// </summary>
        /// <param name="resourceGroup">The name of the resource group</param>
        /// <param name="serverName">The name of the Azure SQL Server</param>
        /// <param name="databaseName">The name of the Azure SQL database</param>
        /// <param name="restorePointCreationDate">The name of the restore point</param>
        /// <returns>void</returns>
        public void RemoveRestorePoint(string resourceGroupName, string serverName, string databaseName, string restorePointCreationDate)
        {
            GetCurrentSqlClient().RestorePoints.DeleteWithHttpMessagesAsync(resourceGroupName, serverName, databaseName, restorePointCreationDate);
        }

        /// <summary>
        /// Lists the geo backups for a given Sql Azure Server
        /// </summary>
        /// <param name="resourceGroup">The name of the resource group</param>
        /// <param name="serverName">The name of the Azure SQL Server</param>
        /// <returns>List of restore points</returns>
        public IList<GeoBackup> ListGeoBackups(string resourceGroupName, string serverName)
        {
            return GetLegacySqlClient().DatabaseBackup.ListGeoBackups(resourceGroupName, serverName).GeoBackups;
        }

        /// <summary>
        /// Lists the restorable deleted databases for a given Sql Azure Server
        /// </summary>
        /// <param name="resourceGroup">The name of the resource group</param>
        /// <param name="serverName">The name of the Azure SQL Server</param>
        /// <returns>List of restore points</returns>
        public IList<DeletedDatabaseBackup> ListDeletedDatabaseBackups(string resourceGroupName, string serverName)
        {
            return GetLegacySqlClient().DatabaseBackup.ListDeletedDatabaseBackups(resourceGroupName, serverName).DeletedDatabaseBackups;
        }

        /// <summary>
        /// Get a geo backup for a given Sql Azure Database
        /// </summary>
        /// <param name="resourceGroup">The name of the resource group</param>
        /// <param name="serverName">The name of the Azure SQL Server</param>
        /// <param name="databaseName">The name of the Azure SQL database</param>
        /// <returns>List of restore points</returns>
        public GeoBackup GetGeoBackup(string resourceGroupName, string serverName, string databaseName)
        {
            return GetLegacySqlClient().DatabaseBackup.GetGeoBackup(resourceGroupName, serverName, databaseName).GeoBackup;
        }

        /// <summary>
        /// Get a restorable deleted database for a given Sql Azure Database
        /// </summary>
        /// <param name="resourceGroup">The name of the resource group</param>
        /// <param name="serverName">The name of the Azure SQL Server</param>
        /// <param name="databaseName">The name of the Azure SQL database</param>
        /// <returns>List of restore points</returns>
        public DeletedDatabaseBackup GetDeletedDatabaseBackup(string resourceGroupName, string serverName, string databaseName)
        {
            return GetLegacySqlClient().DatabaseBackup.GetDeletedDatabaseBackup(resourceGroupName, serverName, databaseName).DeletedDatabaseBackup;
        }

        /// <summary>
        /// Get a backup LongTermRetention vault for a given Azure SQL Server
        /// </summary>
        /// <param name="resourceGroup">The name of the resource group</param>
        /// <param name="serverName">The name of the Azure SQL Server</param>
        /// <returns>A backup vault</returns>
        public BackupLongTermRetentionVault GetBackupLongTermRetentionVault(
            string resourceGroupName, 
            string serverName, 
            string baVaultName)
        {
            return GetLegacySqlClient().DatabaseBackup.GetBackupLongTermRetentionVault(
                resourceGroupName, 
                serverName, 
                baVaultName).BackupLongTermRetentionVault;
        }

        /// <summary>
        /// Get a backup LongTermRetention policy for a Azure SQL Database
        /// </summary>
        /// <param name="resourceGroup">The name of the resource group</param>
        /// <param name="serverName">The name of the Azure SQL Server</param>
        /// <param name="databaseName">The name of the Azure SQL Database</param>
        /// <returns>A backup LongTermRetention policy</returns>
        public DatabaseBackupLongTermRetentionPolicy GetDatabaseBackupLongTermRetentionPolicy(
            string resourceGroupName, 
            string serverName, 
            string databaseName, 
            string baPolicyName)
        {
            return GetLegacySqlClient().DatabaseBackup.GetDatabaseBackupLongTermRetentionPolicy(
                resourceGroupName, 
                serverName, 
                databaseName, 
                baPolicyName).DatabaseBackupLongTermRetentionPolicy;
        }

        /// <summary>
        /// Creates or updates a backup LongTermRetention vault
        /// </summary>
        public BackupLongTermRetentionVault SetBackupLongTermRetentionVault(
            string resourceGroupName, 
            string serverName, 
            string baVaultName, 
            BackupLongTermRetentionVaultCreateOrUpdateParameters parameters)
        {
            return GetLegacySqlClient().DatabaseBackup.CreateOrUpdateBackupLongTermRetentionVault(
                resourceGroupName, 
                serverName, 
                baVaultName, 
                parameters).BackupLongTermRetentionVault;
        }

        /// <summary>
        /// Creates or updates a backup LongTermRetention policy
        /// </summary>
        public DatabaseBackupLongTermRetentionPolicy SetDatabaseBackupLongTermRetentionPolicy(
            string resourceGroupName, 
            string serverName, 
            string databaseName, 
            string baPolicyName, 
            DatabaseBackupLongTermRetentionPolicyCreateOrUpdateParameters parameters)
        {
            return GetLegacySqlClient().DatabaseBackup.CreateOrUpdateDatabaseBackupLongTermRetentionPolicy(
                resourceGroupName, 
                serverName, 
                databaseName, 
                baPolicyName, 
                parameters).DatabaseBackupLongTermRetentionPolicy;
        }

        /// <summary>
        /// Gets a database's Long Term Retention policy.
        /// </summary>
        /// <param name="resourceGroup">The resource group name.</param>
        /// <param name="serverName">The server name.</param>
        /// <param name="databaseName">The database name.</param>
        public Management.Sql.Models.BackupLongTermRetentionPolicy GetDatabaseLongTermRetentionPolicy(
            string resourceGroup,
            string serverName,
            string databaseName)
        {
            return GetCurrentSqlClient().BackupLongTermRetentionPolicies.Get(resourceGroup, serverName, databaseName);
        }

        /// <summary>
        /// Sets a database's Long Term Retention policy.
        /// </summary>
        /// <param name="resourceGroup">The resource group name.</param>
        /// <param name="serverName">The server name.</param>
        /// <param name="databaseName">The database name.</param>
        /// <param name="policy">The Long Term Retention policy to apply.</param>
        public Management.Sql.Models.BackupLongTermRetentionPolicy SetDatabaseLongTermRetentionPolicy(
            string resourceGroup,
            string serverName,
            string databaseName,
            Management.Sql.Models.BackupLongTermRetentionPolicy policy)
        {
            return GetCurrentSqlClient().BackupLongTermRetentionPolicies.CreateOrUpdate(resourceGroup, serverName, databaseName, policy);
        }

        /// <summary>
        /// Gets the Long Term Retention backup.
        /// </summary>
        /// <param name="locationName">The location name.</param>
        /// <param name="serverName">The server name.</param>
        /// <param name="databaseName">The database name.</param>
        /// <param name="backupName">The backup name.</param>
        public Management.Sql.Models.LongTermRetentionBackup GetDatabaseLongTermRetentionBackup(
            string locationName,
            string serverName,
            string databaseName,
            string backupName)
        {
            return GetCurrentSqlClient().LongTermRetentionBackups.Get(locationName, serverName, databaseName, backupName);
        }

        /// <summary>
        /// Gets the Long Term Retention backups.
        /// </summary>
        /// <param name="locationName">The location name.</param>
        /// <param name="serverName">The server name.</param>
        /// <param name="databaseName">The database name.</param>
        /// <param name="onlyLatestPerDatabase">Whether or not to only get the latest backup per database.</param>
        /// <param name="databaseState">The state of databases to get backups for: All, Live, Deleted.</param>
        public Rest.Azure.IPage<Management.Sql.Models.LongTermRetentionBackup> GetDatabaseLongTermRetentionBackups(
            string locationName,
            string serverName,
            string databaseName,
            bool? onlyLatestPerDatabase,
            string databaseState)
        {
            if (!string.IsNullOrWhiteSpace(databaseName))
            {
                return GetCurrentSqlClient().LongTermRetentionBackups.ListByDatabase(locationName, serverName, databaseName, onlyLatestPerDatabase, databaseState);
            }
            if (!string.IsNullOrWhiteSpace(serverName))
            {
                return GetCurrentSqlClient().LongTermRetentionBackups.ListByServer(locationName, serverName, onlyLatestPerDatabase, databaseState);
            }
            return GetCurrentSqlClient().LongTermRetentionBackups.ListByLocation(locationName, onlyLatestPerDatabase, databaseState);
        }

        /// <summary>
        /// Removes a Long Term Retention backup.
        /// </summary>
        /// <param name="locationName">The location name.</param>
        /// <param name="serverName">The server name.</param>
        /// <param name="databaseName">The database name.</param>
        /// <param name="backupName">The backup name.</param>
        public void RemoveDatabaseLongTermRetentionBackup(
            string locationName,
            string serverName,
            string databaseName,
            string backupName)
        {
            GetCurrentSqlClient().LongTermRetentionBackups.Delete(locationName, serverName, databaseName, backupName);
        }

        /// <summary>
        /// Get a geo backup policy for a Azure SQL Database
        /// </summary>
        /// <param name="resourceGroup">The name of the resource group</param>
        /// <param name="serverName">The name of the Azure SQL Server</param>
        /// <param name="databaseName">The name of the Azure SQL Database</param>
        /// <returns>A geo backup policy</returns>
        public GeoBackupPolicy GetDatabaseGeoBackupPolicy(
            string resourceGroupName,
            string serverName,
            string databaseName,
            string policyName)
        {
            return GetLegacySqlClient().DatabaseBackup.GetGeoBackupPolicy(
                resourceGroupName,
                serverName,
                databaseName,
                policyName).GeoBackupPolicy;
        }

        /// <summary>
        /// Creates or updates a geo backup policy
        /// </summary>
        public GeoBackupPolicy SetDatabaseGeoBackupPolicy(
            string resourceGroupName,
            string serverName,
            string databaseName,
            string policyName,
            GeoBackupPolicyCreateOrUpdateParameters parameters)
        {
            return GetLegacySqlClient().DatabaseBackup.CreateOrUpdateGeoBackupPolicy(
                resourceGroupName,
                serverName,
                databaseName,
                policyName,
                parameters).GeoBackupPolicy;
        }

        /// <summary>
        /// Restore a given Sql Azure Database
        /// </summary>
        /// <param name="resourceGroup">The name of the resource group</param>
        /// <param name="serverName">The name of the Azure SQL Server</param>
        /// <param name="databaseName">The name of the Azure SQL database</param>
        /// <param name="parameters">Parameters describing the database restore request</param>
        /// <returns>Restored database object</returns>
        public Management.Sql.LegacySdk.Models.Database LegacyRestoreDatabase(string resourceGroupName, string serverName, string databaseName, DatabaseCreateOrUpdateParameters parameters)
        {
            return GetLegacySqlClient().Databases.CreateOrUpdate(resourceGroupName, serverName, databaseName, parameters).Database;
        }

        /// <summary>
        /// Restore a given Sql Azure Database
        /// </summary>
        /// <param name="resourceGroup">The name of the resource group</param>
        /// <param name="serverName">The name of the Azure SQL Server</param>
        /// <param name="databaseName">The name of the Azure SQL database</param>
        /// <param name="model">Sql Database Model with required parameters</param>
        /// <returns>Restored database object</returns>
        public Management.Sql.Models.Database RestoreDatabase(string resourceGroupName, string serverName, string databaseName, Management.Sql.Models.Database model)
        {
<<<<<<< HEAD
            GenericResource resource = new GenericResource
            {
                Location = model.Location,
                Properties = new Dictionary<string, object>
                {
                    { "LongTermRetentionBackupResourceId", resourceId },
                    { "CreateMode", model.CreateMode },
                    { "ElasticPoolName", model.ElasticPoolName },
                }
            };

            Sku sku = new Sku();
            if (!string.IsNullOrWhiteSpace(model.RequestedServiceObjectiveName))
            {
                sku.Name = model.RequestedServiceObjectiveName;
            }

            if (model.Edition != DatabaseEdition.None)
            {
                sku.Tier = model.Edition.ToString();
                if (string.IsNullOrWhiteSpace(model.RequestedServiceObjectiveName))
                {
                    // If the customer only provided Edition, map to the default SLO.
                    //
                    switch (model.Edition)
                    {
                        case DatabaseEdition.Free:
                            sku.Name = "Free";
                            break;
                        case DatabaseEdition.Basic:
                            sku.Name = "Basic";
                            break;
                        case DatabaseEdition.Standard:
                            sku.Name = "S0";
                            break;
                        case DatabaseEdition.Premium:
                            sku.Name = "P1";
                            break;
                        case DatabaseEdition.PremiumRS:
                            sku.Name = "PRS1";
                            break;
                        case DatabaseEdition.DataWarehouse:
                            sku.Name = "DW100";
                            break;
                        case DatabaseEdition.Stretch:
                            sku.Name = "DS100";
                            break;
                    }
                }
            }

            if (!string.IsNullOrWhiteSpace(sku.Name) || !string.IsNullOrWhiteSpace(sku.Tier))
            {
                resource.Sku = sku;
            }

            GenericResource database = GetCurrentResourcesClient().Resources.CreateOrUpdate(resourceGroupName, "Microsoft.Sql", string.Format("servers/{0}", serverName), "databases", databaseName, "2017-03-01-preview", resource);

            if (database != null)
            {
                return GetCurrentSqlClient().Databases.Get(resourceGroupName, serverName, databaseName);
            }
            return null;
=======
            return GetCurrentSqlClient().Databases.CreateOrUpdate(resourceGroupName, serverName, databaseName, model);
>>>>>>> f1cab48c
        }

        /// <summary>
        /// Retrieve the SQL Management client for the currently selected subscription, adding the session and request
        /// id tracing headers for the current cmdlet invocation.
        /// </summary>
        /// <returns>The SQL Management client for the currently selected subscription.</returns>
        private Management.Sql.LegacySdk.SqlManagementClient GetLegacySqlClient()
        {
            // Get the SQL management client for the current subscription
            if (LegacyClient == null)
            {
                LegacyClient = AzureSession.Instance.ClientFactory.CreateClient<Management.Sql.LegacySdk.SqlManagementClient>(Context, AzureEnvironment.Endpoint.ResourceManager);
            }
            return LegacyClient;
        }

        /// <summary>
        /// Retrieve the SQL Management client for the currently selected subscription, adding the session and request
        /// id tracing headers for the current cmdlet invocation.
        /// </summary>
        /// <returns>The SQL Management client for the currently selected subscription.</returns>
        private Management.Sql.SqlManagementClient GetCurrentSqlClient()
        {
            // Get the SQL management client for the current subscription
            if (SqlClient == null)
            {
                SqlClient = AzureSession.Instance.ClientFactory.CreateArmClient<Management.Sql.SqlManagementClient>(Context, AzureEnvironment.Endpoint.ResourceManager);
            }
            return SqlClient;
        }

        /// <summary>
        /// Lazy creation of a single instance of a resoures client
        /// </summary>
        private ResourceManagementClient GetCurrentResourcesClient()
        {
            if (ResourcesClient == null)
            {
                ResourcesClient = AzureSession.Instance.ClientFactory.CreateArmClient<ResourceManagementClient>(Context, AzureEnvironment.Endpoint.ResourceManager);
            }
            return ResourcesClient;
        }
    }
}<|MERGE_RESOLUTION|>--- conflicted
+++ resolved
@@ -371,73 +371,7 @@
         /// <returns>Restored database object</returns>
         public Management.Sql.Models.Database RestoreDatabase(string resourceGroupName, string serverName, string databaseName, Management.Sql.Models.Database model)
         {
-<<<<<<< HEAD
-            GenericResource resource = new GenericResource
-            {
-                Location = model.Location,
-                Properties = new Dictionary<string, object>
-                {
-                    { "LongTermRetentionBackupResourceId", resourceId },
-                    { "CreateMode", model.CreateMode },
-                    { "ElasticPoolName", model.ElasticPoolName },
-                }
-            };
-
-            Sku sku = new Sku();
-            if (!string.IsNullOrWhiteSpace(model.RequestedServiceObjectiveName))
-            {
-                sku.Name = model.RequestedServiceObjectiveName;
-            }
-
-            if (model.Edition != DatabaseEdition.None)
-            {
-                sku.Tier = model.Edition.ToString();
-                if (string.IsNullOrWhiteSpace(model.RequestedServiceObjectiveName))
-                {
-                    // If the customer only provided Edition, map to the default SLO.
-                    //
-                    switch (model.Edition)
-                    {
-                        case DatabaseEdition.Free:
-                            sku.Name = "Free";
-                            break;
-                        case DatabaseEdition.Basic:
-                            sku.Name = "Basic";
-                            break;
-                        case DatabaseEdition.Standard:
-                            sku.Name = "S0";
-                            break;
-                        case DatabaseEdition.Premium:
-                            sku.Name = "P1";
-                            break;
-                        case DatabaseEdition.PremiumRS:
-                            sku.Name = "PRS1";
-                            break;
-                        case DatabaseEdition.DataWarehouse:
-                            sku.Name = "DW100";
-                            break;
-                        case DatabaseEdition.Stretch:
-                            sku.Name = "DS100";
-                            break;
-                    }
-                }
-            }
-
-            if (!string.IsNullOrWhiteSpace(sku.Name) || !string.IsNullOrWhiteSpace(sku.Tier))
-            {
-                resource.Sku = sku;
-            }
-
-            GenericResource database = GetCurrentResourcesClient().Resources.CreateOrUpdate(resourceGroupName, "Microsoft.Sql", string.Format("servers/{0}", serverName), "databases", databaseName, "2017-03-01-preview", resource);
-
-            if (database != null)
-            {
-                return GetCurrentSqlClient().Databases.Get(resourceGroupName, serverName, databaseName);
-            }
-            return null;
-=======
             return GetCurrentSqlClient().Databases.CreateOrUpdate(resourceGroupName, serverName, databaseName, model);
->>>>>>> f1cab48c
         }
 
         /// <summary>
