--- conflicted
+++ resolved
@@ -328,9 +328,6 @@
                 CreateMode = createMode
             };
 
-<<<<<<< HEAD
-            return ModelAdapter.RestoreDatabase(ResourceGroupName, restorePointInTime, ResourceId, model);
-=======
             if (ParameterSetName == FromPointInTimeBackupWithVcoreSetName || ParameterSetName == FromDeletedDatabaseBackupWithVcoreSetName ||
                 ParameterSetName == FromGeoBackupWithVcoreSetName || ParameterSetName == FromLongTermRetentionBackupWithVcoreSetName)
             {
@@ -347,7 +344,6 @@
             }
 
             return ModelAdapter.RestoreDatabase(this.ResourceGroupName, restorePointInTime, ResourceId, model);
->>>>>>> f1cab48c
         }
     }
 }