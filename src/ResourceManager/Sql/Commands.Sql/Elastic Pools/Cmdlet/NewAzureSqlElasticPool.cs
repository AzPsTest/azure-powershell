--- conflicted
+++ resolved
@@ -193,20 +193,12 @@
         {
             string location = ModelAdapter.GetServerLocation(ResourceGroupName, ServerName);
             List<AzureSqlElasticPoolModel> newEntity = new List<AzureSqlElasticPoolModel>();
-<<<<<<< HEAD
-            newEntity.Add(new AzureSqlElasticPoolModel
-            {
-                ResourceGroupName = ResourceGroupName,
-                ServerName = ServerName,
-                Tags = TagsConversionHelper.CreateTagDictionary(Tags, true),
-=======
-            AzureSqlElasticPoolModel newModel = new AzureSqlElasticPoolModel()
+            AzureSqlElasticPoolModel newModel = new AzureSqlElasticPoolModel
             {
                 ResourceGroupName = ResourceGroupName,
                 ServerName = ServerName,
                 ElasticPoolName = ElasticPoolName,
-                Tags = TagsConversionHelper.CreateTagDictionary(Tags, validate: true),
->>>>>>> f1cab48c
+                Tags = TagsConversionHelper.CreateTagDictionary(Tags, true),
                 Location = location,
                 ZoneRedundant = MyInvocation.BoundParameters.ContainsKey("ZoneRedundant") ? (bool?)ZoneRedundant.ToBool() : null,
                 MaxSizeBytes = MyInvocation.BoundParameters.ContainsKey("StorageMB") ? (long?)(StorageMB * Megabytes) : null
@@ -249,14 +241,9 @@
         /// <returns>The input entity</returns>
         protected override IEnumerable<AzureSqlElasticPoolModel> PersistChanges(IEnumerable<AzureSqlElasticPoolModel> entity)
         {
-<<<<<<< HEAD
             return new List<AzureSqlElasticPoolModel>
             {
-                ModelAdapter.UpsertElasticPool(entity.First())
-=======
-            return new List<AzureSqlElasticPoolModel>() {
                 ModelAdapter.CreateElasticPool(entity.First())
->>>>>>> f1cab48c
             };
         }
     }
