--- conflicted
+++ resolved
@@ -124,38 +124,6 @@
         }
 
         /// <summary>
-<<<<<<< HEAD
-        /// Creates or updates an Azure Sql Database with Hyak SDK.
-        /// </summary>
-        /// <param name="resourceGroup">The name of the resource group</param>
-        /// <param name="serverName">The name of the Azure Sql Database Server</param>
-        /// <param name="model">The input parameters for the create/update operation</param>
-        /// <returns>The upserted Azure Sql Database from Hyak SDK</returns>
-        internal AzureSqlDatabaseModel UpsertDatabase(string resourceGroup, string serverName, AzureSqlDatabaseCreateOrUpdateModel model)
-        {
-            // Use Hyak SDK
-            var resp = Communicator.CreateOrUpdate(resourceGroup, serverName, model.Database.DatabaseName, new DatabaseCreateOrUpdateParameters
-            {
-                Location = model.Database.Location,
-                Tags = model.Database.Tags,
-                Properties = new DatabaseCreateOrUpdateProperties
-                {
-                    Collation = model.Database.CollationName,
-                    Edition = model.Database.Edition == DatabaseEdition.None ? null : model.Database.Edition.ToString(),
-                    MaxSizeBytes = model.Database.MaxSizeBytes,
-                    RequestedServiceObjectiveId = model.Database.RequestedServiceObjectiveId,
-                    ElasticPoolName = model.Database.ElasticPoolName,
-                    RequestedServiceObjectiveName = model.Database.RequestedServiceObjectiveName,
-                    ReadScale = model.Database.ReadScale.ToString(),
-                }
-            });
-
-            return CreateDatabaseModelFromResponse(resourceGroup, serverName, resp);
-        }
-
-        /// <summary>
-=======
->>>>>>> f1cab48c
         /// Creates or updates an Azure Sql Database with new AutoRest SDK.
         /// </summary>
         /// <param name="resourceGroup">The name of the resource group</param>
