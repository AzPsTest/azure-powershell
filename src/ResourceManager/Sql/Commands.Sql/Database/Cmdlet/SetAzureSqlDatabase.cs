--- conflicted
+++ resolved
@@ -188,14 +188,8 @@
         /// <returns>The model that was passed in</returns>
         protected override IEnumerable<AzureSqlDatabaseModel> ApplyUserInputToModel(IEnumerable<AzureSqlDatabaseModel> model)
         {
-<<<<<<< HEAD
-            List<AzureSqlDatabaseModel> newEntity = new List<AzureSqlDatabaseModel>();
-            if (ParameterSetName == UpdateParameterSetName)
-            {
-                newEntity.Add(new AzureSqlDatabaseModel
-=======
             List<Model.AzureSqlDatabaseModel> newEntity = new List<AzureSqlDatabaseModel>();
-            AzureSqlDatabaseModel newDbModel = new AzureSqlDatabaseModel()
+            AzureSqlDatabaseModel newDbModel = new AzureSqlDatabaseModel
             {
                 ResourceGroupName = ResourceGroupName,
                 ServerName = ServerName,
@@ -220,19 +214,18 @@
                 Capacity = database.Capacity
             };
 
-            if (this.ParameterSetName == UpdateParameterSetName)
+            if (ParameterSetName == UpdateParameterSetName)
             {
                 newDbModel.SkuName = string.IsNullOrWhiteSpace(RequestedServiceObjectiveName) ? AzureSqlDatabaseAdapter.GetDatabaseSkuName(Edition) : RequestedServiceObjectiveName;
                 newDbModel.Edition = Edition;
 
                 newEntity.Add(newDbModel);
             }
-            else if(this.ParameterSetName == VcoreDatabaseParameterSet)
+            else if(ParameterSetName == VcoreDatabaseParameterSet)
             {
                 if(!string.IsNullOrWhiteSpace(Edition) ||
                     !string.IsNullOrWhiteSpace(ComputeGeneration) ||
                     MyInvocation.BoundParameters.ContainsKey("VCore"))
->>>>>>> f1cab48c
                 {
                     string skuTier = string.IsNullOrWhiteSpace(Edition) ? databaseCurrentSku.Tier : Edition;
                     newDbModel.SkuName = AzureSqlDatabaseAdapter.GetDatabaseSkuName(skuTier);
