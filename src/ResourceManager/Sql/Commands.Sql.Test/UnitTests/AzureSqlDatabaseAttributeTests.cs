--- conflicted
+++ resolved
@@ -37,24 +37,13 @@
             UnitTestHelper.CheckCmdletModifiesData(type, false);
             UnitTestHelper.CheckConfirmImpact(type, System.Management.Automation.ConfirmImpact.Low);
 
-<<<<<<< HEAD
             UnitTestHelper.CheckCmdletParameterAttributes(type, "ServerName", true, true);
             UnitTestHelper.CheckCmdletParameterAttributes(type, "DatabaseName", true, false);
             UnitTestHelper.CheckCmdletParameterAttributes(type, "CollationName", false, false);
             UnitTestHelper.CheckCmdletParameterAttributes(type, "CatalogCollation", false, false);
             UnitTestHelper.CheckCmdletParameterAttributes(type, "MaxSizeBytes", false, false);
-            UnitTestHelper.CheckCmdletParameterAttributes(type, "Edition", false, false);
             UnitTestHelper.CheckCmdletParameterAttributes(type, "RequestedServiceObjectiveName", false, false);
             UnitTestHelper.CheckCmdletParameterAttributes(type, "Tags", false, false);
-=======
-            UnitTestHelper.CheckCmdletParameterAttributes(type, "ServerName", isMandatory: true, valueFromPipelineByName: true);
-            UnitTestHelper.CheckCmdletParameterAttributes(type, "DatabaseName", isMandatory: true, valueFromPipelineByName: false);
-            UnitTestHelper.CheckCmdletParameterAttributes(type, "CollationName", isMandatory: false, valueFromPipelineByName: false);
-            UnitTestHelper.CheckCmdletParameterAttributes(type, "CatalogCollation", isMandatory: false, valueFromPipelineByName: false);
-            UnitTestHelper.CheckCmdletParameterAttributes(type, "MaxSizeBytes", isMandatory: false, valueFromPipelineByName: false);
-            UnitTestHelper.CheckCmdletParameterAttributes(type, "RequestedServiceObjectiveName", isMandatory: false, valueFromPipelineByName: false);
-            UnitTestHelper.CheckCmdletParameterAttributes(type, "Tags", isMandatory: false, valueFromPipelineByName: false);
->>>>>>> f1cab48c
         }
 
         [Fact]
@@ -65,18 +54,9 @@
             UnitTestHelper.CheckCmdletModifiesData(type, false);
             UnitTestHelper.CheckConfirmImpact(type, System.Management.Automation.ConfirmImpact.Medium);
 
-<<<<<<< HEAD
             UnitTestHelper.CheckCmdletParameterAttributes(type, "ServerName", true, true);
             UnitTestHelper.CheckCmdletParameterAttributes(type, "DatabaseName", true, true);
-            UnitTestHelper.CheckCmdletParameterAttributes(type, "MaxSizeBytes", false, false);
-            UnitTestHelper.CheckCmdletParameterAttributes(type, "Edition", false, false);
             UnitTestHelper.CheckCmdletParameterAttributes(type, "RequestedServiceObjectiveName", false, false);
-            UnitTestHelper.CheckCmdletParameterAttributes(type, "Tags", false, false);
-=======
-            UnitTestHelper.CheckCmdletParameterAttributes(type, "ServerName", isMandatory: true, valueFromPipelineByName: true);
-            UnitTestHelper.CheckCmdletParameterAttributes(type, "DatabaseName", isMandatory: true, valueFromPipelineByName: true);
-            UnitTestHelper.CheckCmdletParameterAttributes(type, "RequestedServiceObjectiveName", isMandatory: false, valueFromPipelineByName: false);
->>>>>>> f1cab48c
         }
 
         [Fact]
