--- conflicted
+++ resolved
@@ -18,12 +18,9 @@
         - Additional information about change #1
 -->
 ## Current Release
-<<<<<<< HEAD
 * Minor changes to the storage common code
 * Updated help files to include full parameter types.
-=======
 - Changed -ServicePrincipal to non-mandatory in the ServicePrincipalCertificateWithSubscriptionId parameter set 
->>>>>>> 01511c2f
 
 ## Version 5.5.1
 * Fixed issue with default resource groups not being set.
