---
external help file: Microsoft.Azure.Commands.Profile.dll-Help.xml
Module Name: AzureRM.Profile
online version: https://docs.microsoft.com/en-us/powershell/module/azurerm.profile/add-azurermaccount
schema: 2.0.0
---

# Connect-AzureRmAccount

## SYNOPSIS
Connect to Azure with an authenticated account for use with Azure Resource Manager cmdlet requests.

## SYNTAX

### UserWithSubscriptionId (Default)
```
Connect-AzureRmAccount [-Environment <String>] [[-Credential] <PSCredential>] [-TenantId <String>]
 [-Subscription <String>] [-ContextName <String>] [-SkipContextPopulation] [-Force]
 [-Scope <ContextModificationScope>] [-DefaultProfile <IAzureContextContainer>] [-WhatIf] [-Confirm]
 [<CommonParameters>]
```

### ServicePrincipalWithSubscriptionId
```
Connect-AzureRmAccount [-Environment <String>] [-Credential] <PSCredential> [-ServicePrincipal]
 -TenantId <String> [-Subscription <String>] [-ContextName <String>] [-SkipContextPopulation] [-Force]
 [-Scope <ContextModificationScope>] [-DefaultProfile <IAzureContextContainer>] [-WhatIf] [-Confirm]
 [<CommonParameters>]
```

### ServicePrincipalCertificateWithSubscriptionId
```
Connect-AzureRmAccount [-Environment <String>] -CertificateThumbprint <String> -ApplicationId <String>
 [-ServicePrincipal] -TenantId <String> [-Subscription <String>] [-ContextName <String>]
 [-SkipContextPopulation] [-Force] [-Scope <ContextModificationScope>]
 [-DefaultProfile <IAzureContextContainer>] [-WhatIf] [-Confirm] [<CommonParameters>]
```

### AccessTokenWithSubscriptionId
```
Connect-AzureRmAccount [-Environment <String>] [-TenantId <String>] -AccessToken <String>
 [-GraphAccessToken <String>] [-KeyVaultAccessToken <String>] -AccountId <String> [-Subscription <String>]
 [-ContextName <String>] [-SkipValidation] [-SkipContextPopulation] [-Force]
 [-Scope <ContextModificationScope>] [-DefaultProfile <IAzureContextContainer>] [-WhatIf] [-Confirm]
 [<CommonParameters>]
```

### ManagedServiceLogin
```
Connect-AzureRmAccount [-Environment <String>] [-TenantId <String>] [-AccountId <String>] [-Identity]
 [-ManagedServicePort <Int32>] [-ManagedServiceHostName <String>] [-ManagedServiceSecret <SecureString>]
 [-Subscription <String>] [-ContextName <String>] [-SkipContextPopulation] [-Force]
 [-Scope <ContextModificationScope>] [-DefaultProfile <IAzureContextContainer>] [-WhatIf] [-Confirm]
 [<CommonParameters>]
```

## DESCRIPTION
The Connect-AzureRmAccount cmdlet connects to Azure with an authenticated account for use with Azure Resource Manager cmdlet requests.
You can use this authenticated account only with Azure Resource Manager cmdlets.
To add an authenticated account for use with Service Management cmdlets, use the Add-AzureAccount or the Import-AzurePublishSettingsFile cmdlet.
If no context is found for the current user, this command will populate the user's context list with a context for each of their (first 25) subscriptions. The list of contexts created for the user can be found by running "Get-AzureRmContext -ListAvailable". To skip this context population, you can run this command with the "-SkipContextPopulation" switch parameter.
After executing this cmdlet, you can disconnect from an Azure account using Disconnect-AzureRmAccount.

## EXAMPLES

### Example 1: Use an interactive login to connect to an Azure account
```powershell
PS C:\> Connect-AzureRmAccount
<<<<<<< HEAD

Account          : azureuser@contoso.com
SubscriptionName : MyTestSubscription
SubscriptionId   : 85f0f653-1f86-4d2c-a9f1-042efc00085c
TenantId         : 4cd76576-b611-43d0-8f2b-adcb139531bf
Environment      : AzureCloud
=======
Account                SubscriptionName TenantId                Environment
-------                ---------------- --------                -----------
azureuser@contoso.com  Subscription1    xxxx-xxxx-xxxx-xxxx     AzureCloud
>>>>>>> 158fc109
```

This command connects to an Azure account.
To run Azure Resource Manager cmdlets with this account, you must provide Microsoft account or organizational ID credentials at the prompt.
If multi-factor authentication is enabled for your credentials, you must log in using the interactive option or use service principal authentication.

### Example 2: Connect to an Azure account using organizational ID credentials
```powershell
PS C:\> $Credential = Get-Credential
PS C:\> Connect-AzureRmAccount -Credential $Credential
<<<<<<< HEAD

Account          : azureuser@contoso.com
SubscriptionName : MyTestSubscription
SubscriptionId   : 85f0f653-1f86-4d2c-a9f1-042efc00085c
TenantId         : 4cd76576-b611-43d0-8f2b-adcb139531bf
Environment      : AzureCloud
=======
Account                SubscriptionName TenantId                Environment
-------                ---------------- --------                -----------
azureuser@contoso.com  Subscription1    xxxx-xxxx-xxxx-xxxx     AzureCloud
>>>>>>> 158fc109
```

The first command will prompt for user credentials (username and password), and then stores them in the $Credential variable.
The second command connects to an Azure account using the credentials stored in $Credential.
This account authenticates with Azure Resource Manager using organizational ID credentials.
You cannot use multi-factor authentication or Microsoft account credentials to run Azure Resource Manager cmdlets with this account.

### Example 3: Connect to an Azure service principal account
```powershell
PS C:\> $Credential = Get-Credential
<<<<<<< HEAD
PS C:\> $TenantId = "68e80f06-3ed8-4fde-acd8-67f59a45266a"
PS C:\> Connect-AzureRmAccount -Credential $Credential -Tenant $TenantId -ServicePrincipal

Account          : 3794a65a-e4e4-493d-ac1d-f04308d712dd
SubscriptionName : MyOtherTestSubscription
SubscriptionId   : ab4a6e8d-431b-470e-b175-2851adc72a94
TenantId         : 68e80f06-3ed8-4fde-acd8-67f59a45266a
Environment      : AzureCloud
=======
PS C:\> Connect-AzureRmAccount -Credential $Credential -Tenant "xxxx-xxxx-xxxx-xxxx" -ServicePrincipal
Account                SubscriptionName TenantId                Environment
-------                ---------------- --------                -----------
xxxx-xxxx-xxxx-xxxx    Subscription1    xxxx-xxxx-xxxx-xxxx     AzureCloud
>>>>>>> 158fc109
```

The first command gets the service principal credentials (application id and service principal secret), and then stores them in the $Credential variable.
The second command connect to Azure using the service principal credentials stored in $Credential for the specified Tenant.
The ServicePrincipal switch parameter indicates that the account authenticates as a service principal.

### Example 4: Use an interactive login to connect to an account for a specific tenant and subscription
<<<<<<< HEAD
```powershell
PS C:\> $TenantId = "68e80f06-3ed8-4fde-acd8-67f59a45266a"
PS C:\> $SubscriptionId = "ab4a6e8d-431b-470e-b175-2851adc72a94"
PS C:\> Connect-AzureRmAccount -Tenant $TenantId -SubscriptionId $SubscriptionId

Account          : azureuser@contoso.com
SubscriptionName : MyOtherTestSubscription
SubscriptionId   : ab4a6e8d-431b-470e-b175-2851adc72a94
TenantId         : 68e80f06-3ed8-4fde-acd8-67f59a45266a
Environment      : AzureCloud
=======
```
PS C:\> Connect-AzureRmAccount -Tenant "xxxx-xxxx-xxxx-xxxx" -SubscriptionId "yyyy-yyyy-yyyy-yyyy"
Account                SubscriptionName TenantId                Environment
-------                ---------------- --------                -----------
azureuser@contoso.com  Subscription1    xxxx-xxxx-xxxx-xxxx     AzureCloud
>>>>>>> 158fc109
```

This command connects to an Azure account and configured AzureRM PowerShell to run cmdlets for the specified tenant and subscription by default.

### Example 5: Add an Account Using Managed Service Identity Login
```powershell
PS C:\> Connect-AzureRmAccount -MSI
<<<<<<< HEAD

Account          : MSI@5042
SubscriptionName : MyTestSubscription
SubscriptionId   : 85f0f653-1f86-4d2c-a9f1-042efc00085c
TenantId         : 4cd76576-b611-43d0-8f2b-adcb139531bf
Environment      : AzureCloud
=======
Account                SubscriptionName TenantId                Environment
-------                ---------------- --------                -----------
MSI@50342              Subscription1    xxxx-xxxx-xxxx-xxxx     AzureCloud
>>>>>>> 158fc109
```

This command connects using the managed service identity of the host environment (for example, if executed on a
VirtualMachine with an assigned Managed Service Identity, this will allow the code to login using that assigned identity)

### Example 6: Add an account using certificates
```powershell
# For more information on creating a self-signed certificate
# and giving it proper permissions, please see the following:
# https://docs.microsoft.com/en-us/azure/active-directory/develop/howto-authenticate-service-principal-powershell
PS C:\> $Thumbprint = "0SZTNJ34TCCMUJ5MJZGR8XQD3S0RVHJBA33Z8ZXV"
PS C:\> $TenantId = "4cd76576-b611-43d0-8f2b-adcb139531bf"
PS C:\> $ApplicationId = "3794a65a-e4e4-493d-ac1d-f04308d712dd"
PS C:\> Connect-AzureRmAccount -CertificateThumbprint $Thumbprint -ApplicationId $ApplicationId -Tenant $TenantId -ServicePrincipal

Account          : 3794a65a-e4e4-493d-ac1d-f04308d712dd
SubscriptionName : MyTestSubscription
SubscriptionId   : 85f0f653-1f86-4d2c-a9f1-042efc00085c
TenantId         : 4cd76576-b611-43d0-8f2b-adcb139531bf
Environment      : AzureCloud
```

This command connects to an Azure account using certificate-based service principal authentication. Theservice principal used for authentication should have been created with the given certificate.

## PARAMETERS

### -AccessToken
Specifies an access token.

```yaml
Type: System.String
Parameter Sets: AccessTokenWithSubscriptionId
Aliases:

Required: True
Position: Named
Default value: None
Accept pipeline input: False
Accept wildcard characters: False
```

### -AccountId
Account Id for access token

```yaml
Type: System.String
Parameter Sets: AccessTokenWithSubscriptionId
Aliases:

Required: True
Position: Named
Default value: None
Accept pipeline input: False
Accept wildcard characters: False
```

```yaml
Type: System.String
Parameter Sets: ManagedServiceLogin
Aliases:

Required: False
Position: Named
Default value: None
Accept pipeline input: False
Accept wildcard characters: False
```

### -ApplicationId
SPN

```yaml
Type: System.String
Parameter Sets: ServicePrincipalCertificateWithSubscriptionId
Aliases:

Required: True
Position: Named
Default value: None
Accept pipeline input: False
Accept wildcard characters: False
```

### -CertificateThumbprint
Certificate Hash (Thumbprint)

```yaml
Type: System.String
Parameter Sets: ServicePrincipalCertificateWithSubscriptionId
Aliases:

Required: True
Position: Named
Default value: None
Accept pipeline input: False
Accept wildcard characters: False
```

### -ContextName
Name of the default context from this login.  You will be able to select this context by this name after login.

```yaml
Type: System.String
Parameter Sets: (All)
Aliases:

Required: False
Position: Named
Default value: None
Accept pipeline input: False
Accept wildcard characters: False
```

### -Credential
Specifies a PSCredential object.
For more information about the PSCredential object, type Get-Help Get-Credential.
The PSCredential object provides the user ID and password for organizational ID credentials, or the application ID and secret for service principal credentials.

```yaml
Type: System.Management.Automation.PSCredential
Parameter Sets: UserWithSubscriptionId
Aliases:

Required: False
Position: 0
Default value: None
Accept pipeline input: False
Accept wildcard characters: False
```

```yaml
Type: System.Management.Automation.PSCredential
Parameter Sets: ServicePrincipalWithSubscriptionId
Aliases:

Required: True
Position: 0
Default value: None
Accept pipeline input: False
Accept wildcard characters: False
```

### -DefaultProfile
The credentials, account, tenant, and subscription used for communication with azure.

```yaml
Type: Microsoft.Azure.Commands.Common.Authentication.Abstractions.IAzureContextContainer
Parameter Sets: (All)
Aliases: AzureRmContext, AzureCredential

Required: False
Position: Named
Default value: None
Accept pipeline input: False
Accept wildcard characters: False
```

### -Environment
Environment containing the account to log into

```yaml
Type: System.String
Parameter Sets: (All)
Aliases: EnvironmentName

Required: False
Position: Named
Default value: None
Accept pipeline input: False
Accept wildcard characters: False
```

### -Force
Overwrite the existing context with the same name, if any.

```yaml
Type: System.Management.Automation.SwitchParameter
Parameter Sets: (All)
Aliases:

Required: False
Position: Named
Default value: None
Accept pipeline input: False
Accept wildcard characters: False
```

### -GraphAccessToken
AccessToken for Graph Service

```yaml
Type: System.String
Parameter Sets: AccessTokenWithSubscriptionId
Aliases:

Required: False
Position: Named
Default value: None
Accept pipeline input: False
Accept wildcard characters: False
```

### -Identity
Login using managed service identity in the current environment.

```yaml
Type: System.Management.Automation.SwitchParameter
Parameter Sets: ManagedServiceLogin
Aliases: MSI, ManagedService

Required: True
Position: Named
Default value: None
Accept pipeline input: False
Accept wildcard characters: False
```

### -KeyVaultAccessToken
AccessToken for KeyVault Service

```yaml
Type: System.String
Parameter Sets: AccessTokenWithSubscriptionId
Aliases:

Required: False
Position: Named
Default value: None
Accept pipeline input: False
Accept wildcard characters: False
```

### -ManagedServiceHostName
Host name for managed service login

```yaml
Type: System.String
Parameter Sets: ManagedServiceLogin
Aliases:

Required: False
Position: Named
Default value: localhost
Accept pipeline input: False
Accept wildcard characters: False
```

### -ManagedServicePort
Port number for managed service login

```yaml
Type: System.Int32
Parameter Sets: ManagedServiceLogin
Aliases:

Required: False
Position: Named
Default value: 50342
Accept pipeline input: False
Accept wildcard characters: False
```

### -ManagedServiceSecret
Secret, used for some kinds of managed service login.

```yaml
Type: System.Security.SecureString
Parameter Sets: ManagedServiceLogin
Aliases:

Required: False
Position: Named
Default value: None
Accept pipeline input: False
Accept wildcard characters: False
```

### -Scope
Determines the scope of context changes, for example, whether changes apply only to the current process, or to all sessions started by this user.

```yaml
Type: Microsoft.Azure.Commands.Profile.Common.ContextModificationScope
Parameter Sets: (All)
Aliases:
Accepted values: Process, CurrentUser

Required: False
Position: Named
Default value: None
Accept pipeline input: False
Accept wildcard characters: False
```

### -ServicePrincipal
Indicates that this account authenticates by providing service principal credentials.

```yaml
Type: System.Management.Automation.SwitchParameter
Parameter Sets: ServicePrincipalCertificateWithSubscriptionId
Aliases:

Required: False
Position: Named
Default value: None
Accept pipeline input: False
Accept wildcard characters: False
```

```yaml
Type: System.Management.Automation.SwitchParameter
Parameter Sets: ServicePrincipalWithSubscriptionId
Aliases:

Required: True
Position: Named
Default value: None
Accept pipeline input: False
Accept wildcard characters: False
```

### -SkipContextPopulation
Skips context population if no contexts are found.

```yaml
Type: System.Management.Automation.SwitchParameter
Parameter Sets: (All)
Aliases:

Required: False
Position: Named
Default value: None
Accept pipeline input: False
Accept wildcard characters: False
```

### -SkipValidation
Skip validation for access token

```yaml
Type: System.Management.Automation.SwitchParameter
Parameter Sets: AccessTokenWithSubscriptionId
Aliases:

Required: False
Position: Named
Default value: None
Accept pipeline input: False
Accept wildcard characters: False
```

### -Subscription
Subscription Name or ID

```yaml
Type: System.String
Parameter Sets: (All)
Aliases: SubscriptionName, SubscriptionId

Required: False
Position: Named
Default value: None
Accept pipeline input: True (ByValue)
Accept wildcard characters: False
```

### -TenantId
Optional domain name or tenant ID. Domain name will not work in all sign-in situations. For Cloud Solution Provider (CSP) sign-in, tenant ID is required.

```yaml
Type: System.String
Parameter Sets: UserWithSubscriptionId, AccessTokenWithSubscriptionId, ManagedServiceLogin
Aliases: Domain

Required: False
Position: Named
Default value: None
Accept pipeline input: False
Accept wildcard characters: False
```

```yaml
Type: System.String
Parameter Sets: ServicePrincipalWithSubscriptionId, ServicePrincipalCertificateWithSubscriptionId
Aliases: Domain

Required: True
Position: Named
Default value: None
Accept pipeline input: False
Accept wildcard characters: False
```

### -Confirm
Prompts you for confirmation before running the cmdlet.

```yaml
Type: System.Management.Automation.SwitchParameter
Parameter Sets: (All)
Aliases: cf

Required: False
Position: Named
Default value: False
Accept pipeline input: False
Accept wildcard characters: False
```

### -WhatIf
Shows what would happen if the cmdlet runs. The cmdlet is not run.

```yaml
Type: System.Management.Automation.SwitchParameter
Parameter Sets: (All)
Aliases: wi

Required: False
Position: Named
Default value: False
Accept pipeline input: False
Accept wildcard characters: False
```

### CommonParameters
This cmdlet supports the common parameters: -Debug, -ErrorAction, -ErrorVariable, -InformationAction, -InformationVariable, -OutVariable, -OutBuffer, -PipelineVariable, -Verbose, -WarningAction, and -WarningVariable. For more information, see about_CommonParameters (http://go.microsoft.com/fwlink/?LinkID=113216).

## INPUTS

### System.String
Parameters: Subscription (ByValue)

## OUTPUTS

### Microsoft.Azure.Commands.Profile.Models.PSAzureProfile

## NOTES

## RELATED LINKS<|MERGE_RESOLUTION|>--- conflicted
+++ resolved
@@ -66,18 +66,10 @@
 ### Example 1: Use an interactive login to connect to an Azure account
 ```powershell
 PS C:\> Connect-AzureRmAccount
-<<<<<<< HEAD
-
-Account          : azureuser@contoso.com
-SubscriptionName : MyTestSubscription
-SubscriptionId   : 85f0f653-1f86-4d2c-a9f1-042efc00085c
-TenantId         : 4cd76576-b611-43d0-8f2b-adcb139531bf
-Environment      : AzureCloud
-=======
+
 Account                SubscriptionName TenantId                Environment
 -------                ---------------- --------                -----------
 azureuser@contoso.com  Subscription1    xxxx-xxxx-xxxx-xxxx     AzureCloud
->>>>>>> 158fc109
 ```
 
 This command connects to an Azure account.
@@ -88,18 +80,10 @@
 ```powershell
 PS C:\> $Credential = Get-Credential
 PS C:\> Connect-AzureRmAccount -Credential $Credential
-<<<<<<< HEAD
-
-Account          : azureuser@contoso.com
-SubscriptionName : MyTestSubscription
-SubscriptionId   : 85f0f653-1f86-4d2c-a9f1-042efc00085c
-TenantId         : 4cd76576-b611-43d0-8f2b-adcb139531bf
-Environment      : AzureCloud
-=======
+
 Account                SubscriptionName TenantId                Environment
 -------                ---------------- --------                -----------
 azureuser@contoso.com  Subscription1    xxxx-xxxx-xxxx-xxxx     AzureCloud
->>>>>>> 158fc109
 ```
 
 The first command will prompt for user credentials (username and password), and then stores them in the $Credential variable.
@@ -110,21 +94,11 @@
 ### Example 3: Connect to an Azure service principal account
 ```powershell
 PS C:\> $Credential = Get-Credential
-<<<<<<< HEAD
-PS C:\> $TenantId = "68e80f06-3ed8-4fde-acd8-67f59a45266a"
-PS C:\> Connect-AzureRmAccount -Credential $Credential -Tenant $TenantId -ServicePrincipal
-
-Account          : 3794a65a-e4e4-493d-ac1d-f04308d712dd
-SubscriptionName : MyOtherTestSubscription
-SubscriptionId   : ab4a6e8d-431b-470e-b175-2851adc72a94
-TenantId         : 68e80f06-3ed8-4fde-acd8-67f59a45266a
-Environment      : AzureCloud
-=======
+
 PS C:\> Connect-AzureRmAccount -Credential $Credential -Tenant "xxxx-xxxx-xxxx-xxxx" -ServicePrincipal
 Account                SubscriptionName TenantId                Environment
 -------                ---------------- --------                -----------
 xxxx-xxxx-xxxx-xxxx    Subscription1    xxxx-xxxx-xxxx-xxxx     AzureCloud
->>>>>>> 158fc109
 ```
 
 The first command gets the service principal credentials (application id and service principal secret), and then stores them in the $Credential variable.
@@ -132,24 +106,11 @@
 The ServicePrincipal switch parameter indicates that the account authenticates as a service principal.
 
 ### Example 4: Use an interactive login to connect to an account for a specific tenant and subscription
-<<<<<<< HEAD
 ```powershell
-PS C:\> $TenantId = "68e80f06-3ed8-4fde-acd8-67f59a45266a"
-PS C:\> $SubscriptionId = "ab4a6e8d-431b-470e-b175-2851adc72a94"
-PS C:\> Connect-AzureRmAccount -Tenant $TenantId -SubscriptionId $SubscriptionId
-
-Account          : azureuser@contoso.com
-SubscriptionName : MyOtherTestSubscription
-SubscriptionId   : ab4a6e8d-431b-470e-b175-2851adc72a94
-TenantId         : 68e80f06-3ed8-4fde-acd8-67f59a45266a
-Environment      : AzureCloud
-=======
-```
 PS C:\> Connect-AzureRmAccount -Tenant "xxxx-xxxx-xxxx-xxxx" -SubscriptionId "yyyy-yyyy-yyyy-yyyy"
 Account                SubscriptionName TenantId                Environment
 -------                ---------------- --------                -----------
 azureuser@contoso.com  Subscription1    xxxx-xxxx-xxxx-xxxx     AzureCloud
->>>>>>> 158fc109
 ```
 
 This command connects to an Azure account and configured AzureRM PowerShell to run cmdlets for the specified tenant and subscription by default.
@@ -157,18 +118,10 @@
 ### Example 5: Add an Account Using Managed Service Identity Login
 ```powershell
 PS C:\> Connect-AzureRmAccount -MSI
-<<<<<<< HEAD
-
-Account          : MSI@5042
-SubscriptionName : MyTestSubscription
-SubscriptionId   : 85f0f653-1f86-4d2c-a9f1-042efc00085c
-TenantId         : 4cd76576-b611-43d0-8f2b-adcb139531bf
-Environment      : AzureCloud
-=======
+
 Account                SubscriptionName TenantId                Environment
 -------                ---------------- --------                -----------
 MSI@50342              Subscription1    xxxx-xxxx-xxxx-xxxx     AzureCloud
->>>>>>> 158fc109
 ```
 
 This command connects using the managed service identity of the host environment (for example, if executed on a
@@ -184,6 +137,10 @@
 PS C:\> $ApplicationId = "3794a65a-e4e4-493d-ac1d-f04308d712dd"
 PS C:\> Connect-AzureRmAccount -CertificateThumbprint $Thumbprint -ApplicationId $ApplicationId -Tenant $TenantId -ServicePrincipal
 
+Account             SubscriptionName TenantId            Environment
+-------             ---------------- --------            -----------
+xxxx-xxxx-xxxx-xxxx Subscription1    xxxx-xxxx-xxxx-xxxx AzureCloud
+
 Account          : 3794a65a-e4e4-493d-ac1d-f04308d712dd
 SubscriptionName : MyTestSubscription
 SubscriptionId   : 85f0f653-1f86-4d2c-a9f1-042efc00085c
