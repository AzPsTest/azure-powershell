﻿<?xml version="1.0" encoding="utf-8"?>
<root>
  <!-- 
    Microsoft ResX Schema 
    
    Version 2.0
    
    The primary goals of this format is to allow a simple XML format 
    that is mostly human readable. The generation and parsing of the 
    various data types are done through the TypeConverter classes 
    associated with the data types.
    
    Example:
    
    ... ado.net/XML headers & schema ...
    <resheader name="resmimetype">text/microsoft-resx</resheader>
    <resheader name="version">2.0</resheader>
    <resheader name="reader">System.Resources.ResXResourceReader, System.Windows.Forms, ...</resheader>
    <resheader name="writer">System.Resources.ResXResourceWriter, System.Windows.Forms, ...</resheader>
    <data name="Name1"><value>this is my long string</value><comment>this is a comment</comment></data>
    <data name="Color1" type="System.Drawing.Color, System.Drawing">Blue</data>
    <data name="Bitmap1" mimetype="application/x-microsoft.net.object.binary.base64">
        <value>[base64 mime encoded serialized .NET Framework object]</value>
    </data>
    <data name="Icon1" type="System.Drawing.Icon, System.Drawing" mimetype="application/x-microsoft.net.object.bytearray.base64">
        <value>[base64 mime encoded string representing a byte array form of the .NET Framework object]</value>
        <comment>This is a comment</comment>
    </data>
                
    There are any number of "resheader" rows that contain simple 
    name/value pairs.
    
    Each data row contains a name, and value. The row also contains a 
    type or mimetype. Type corresponds to a .NET class that support 
    text/value conversion through the TypeConverter architecture. 
    Classes that don't support this are serialized and stored with the 
    mimetype set.
    
    The mimetype is used for serialized objects, and tells the 
    ResXResourceReader how to depersist the object. This is currently not 
    extensible. For a given mimetype the value must be set accordingly:
    
    Note - application/x-microsoft.net.object.binary.base64 is the format 
    that the ResXResourceWriter will generate, however the reader can 
    read any of the formats listed below.
    
    mimetype: application/x-microsoft.net.object.binary.base64
    value   : The object must be serialized with 
            : System.Runtime.Serialization.Formatters.Binary.BinaryFormatter
            : and then encoded with base64 encoding.
    
    mimetype: application/x-microsoft.net.object.soap.base64
    value   : The object must be serialized with 
            : System.Runtime.Serialization.Formatters.Soap.SoapFormatter
            : and then encoded with base64 encoding.

    mimetype: application/x-microsoft.net.object.bytearray.base64
    value   : The object must be serialized into a byte array 
            : using a System.ComponentModel.TypeConverter
            : and then encoded with base64 encoding.
    -->
  <xsd:schema id="root" xmlns="" xmlns:xsd="http://www.w3.org/2001/XMLSchema" xmlns:msdata="urn:schemas-microsoft-com:xml-msdata">
    <xsd:import namespace="http://www.w3.org/XML/1998/namespace" />
    <xsd:element name="root" msdata:IsDataSet="true">
      <xsd:complexType>
        <xsd:choice maxOccurs="unbounded">
          <xsd:element name="metadata">
            <xsd:complexType>
              <xsd:sequence>
                <xsd:element name="value" type="xsd:string" minOccurs="0" />
              </xsd:sequence>
              <xsd:attribute name="name" use="required" type="xsd:string" />
              <xsd:attribute name="type" type="xsd:string" />
              <xsd:attribute name="mimetype" type="xsd:string" />
              <xsd:attribute ref="xml:space" />
            </xsd:complexType>
          </xsd:element>
          <xsd:element name="assembly">
            <xsd:complexType>
              <xsd:attribute name="alias" type="xsd:string" />
              <xsd:attribute name="name" type="xsd:string" />
            </xsd:complexType>
          </xsd:element>
          <xsd:element name="data">
            <xsd:complexType>
              <xsd:sequence>
                <xsd:element name="value" type="xsd:string" minOccurs="0" msdata:Ordinal="1" />
                <xsd:element name="comment" type="xsd:string" minOccurs="0" msdata:Ordinal="2" />
              </xsd:sequence>
              <xsd:attribute name="name" type="xsd:string" use="required" msdata:Ordinal="1" />
              <xsd:attribute name="type" type="xsd:string" msdata:Ordinal="3" />
              <xsd:attribute name="mimetype" type="xsd:string" msdata:Ordinal="4" />
              <xsd:attribute ref="xml:space" />
            </xsd:complexType>
          </xsd:element>
          <xsd:element name="resheader">
            <xsd:complexType>
              <xsd:sequence>
                <xsd:element name="value" type="xsd:string" minOccurs="0" msdata:Ordinal="1" />
              </xsd:sequence>
              <xsd:attribute name="name" type="xsd:string" use="required" />
            </xsd:complexType>
          </xsd:element>
        </xsd:choice>
      </xsd:complexType>
    </xsd:element>
  </xsd:schema>
  <resheader name="resmimetype">
    <value>text/microsoft-resx</value>
  </resheader>
  <resheader name="version">
    <value>2.0</value>
  </resheader>
  <resheader name="reader">
    <value>System.Resources.ResXResourceReader, System.Windows.Forms, Version=4.0.0.0, Culture=neutral, PublicKeyToken=b77a5c561934e089</value>
  </resheader>
  <resheader name="writer">
    <value>System.Resources.ResXResourceWriter, System.Windows.Forms, Version=4.0.0.0, Culture=neutral, PublicKeyToken=b77a5c561934e089</value>
  </resheader>
  <data name="AccessTokenRequiresAccount" xml:space="preserve">
    <value>AccountId must be provided to use an AccessToken credential.</value>
  </data>
  <data name="AccountIdMismatch" xml:space="preserve">
    <value>Account ID '{0}' for tenant '{1}' does not match home Account ID '{2}'</value>
  </data>
  <data name="AccountIdRequired" xml:space="preserve">
    <value>Access token credentials must provide the AccountId parameter.</value>
  </data>
  <data name="AzureProfileMustNotBeNull" xml:space="preserve">
    <value>Selected profile must not be null.</value>
  </data>
  <data name="BothSubscriptionIdAndNameProvided" xml:space="preserve">
    <value>Please provide either a subscription ID or a subscription name.</value>
  </data>
  <data name="CannotSetDefaultContext" xml:space="preserve">
    <value>Unable to set default context '{0}'.</value>
    <comment>{0} is the context</comment>
  </data>
  <data name="ChangingContextSubscription" xml:space="preserve">
    <value>Switching targeted subscription in the context to '{0}'</value>
    <comment>{0} is subscription (name or id)</comment>
  </data>
  <data name="ChangingContextTenant" xml:space="preserve">
    <value>Switching targeted tenant in the context to '{0}'</value>
    <comment>{0} is tenant id or domain name</comment>
  </data>
  <data name="ChangingContextUsingPipeline" xml:space="preserve">
    <value>Set current context using tenant: '{0}', subscription: '{1}'</value>
    <comment>{0} is tenant, {1} is subscription</comment>
  </data>
  <data name="CommonTenantAuthFailed" xml:space="preserve">
    <value>Could not authenticate your user account {0} with the common tenant. Please login again using Connect-AzureRmAccount.</value>
  </data>
  <data name="ContextCannotBeNull" xml:space="preserve">
    <value>Context cannot be null.  Please log in using Connect-AzureRmAccount.</value>
  </data>
  <data name="ContextChangeWarning" xml:space="preserve">
    <value>Targeting all subsequent cmdlets at a different tenant and subscription</value>
  </data>
  <data name="ContextNameTarget" xml:space="preserve">
    <value>Context '{0}'</value>
    <comment>{0} = context name</comment>
  </data>
  <data name="CouldNotRetrieveAutosaveSetting" xml:space="preserve">
    <value>No autosave setting detected in environment variable '{0}'. </value>
    <comment>{0} = variable name</comment>
  </data>
  <data name="CurrentTenantInUse" xml:space="preserve">
    <value>Current tenant with Id '{0}' will be used.</value>
  </data>
  <data name="DataCollectionDisabledWarning" xml:space="preserve">
    <value>Data collection will be disabled permanently for the current user</value>
  </data>
  <data name="DataCollectionEnabledWarning" xml:space="preserve">
    <value>Cmdlets will send data to Microsoft to help improve the customer experience</value>
  </data>
  <data name="DefaultResourceGroupChangeWarning" xml:space="preserve">
    <value>Changing default resource group to '{0}'</value>
  </data>
  <data name="DefaultResourceGroupKey" xml:space="preserve">
    <value>Default Resource Group</value>
  </data>
  <data name="DefaultResourceGroupRemovalWarning" xml:space="preserve">
    <value>Removing default resource group</value>
  </data>
  <data name="DefaultResourceGroupTarget" xml:space="preserve">
    <value>Current context</value>
  </data>
  <data name="DisableDataCollection" xml:space="preserve">
    <value>Turn off data collection for Azure PowerShell cmdlets</value>
  </data>
  <data name="EnableDataCollection" xml:space="preserve">
    <value>Allow Azure PowerShell cmdlets to send data to Microsoft to improve the customer experience</value>
  </data>
  <data name="ErrorRetrievingAutosaveSetting" xml:space="preserve">
    <value>Unable to retrieve variable value '{0}' to determine AutoSaveSetting, received exception '{1}'.</value>
    <comment>{0} = variable name; {1} = exception</comment>
  </data>
  <data name="FileNotFound" xml:space="preserve">
    <value>Cannot find file '{0}'</value>
  </data>
  <data name="FileOverwriteCaption" xml:space="preserve">
    <value>Overwrite File?</value>
  </data>
  <data name="FileOverwriteMessage" xml:space="preserve">
    <value>Overwrite existing file at '{0}'?</value>
    <comment>{0} is file path</comment>
  </data>
  <data name="ImportContextTarget" xml:space="preserve">
    <value>Current context</value>
  </data>
  <data name="InvalidSubscriptionId" xml:space="preserve">
    <value>The provided subscription ID "{0}" is not a valid Guid.</value>
  </data>
  <data name="LoginTarget" xml:space="preserve">
    <value>{0} account in environment '{1}'</value>
  </data>
  <data name="NoAccountProvided" xml:space="preserve">
    <value>(no account provided)</value>
  </data>
  <data name="NoValidTenant" xml:space="preserve">
    <value>Please provide a valid tenant Id on the command line or execute Connect-AzureRmAccount.</value>
  </data>
  <data name="OverwriteContextWarning" xml:space="preserve">
    <value>Overwrite context '{0}' with context '{1}'</value>
    <comment>{0} = target context name, {1} = source context name</comment>
  </data>
  <data name="ProcessImportContextFromFile" xml:space="preserve">
    <value>Set the target account, tenant, and subscription of cmdlets executed in this session to the context stored in {0}</value>
    <comment>{0} is file path</comment>
  </data>
  <data name="ProcessImportContextFromObject" xml:space="preserve">
    <value>Set the target account, tenant, and subscription of cmdlets executed in this session to the provided context</value>
  </data>
  <data name="ProfileArgumentSaved" xml:space="preserve">
    <value>The profile argument was saved to the file system at '{0}'. This file may include personally identifiable information and secrets.  Please ensure that the saved file is assigned appropriate access controls.</value>
    <comment>{0} is file path</comment>
  </data>
  <data name="ProfileArgumentWrite" xml:space="preserve">
    <value>save the profile argument to the file system at '{0}'</value>
    <comment>{0} is file path</comment>
  </data>
  <data name="ProfileCurrentSaved" xml:space="preserve">
    <value>The current profile was saved to the file system at '{0}'. This file may include personally identifiable information and secrets.  Please ensure that the saved file is assigned appropriate access controls.</value>
    <comment>{0} is file path</comment>
  </data>
  <data name="ProfileCurrentWrite" xml:space="preserve">
    <value>save the current profile to the file system at '{0}'</value>
    <comment>{0} is file path</comment>
  </data>
  <data name="ProfileWriteWarning" xml:space="preserve">
    <value>Personally identifiable information and secrets may be written to the file at '{0}'.  Please ensure that the saved file is assigned appropriate access controls</value>
    <comment>{0} is file path</comment>
  </data>
  <data name="RemoveContextMessage" xml:space="preserve">
    <value>Remove context '{0}'</value>
    <comment>{0} = context name</comment>
  </data>
  <data name="RemoveContextTarget" xml:space="preserve">
    <value>Context</value>
  </data>
  <data name="RemoveDefaultContextCaption" xml:space="preserve">
    <value>Remove Default Context</value>
  </data>
  <data name="RemoveDefaultContextQuery" xml:space="preserve">
    <value>'{0}' is the default context used for communicating with Azure.  Are you sure you want to remove the default context?</value>
    <comment>{0} = context name</comment>
  </data>
  <data name="RenameContextMessage" xml:space="preserve">
    <value>Rename context '{0}' to '{1}'</value>
    <comment>{0} = source context name, {1} = target context name</comment>
  </data>
  <data name="ReplaceContextCaption" xml:space="preserve">
    <value>Overwrite existing context '{0}'</value>
    <comment>{0} = context name</comment>
  </data>
  <data name="ReplaceContextQuery" xml:space="preserve">
    <value>Are you sure you want to replace existing context '{0}'?</value>
    <comment>{0} = context name</comment>
  </data>
  <data name="RmProfileNull" xml:space="preserve">
    <value>The Resource Manager context was not properly initialized.  Please load the module again.</value>
  </data>
  <data name="SelectContextPrompt" xml:space="preserve">
    <value>Change the current context</value>
  </data>
  <data name="SelectedSubscriptionNotActive" xml:space="preserve">
    <value>Selected subscription is in '{0}' state. </value>
  </data>
  <data name="SendFeedbackEmailQuestion" xml:space="preserve">
    <value>Please enter your email if you are interested in providing follow up information:</value>
  </data>
  <data name="SendFeedbackNegativeCommentsQuestion" xml:space="preserve">
    <value>Upon what could Azure PowerShell improve? </value>
  </data>
  <data name="SendFeedbackNonInteractiveMessage" xml:space="preserve">
    <value>{0} must be issued in interactive mode.</value>
    <comment>{0} is nameof feedback cmdlet</comment>
  </data>
  <data name="SendFeedbackOutOfRangeMessage" xml:space="preserve">
    <value>The value entered was either not convertible to an integer or out of range [0, 10].</value>
  </data>
  <data name="SendFeedbackPositiveCommentsQuestion" xml:space="preserve">
    <value>What does Azure PowerShell do well?</value>
  </data>
  <data name="SendFeedbackRecommendationQuestion" xml:space="preserve">
    <value>With zero (0) being the least and ten (10) being the most, how likely are you to recommend Azure PowerShell to a friend or colleague?</value>
  </data>
  <data name="SetPropertyAction" xml:space="preserve">
    <value>Setting property '{0}'='{1}'</value>
    <comment>{0} = key, {1} = value</comment>
  </data>
  <data name="SubscriptionChangeWarning" xml:space="preserve">
    <value>Targeting all subsequent cmdlets in this session at a different subscription</value>
  </data>
  <data name="SubscriptionNameNotFoundError" xml:space="preserve">
    <value>Unable to find subscription with name '{0}'.</value>
  </data>
  <data name="SubscriptionNameOrIdNotFound" xml:space="preserve">
    <value>Provided subscription '{0}' does not exist.</value>
    <comment>{0} = subscription name or subscription id</comment>
  </data>
  <data name="SubscriptionNotFoundError" xml:space="preserve">
    <value>Subscription {0} was not found in tenant {1}. Please verify that the subscription exists in this tenant.</value>
  </data>
  <data name="SubscriptionOrTenantRequired" xml:space="preserve">
    <value>Please provide a valid tenant or a valid subscription.</value>
  </data>
  <data name="TenantAuthFailed" xml:space="preserve">
    <value>Could not authenticate with tenant {0}. Please ensure that your account has access to this tenant and log in with Connect-AzureRmAccount</value>
  </data>
  <data name="TenantChangeWarning" xml:space="preserve">
    <value>Targeting all subsequent cmdlets in this session at a different tenant</value>
  </data>
  <data name="TenantIdNotFound" xml:space="preserve">
    <value>Unable to find tenant '{0}'.</value>
  </data>
  <data name="TypeNotAccessToken" xml:space="preserve">
    <value>To create an access token credential, you must provide an access token account.</value>
  </data>
  <data name="UnableToAqcuireToken" xml:space="preserve">
    <value>Unable to acquire token for tenant '{0}'</value>
  </data>
  <data name="UnableToLogin" xml:space="preserve">
    <value>Could not authenticate user account '{0}' with tenant '{1}'. Subscriptions in this tenant will not be listed. Please login again using Connect-AzureRmAccount to view the subscriptions in this tenant.</value>
  </data>
  <data name="UnknownEnvironment" xml:space="preserve">
    <value>Unable to find environment with name '{0}'</value>
  </data>
  <data name="AutosaveSettingFromEnvironment" xml:space="preserve">
    <value>Using autosave setting from environment variable '{0}'='{1}'.</value>
    <comment>{0} = variable name; {1} = variable value</comment>
  </data>
  <data name="InvalidEndpointProvided" xml:space="preserve">
    <value>Endpoint provided is invalid. Please check the value and retry again with the correct value.</value>
  </data>
  <data name="ClearContextProcessMessage" xml:space="preserve">
    <value>Remove all accounts and subscriptions for the current process.</value>
  </data>
  <data name="ClearContextProcessTarget" xml:space="preserve">
    <value>Current process context</value>
  </data>
  <data name="ClearContextUserContinueMessage" xml:space="preserve">
    <value>Remove all accounts and subscriptions in all sessions for the current user?</value>
  </data>
  <data name="ClearContextUserProcessMessage" xml:space="preserve">
    <value>Remove all accounts and subscriptions for all sessiosn started by the current user</value>
  </data>
  <data name="ClearContextUserTarget" xml:space="preserve">
    <value>All contexts for the current user</value>
  </data>
  <data name="AutosaveDisabledForContextParameter" xml:space="preserve">
    <value>Turning Autosave off because an AzureRmContext was passed as a parameter.</value>
  </data>
  <data name="AutosaveSettingFinalValue" xml:space="preserve">
    <value>Using Autosave scope '{0}'</value>
    <comment>{0} = CurrentUser | Process</comment>
  </data>
  <data name="AutosaveSettingFromFile" xml:space="preserve">
    <value>Read context save mode from file '{0}', Mode = '{1}'.</value>
    <comment>{0} = autosave settings file name, {1} = CurrentUser | Process</comment>
  </data>
  <data name="AutosaveSettingFromScope" xml:space="preserve">
    <value>Setting Autosave scope to '{0}' as specified in the cmdlet parameters.</value>
    <comment>{0} = CurrentUser | Process</comment>
  </data>
  <data name="AutosaveSettingFromSession" xml:space="preserve">
    <value>Autosave setting from startup session: '{0}'</value>
    <comment>{0} = CurrentUser | Process</comment>
  </data>
  <data name="RemoveDefaultsCaption" xml:space="preserve">
    <value>Remove defaults?</value>
  </data>
  <data name="RemoveDefaultsMessage" xml:space="preserve">
    <value>Remove all existing defaults in the current context?</value>
  </data>
  <data name="CreateResourceGroupCaption" xml:space="preserve">
    <value>Create Resource Group?</value>
  </data>
  <data name="CreateResourceGroupMessage" xml:space="preserve">
    <value>Create new resource group '{0}' and set as default?</value>
  </data>
  <data name="SubscriptionOrTenantMissing" xml:space="preserve">
    <value>Must supply Subscription Id and Tenant Id when using -SkipValidation</value>
  </data>
<<<<<<< HEAD
  <data name="RestMethodApiVersionRequired" xml:space="preserve">
    <value>URI is missing query value 'api-version' which is required for Azure RM REST API calls.</value>
  </data>
  <data name="RestMethodUriHostInvalid" xml:space="preserve">
    <value>URI with host '{0}' is not supported. Only '{1}' is allowed.</value>
    <comment>{0} = provided host, {1} = RM host (aka, management.azure.com)</comment>
  </data>
  <data name="RestMethodUriInvalid" xml:space="preserve">
    <value>URI '{0}' is not a valid Azure RM REST URI.</value>
    <comment>{0} = provided URI</comment>
  </data>
  <data name="RestMethodUriSchemeInvalid" xml:space="preserve">
    <value>URI with scheme '{0}' is not supported. Only '{1}' is allowed.</value>
    <comment>{0} = provided scheme, {1} = RM scheme (aka, https)</comment>
=======
  <data name="RunLoginCmdlet" xml:space="preserve">
    <value>Run Connect-AzureRmAccount to login.</value>
>>>>>>> 83eb0bc6
  </data>
</root><|MERGE_RESOLUTION|>--- conflicted
+++ resolved
@@ -403,7 +403,9 @@
   <data name="SubscriptionOrTenantMissing" xml:space="preserve">
     <value>Must supply Subscription Id and Tenant Id when using -SkipValidation</value>
   </data>
-<<<<<<< HEAD
+  <data name="RunLoginCmdlet" xml:space="preserve">
+    <value>Run Connect-AzureRmAccount to login.</value>
+  </data>
   <data name="RestMethodApiVersionRequired" xml:space="preserve">
     <value>URI is missing query value 'api-version' which is required for Azure RM REST API calls.</value>
   </data>
@@ -418,9 +420,5 @@
   <data name="RestMethodUriSchemeInvalid" xml:space="preserve">
     <value>URI with scheme '{0}' is not supported. Only '{1}' is allowed.</value>
     <comment>{0} = provided scheme, {1} = RM scheme (aka, https)</comment>
-=======
-  <data name="RunLoginCmdlet" xml:space="preserve">
-    <value>Run Connect-AzureRmAccount to login.</value>
->>>>>>> 83eb0bc6
   </data>
 </root>