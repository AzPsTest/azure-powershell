--- conflicted
+++ resolved
@@ -100,16 +100,6 @@
                'Enable-AzureRmDataCollection', 'Enable-AzureRmContextAutosave', 
                'Remove-AzureRmEnvironment', 'Get-AzureRmEnvironment', 
                'Set-AzureRmEnvironment', 'Add-AzureRmEnvironment', 
-<<<<<<< HEAD
-               'Get-AzureRmSubscription', 'Add-AzureRmAccount', 'Get-AzureRmContext', 
-               'Set-AzureRmContext', 'Import-AzureRmContext', 'Save-AzureRmContext', 
-               'Get-AzureRmTenant', 'Send-Feedback', 'Resolve-AzureRmError', 
-               'Select-AzureRmContext', 'Rename-AzureRmContext', 
-               'Remove-AzureRmContext', 'Clear-AzureRmContext', 
-               'Remove-AzureRmAccount', 'Get-AzureRmContextAutosaveSetting', 
-               'Set-AzureRmDefault', 'Get-AzureRmDefault', 'Clear-AzureRmDefault',
-			   'Invoke-AzureRmRestMethod'
-=======
                'Get-AzureRmSubscription', 'Connect-AzureRmAccount', 
                'Get-AzureRmContext', 'Set-AzureRmContext', 'Import-AzureRmContext', 
                'Save-AzureRmContext', 'Get-AzureRmTenant', 'Send-Feedback', 
@@ -117,8 +107,7 @@
                'Rename-AzureRmContext', 'Remove-AzureRmContext', 
                'Clear-AzureRmContext', 'Disconnect-AzureRmAccount', 
                'Get-AzureRmContextAutosaveSetting', 'Set-AzureRmDefault', 
-               'Get-AzureRmDefault', 'Clear-AzureRmDefault'
->>>>>>> 83eb0bc6
+               'Get-AzureRmDefault', 'Clear-AzureRmDefault', 'Invoke-AzureRmRestMethod'
 
 # Variables to export from this module
 # VariablesToExport = @()
