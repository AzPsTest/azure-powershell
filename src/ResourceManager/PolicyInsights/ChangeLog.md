<!--
    Please leave this section at the top of the change log.

    Changes for the current release should go under the section titled "Current Release", and should adhere to the following format:

    ## Current Release
    * Overview of change #1
        - Additional information about change #1
    * Overview of change #2
        - Additional information about change #2
        - Additional information about change #2
    * Overview of change #3
    * Overview of change #4
        - Additional information about change #4

    ## YYYY.MM.DD - Version X.Y.Z (Previous Release)
    * Overview of change #1
        - Additional information about change #1
-->
## Current Release
<<<<<<< HEAD
* Fixed formatting of OutputType in help files
=======

## Version 1.0.1
>>>>>>> 9bc5d9bf
* Public release of Policy Insights cmdlets
    - Use API version 2018-04-04
    - Add PolicyDefinitionReferenceId to the results of Get-AzureRmPolicyStateSummary

## Version 0.9.1-preview
* Set minimum dependency of module to PowerShell 5.0

## Version 0.9.0-preview
* Public preview release of Policy Insights cmdlets<|MERGE_RESOLUTION|>--- conflicted
+++ resolved
@@ -18,12 +18,9 @@
         - Additional information about change #1
 -->
 ## Current Release
-<<<<<<< HEAD
 * Fixed formatting of OutputType in help files
-=======
 
 ## Version 1.0.1
->>>>>>> 9bc5d9bf
 * Public release of Policy Insights cmdlets
     - Use API version 2018-04-04
     - Add PolicyDefinitionReferenceId to the results of Get-AzureRmPolicyStateSummary
