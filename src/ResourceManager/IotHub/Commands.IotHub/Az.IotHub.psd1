#
# Module manifest for module 'Az.IotHub'
#
# Generated by: Microsoft Corporation
#
# Generated on: 3/9/2018
#

@{

# Script module or binary module file associated with this manifest.
# RootModule = ''

# Version number of this module.
ModuleVersion = '0.7.0'

# Supported PSEditions
CompatiblePSEditions = 'Core', 'Desktop'

# ID used to uniquely identify this module
GUID = '888ad48f-0bd0-4141-80fd-ecaae40d3923'

# Author of this module
Author = 'Microsoft Corporation'

# Company or vendor of this module
CompanyName = 'Microsoft Corporation'

# Copyright statement for this module
Copyright = 'Microsoft Corporation. All rights reserved.'

# Description of the functionality provided by this module
Description = 'Microsoft Azure PowerShell - IotHub service cmdlets for Azure Resource Manager in PowerShell and PowerShell Core'

# Minimum version of the Windows PowerShell engine required by this module
PowerShellVersion = '5.1'

# Name of the Windows PowerShell host required by this module
# PowerShellHostName = ''

# Minimum version of the Windows PowerShell host required by this module
# PowerShellHostVersion = ''

# Minimum version of Microsoft .NET Framework required by this module. This prerequisite is valid for the PowerShell Desktop edition only.
DotNetFrameworkVersion = '4.7.2'

# Minimum version of the common language runtime (CLR) required by this module. This prerequisite is valid for the PowerShell Desktop edition only.
# CLRVersion = ''

# Processor architecture (None, X86, Amd64) required by this module
# ProcessorArchitecture = ''

# Modules that must be imported into the global environment prior to importing this module
<<<<<<< HEAD
RequiredModules = @(@{ModuleName = 'Az.Accounts'; ModuleVersion = '0.6.0'; })
=======
RequiredModules = @(@{ModuleName = 'Az.Profile'; ModuleVersion = '0.7.0'; })
>>>>>>> ca535d95

# Assemblies that must be loaded prior to importing this module
RequiredAssemblies = '.\Microsoft.Azure.Management.IotHub.dll'

# Script files (.ps1) that are run in the caller's environment prior to importing this module.
# ScriptsToProcess = @()

# Type files (.ps1xml) to be loaded when importing this module
# TypesToProcess = @()

# Format files (.ps1xml) to be loaded when importing this module
FormatsToProcess = '.\Microsoft.Azure.Commands.IotHub.format.ps1xml'

# Modules to import as nested modules of the module specified in RootModule/ModuleToProcess
NestedModules = @('.\Microsoft.Azure.PowerShell.Cmdlets.IotHub.dll')

# Functions to export from this module, for best performance, do not use wildcards and do not delete the entry, use an empty array if there are no functions to export.
FunctionsToExport = @()

# Cmdlets to export from this module, for best performance, do not use wildcards and do not delete the entry, use an empty array if there are no cmdlets to export.
CmdletsToExport = 'Add-AzIotHubKey', 'Get-AzIotHubEventHubConsumerGroup', 
    'Get-AzIotHubConnectionString', 'Get-AzIotHubJob', 
    'Get-AzIotHubKey', 'Get-AzIotHubQuotaMetric', 
    'Get-AzIotHub', 'Get-AzIotHubRegistryStatistic', 
    'Get-AzIotHubValidSku', 
    'Add-AzIotHubEventHubConsumerGroup', 'New-AzIotHub', 
    'New-AzIotHubExportDevices', 'New-AzIotHubImportDevices', 
    'Remove-AzIotHub', 'Remove-AzIotHubEventHubConsumerGroup', 
    'Remove-AzIotHubKey', 'Set-AzIotHub', 
    'Update-AzIotHub', 'Add-AzIotHubCertificate', 
    'Get-AzIotHubCertificate', 
    'Get-AzIotHubCertificateVerificationCode', 
    'Set-AzIotHubVerifiedCertificate', 
    'Remove-AzIotHubCertificate', 'Get-AzIotHubRoutingEndpoint',
	'Add-AzIotHubRoutingEndpoint','Remove-AzIotHubRoutingEndpoint',
	'Get-AzIotHubRoute', 'Add-AzIotHubRoute','Remove-AzIotHubRoute',
	'Set-AzIotHubRoute','Test-AzIotHubRoute'

# Variables to export from this module
# VariablesToExport = @()

# Aliases to export from this module, for best performance, do not use wildcards and do not delete the entry, use an empty array if there are no aliases to export.
AliasesToExport = 'Get-AzIotHubEHCG', 'Add-AzIotHubEHCG', 
    'Remove-AzIotHubEHCG', 'Set-AzIotHubVC', 
    'Get-AzIotHubCVC'

# DSC resources to export from this module
# DscResourcesToExport = @()

# List of all modules packaged with this module
# ModuleList = @()

# List of all files packaged with this module
# FileList = @()

# Private data to pass to the module specified in RootModule/ModuleToProcess. This may also contain a PSData hashtable with additional module metadata used by PowerShell.
PrivateData = @{

    PSData = @{

        # Tags applied to this module. These help with module discovery in online galleries.
        Tags = 'Azure', 'ResourceManager', 'ARM', 'IoT', 'IoTHub'

        # A URL to the license for this module.
        LicenseUri = 'https://aka.ms/azps-license'

        # A URL to the main website for this project.
        ProjectUri = 'https://github.com/Azure/azure-powershell'

        # A URL to an icon representing this module.
        # IconUri = ''

        # ReleaseNotes of this module
        ReleaseNotes = 'Update release with latest service features and serialization fixes'

        # Prerelease string of this module
        # Prerelease = ''

        # Flag to indicate whether the module requires explicit user acceptance for install/update/save
        # RequireLicenseAcceptance = $false

        # External dependent modules of this module
        # ExternalModuleDependencies = @()

    } # End of PSData hashtable

} # End of PrivateData hashtable

# HelpInfo URI of this module
# HelpInfoURI = ''

# Default prefix for commands exported from this module. Override the default prefix using Import-Module -Prefix.
# DefaultCommandPrefix = ''

}
<|MERGE_RESOLUTION|>--- conflicted
+++ resolved
@@ -51,11 +51,7 @@
 # ProcessorArchitecture = ''
 
 # Modules that must be imported into the global environment prior to importing this module
-<<<<<<< HEAD
-RequiredModules = @(@{ModuleName = 'Az.Accounts'; ModuleVersion = '0.6.0'; })
-=======
-RequiredModules = @(@{ModuleName = 'Az.Profile'; ModuleVersion = '0.7.0'; })
->>>>>>> ca535d95
+RequiredModules = @(@{ModuleName = 'Az.Accounts'; ModuleVersion = '0.7.0'; })
 
 # Assemblies that must be loaded prior to importing this module
 RequiredAssemblies = '.\Microsoft.Azure.Management.IotHub.dll'
