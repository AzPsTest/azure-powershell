﻿<!--
    Please leave this section at the top of the change log.

    Changes for the current release should go under the section titled "Current Release", and should adhere to the following format:

    ## Current Release
    * Overview of change #1
        - Additional information about change #1
    * Overview of change #2
        - Additional information about change #2
        - Additional information about change #2
    * Overview of change #3
    * Overview of change #4
        - Additional information about change #4

    ## YYYY.MM.DD - Version X.Y.Z (Previous Release)
    * Overview of change #1
        - Additional information about change #1
-->
## Current Release
<<<<<<< HEAD
* Add Certificate support for IoTHub cmdlets
=======
* Added Location Completer to -Location parameters allowing tab completion through valid Locations
* Added ResourceGroup Completer to -ResourceGroup parameters allowing tab completion through resource groups in current subscription
>>>>>>> 53e43b97

## Version 3.0.0
* Add support for online help
    - Run Get-Help with the -Online parameter to open the online help in your default Internet browser
    
## Version 2.4.1

## Version 2.4.0

## Version 2.3.1

## Version 2.3.0

## Version 2.2.1

## Version 2.2.0

## Version 2.1.0
* Add Routing support for IoTHub cmdlets

## Version 2.0.1

## Version 2.0.0

## Version 1.4.0

## Version 1.3.0

## Version 1.2.0

## Version 1.1.0

## Version 1.0.1
* Fixes deserialization issue for one of the properties of PSIotHub<|MERGE_RESOLUTION|>--- conflicted
+++ resolved
@@ -18,12 +18,9 @@
         - Additional information about change #1
 -->
 ## Current Release
-<<<<<<< HEAD
 * Add Certificate support for IoTHub cmdlets
-=======
 * Added Location Completer to -Location parameters allowing tab completion through valid Locations
 * Added ResourceGroup Completer to -ResourceGroup parameters allowing tab completion through resource groups in current subscription
->>>>>>> 53e43b97
 
 ## Version 3.0.0
 * Add support for online help
