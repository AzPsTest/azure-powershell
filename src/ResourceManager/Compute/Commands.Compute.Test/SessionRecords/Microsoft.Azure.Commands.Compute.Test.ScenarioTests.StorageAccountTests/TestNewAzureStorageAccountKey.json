--- conflicted
+++ resolved
@@ -1,8 +1,8 @@
 {
   "Entries": [
     {
-      "RequestUri": "/subscriptions/a0d901ba-9956-4f7d-830c-2d7974c36666/resourcegroups/pstestrg6162?api-version=2014-04-01-preview",
-      "EncodedRequestUri": "L3N1YnNjcmlwdGlvbnMvYTBkOTAxYmEtOTk1Ni00ZjdkLTgzMGMtMmQ3OTc0YzM2NjY2L3Jlc291cmNlZ3JvdXBzL3BzdGVzdHJnNjE2Mj9hcGktdmVyc2lvbj0yMDE0LTA0LTAxLXByZXZpZXc=",
+      "RequestUri": "/subscriptions/a0d901ba-9956-4f7d-830c-2d7974c36666/resourcegroups/pstestrg1493?api-version=2014-04-01-preview",
+      "EncodedRequestUri": "L3N1YnNjcmlwdGlvbnMvYTBkOTAxYmEtOTk1Ni00ZjdkLTgzMGMtMmQ3OTc0YzM2NjY2L3Jlc291cmNlZ3JvdXBzL3BzdGVzdHJnMTQ5Mz9hcGktdmVyc2lvbj0yMDE0LTA0LTAxLXByZXZpZXc=",
       "RequestMethod": "HEAD",
       "RequestBody": "",
       "RequestHeaders": {
@@ -28,32 +28,32 @@
           "gateway"
         ],
         "x-ms-ratelimit-remaining-subscription-reads": [
-          "31978"
-        ],
-        "x-ms-request-id": [
-          "91464af2-3b0c-4a76-9251-abf041ec8374"
-        ],
-        "x-ms-correlation-request-id": [
-          "91464af2-3b0c-4a76-9251-abf041ec8374"
-        ],
-        "x-ms-routing-request-id": [
-          "JAPANEAST:20150415T085417Z:91464af2-3b0c-4a76-9251-abf041ec8374"
-        ],
-        "Strict-Transport-Security": [
-          "max-age=31536000; includeSubDomains"
-        ],
-        "Cache-Control": [
-          "no-cache"
-        ],
-        "Date": [
-          "Wed, 15 Apr 2015 08:54:16 GMT"
+          "31998"
+        ],
+        "x-ms-request-id": [
+          "cd046146-4fd3-4b95-afba-23a42951619d"
+        ],
+        "x-ms-correlation-request-id": [
+          "cd046146-4fd3-4b95-afba-23a42951619d"
+        ],
+        "x-ms-routing-request-id": [
+          "JAPANEAST:20150421T022833Z:cd046146-4fd3-4b95-afba-23a42951619d"
+        ],
+        "Strict-Transport-Security": [
+          "max-age=31536000; includeSubDomains"
+        ],
+        "Cache-Control": [
+          "no-cache"
+        ],
+        "Date": [
+          "Tue, 21 Apr 2015 02:28:33 GMT"
         ]
       },
       "StatusCode": 404
     },
     {
-      "RequestUri": "/subscriptions/a0d901ba-9956-4f7d-830c-2d7974c36666/resourcegroups/pstestrg6162?api-version=2014-04-01-preview",
-      "EncodedRequestUri": "L3N1YnNjcmlwdGlvbnMvYTBkOTAxYmEtOTk1Ni00ZjdkLTgzMGMtMmQ3OTc0YzM2NjY2L3Jlc291cmNlZ3JvdXBzL3BzdGVzdHJnNjE2Mj9hcGktdmVyc2lvbj0yMDE0LTA0LTAxLXByZXZpZXc=",
+      "RequestUri": "/subscriptions/a0d901ba-9956-4f7d-830c-2d7974c36666/resourcegroups/pstestrg1493?api-version=2014-04-01-preview",
+      "EncodedRequestUri": "L3N1YnNjcmlwdGlvbnMvYTBkOTAxYmEtOTk1Ni00ZjdkLTgzMGMtMmQ3OTc0YzM2NjY2L3Jlc291cmNlZ3JvdXBzL3BzdGVzdHJnMTQ5Mz9hcGktdmVyc2lvbj0yMDE0LTA0LTAxLXByZXZpZXc=",
       "RequestMethod": "HEAD",
       "RequestBody": "",
       "RequestHeaders": {
@@ -73,32 +73,32 @@
           "no-cache"
         ],
         "x-ms-ratelimit-remaining-subscription-reads": [
-          "31981"
-        ],
-        "x-ms-request-id": [
-          "92c5de4c-b558-4376-96fc-e58a6af60cc5"
-        ],
-        "x-ms-correlation-request-id": [
-          "92c5de4c-b558-4376-96fc-e58a6af60cc5"
-        ],
-        "x-ms-routing-request-id": [
-          "JAPANEAST:20150415T085500Z:92c5de4c-b558-4376-96fc-e58a6af60cc5"
-        ],
-        "Strict-Transport-Security": [
-          "max-age=31536000; includeSubDomains"
-        ],
-        "Cache-Control": [
-          "no-cache"
-        ],
-        "Date": [
-          "Wed, 15 Apr 2015 08:54:59 GMT"
+          "31996"
+        ],
+        "x-ms-request-id": [
+          "ab64f49e-5473-4f6f-bb8a-8fcd0b92c925"
+        ],
+        "x-ms-correlation-request-id": [
+          "ab64f49e-5473-4f6f-bb8a-8fcd0b92c925"
+        ],
+        "x-ms-routing-request-id": [
+          "JAPANEAST:20150421T022919Z:ab64f49e-5473-4f6f-bb8a-8fcd0b92c925"
+        ],
+        "Strict-Transport-Security": [
+          "max-age=31536000; includeSubDomains"
+        ],
+        "Cache-Control": [
+          "no-cache"
+        ],
+        "Date": [
+          "Tue, 21 Apr 2015 02:29:18 GMT"
         ]
       },
       "StatusCode": 204
     },
     {
-      "RequestUri": "/subscriptions/a0d901ba-9956-4f7d-830c-2d7974c36666/resourcegroups/pstestrg6162?api-version=2014-04-01-preview",
-      "EncodedRequestUri": "L3N1YnNjcmlwdGlvbnMvYTBkOTAxYmEtOTk1Ni00ZjdkLTgzMGMtMmQ3OTc0YzM2NjY2L3Jlc291cmNlZ3JvdXBzL3BzdGVzdHJnNjE2Mj9hcGktdmVyc2lvbj0yMDE0LTA0LTAxLXByZXZpZXc=",
+      "RequestUri": "/subscriptions/a0d901ba-9956-4f7d-830c-2d7974c36666/resourcegroups/pstestrg1493?api-version=2014-04-01-preview",
+      "EncodedRequestUri": "L3N1YnNjcmlwdGlvbnMvYTBkOTAxYmEtOTk1Ni00ZjdkLTgzMGMtMmQ3OTc0YzM2NjY2L3Jlc291cmNlZ3JvdXBzL3BzdGVzdHJnMTQ5Mz9hcGktdmVyc2lvbj0yMDE0LTA0LTAxLXByZXZpZXc=",
       "RequestMethod": "PUT",
       "RequestBody": "{\r\n  \"location\": \"West US\"\r\n}",
       "RequestHeaders": {
@@ -112,7 +112,7 @@
           "Microsoft.Azure.Management.Resources.ResourceManagementClient/2.0.0.0"
         ]
       },
-      "ResponseBody": "{\r\n  \"id\": \"/subscriptions/a0d901ba-9956-4f7d-830c-2d7974c36666/resourceGroups/pstestrg6162\",\r\n  \"name\": \"pstestrg6162\",\r\n  \"location\": \"westus\",\r\n  \"properties\": {\r\n    \"provisioningState\": \"Succeeded\"\r\n  }\r\n}",
+      "ResponseBody": "{\r\n  \"id\": \"/subscriptions/a0d901ba-9956-4f7d-830c-2d7974c36666/resourceGroups/pstestrg1493\",\r\n  \"name\": \"pstestrg1493\",\r\n  \"location\": \"westus\",\r\n  \"properties\": {\r\n    \"provisioningState\": \"Succeeded\"\r\n  }\r\n}",
       "ResponseHeaders": {
         "Content-Length": [
           "177"
@@ -127,32 +127,32 @@
           "no-cache"
         ],
         "x-ms-ratelimit-remaining-subscription-writes": [
-          "1185"
-        ],
-        "x-ms-request-id": [
-          "09531907-2cbb-4b16-bf1f-0d02f22725a7"
-        ],
-        "x-ms-correlation-request-id": [
-          "09531907-2cbb-4b16-bf1f-0d02f22725a7"
-        ],
-        "x-ms-routing-request-id": [
-          "JAPANEAST:20150415T085418Z:09531907-2cbb-4b16-bf1f-0d02f22725a7"
-        ],
-        "Strict-Transport-Security": [
-          "max-age=31536000; includeSubDomains"
-        ],
-        "Cache-Control": [
-          "no-cache"
-        ],
-        "Date": [
-          "Wed, 15 Apr 2015 08:54:18 GMT"
+          "1199"
+        ],
+        "x-ms-request-id": [
+          "9614eecb-6d15-4730-94dd-97b74054804b"
+        ],
+        "x-ms-correlation-request-id": [
+          "9614eecb-6d15-4730-94dd-97b74054804b"
+        ],
+        "x-ms-routing-request-id": [
+          "JAPANEAST:20150421T022835Z:9614eecb-6d15-4730-94dd-97b74054804b"
+        ],
+        "Strict-Transport-Security": [
+          "max-age=31536000; includeSubDomains"
+        ],
+        "Cache-Control": [
+          "no-cache"
+        ],
+        "Date": [
+          "Tue, 21 Apr 2015 02:28:35 GMT"
         ]
       },
       "StatusCode": 201
     },
     {
-      "RequestUri": "/subscriptions/a0d901ba-9956-4f7d-830c-2d7974c36666/resourceGroups/pstestrg6162/resources?api-version=2014-04-01-preview",
-      "EncodedRequestUri": "L3N1YnNjcmlwdGlvbnMvYTBkOTAxYmEtOTk1Ni00ZjdkLTgzMGMtMmQ3OTc0YzM2NjY2L3Jlc291cmNlR3JvdXBzL3BzdGVzdHJnNjE2Mi9yZXNvdXJjZXM/YXBpLXZlcnNpb249MjAxNC0wNC0wMS1wcmV2aWV3",
+      "RequestUri": "/subscriptions/a0d901ba-9956-4f7d-830c-2d7974c36666/resourceGroups/pstestrg1493/resources?api-version=2014-04-01-preview",
+      "EncodedRequestUri": "L3N1YnNjcmlwdGlvbnMvYTBkOTAxYmEtOTk1Ni00ZjdkLTgzMGMtMmQ3OTc0YzM2NjY2L3Jlc291cmNlR3JvdXBzL3BzdGVzdHJnMTQ5My9yZXNvdXJjZXM/YXBpLXZlcnNpb249MjAxNC0wNC0wMS1wcmV2aWV3",
       "RequestMethod": "GET",
       "RequestBody": "",
       "RequestHeaders": {
@@ -175,32 +175,32 @@
           "no-cache"
         ],
         "x-ms-ratelimit-remaining-subscription-reads": [
-          "31977"
-        ],
-        "x-ms-request-id": [
-          "c90fd2fe-4b46-4d35-9364-fbf9cdeaa048"
-        ],
-        "x-ms-correlation-request-id": [
-          "c90fd2fe-4b46-4d35-9364-fbf9cdeaa048"
-        ],
-        "x-ms-routing-request-id": [
-          "JAPANEAST:20150415T085418Z:c90fd2fe-4b46-4d35-9364-fbf9cdeaa048"
-        ],
-        "Strict-Transport-Security": [
-          "max-age=31536000; includeSubDomains"
-        ],
-        "Cache-Control": [
-          "no-cache"
-        ],
-        "Date": [
-          "Wed, 15 Apr 2015 08:54:18 GMT"
+          "31997"
+        ],
+        "x-ms-request-id": [
+          "f641f13f-d49e-4508-a121-e8ab0de74b72"
+        ],
+        "x-ms-correlation-request-id": [
+          "f641f13f-d49e-4508-a121-e8ab0de74b72"
+        ],
+        "x-ms-routing-request-id": [
+          "JAPANEAST:20150421T022835Z:f641f13f-d49e-4508-a121-e8ab0de74b72"
+        ],
+        "Strict-Transport-Security": [
+          "max-age=31536000; includeSubDomains"
+        ],
+        "Cache-Control": [
+          "no-cache"
+        ],
+        "Date": [
+          "Tue, 21 Apr 2015 02:28:35 GMT"
         ]
       },
       "StatusCode": 200
     },
     {
-      "RequestUri": "/subscriptions/a0d901ba-9956-4f7d-830c-2d7974c36666/resourcegroups/pstestrg6162/providers/Microsoft.Authorization/permissions?api-version=2014-07-01-preview",
-      "EncodedRequestUri": "L3N1YnNjcmlwdGlvbnMvYTBkOTAxYmEtOTk1Ni00ZjdkLTgzMGMtMmQ3OTc0YzM2NjY2L3Jlc291cmNlZ3JvdXBzL3BzdGVzdHJnNjE2Mi9wcm92aWRlcnMvTWljcm9zb2Z0LkF1dGhvcml6YXRpb24vcGVybWlzc2lvbnM/YXBpLXZlcnNpb249MjAxNC0wNy0wMS1wcmV2aWV3",
+      "RequestUri": "/subscriptions/a0d901ba-9956-4f7d-830c-2d7974c36666/resourcegroups/pstestrg1493/providers/Microsoft.Authorization/permissions?api-version=2014-07-01-preview",
+      "EncodedRequestUri": "L3N1YnNjcmlwdGlvbnMvYTBkOTAxYmEtOTk1Ni00ZjdkLTgzMGMtMmQ3OTc0YzM2NjY2L3Jlc291cmNlZ3JvdXBzL3BzdGVzdHJnMTQ5My9wcm92aWRlcnMvTWljcm9zb2Z0LkF1dGhvcml6YXRpb24vcGVybWlzc2lvbnM/YXBpLXZlcnNpb249MjAxNC0wNy0wMS1wcmV2aWV3",
       "RequestMethod": "GET",
       "RequestBody": "",
       "RequestHeaders": {
@@ -226,37 +226,32 @@
           "Accept-Encoding"
         ],
         "x-ms-request-id": [
-          "japaneast:efff32c9-5a50-4b29-8516-f1057816cea4"
+          "japaneast:4d1a355e-944f-4310-8231-dcfcf6a409cd"
         ],
         "x-ms-ratelimit-remaining-subscription-reads": [
-          "31978"
-        ],
-        "x-ms-correlation-request-id": [
-          "f29b7160-b578-44f2-9154-276bb6888099"
-        ],
-        "x-ms-routing-request-id": [
-          "JAPANEAST:20150415T085419Z:f29b7160-b578-44f2-9154-276bb6888099"
-        ],
-        "Strict-Transport-Security": [
-          "max-age=31536000; includeSubDomains"
-        ],
-        "Cache-Control": [
-          "no-cache"
-        ],
-        "Date": [
-          "Wed, 15 Apr 2015 08:54:18 GMT"
+          "31992"
+        ],
+        "x-ms-correlation-request-id": [
+          "be99fca8-90f1-42a0-adec-7937c80f01e5"
+        ],
+        "x-ms-routing-request-id": [
+          "JAPANEAST:20150421T022836Z:be99fca8-90f1-42a0-adec-7937c80f01e5"
+        ],
+        "Strict-Transport-Security": [
+          "max-age=31536000; includeSubDomains"
+        ],
+        "Cache-Control": [
+          "no-cache"
+        ],
+        "Date": [
+          "Tue, 21 Apr 2015 02:28:35 GMT"
         ]
       },
       "StatusCode": 200
     },
     {
-<<<<<<< HEAD
-      "RequestUri": "/subscriptions/a0d901ba-9956-4f7d-830c-2d7974c36666/resourceGroups/pstestrg6162/providers/Microsoft.Storage/storageAccounts/stopstestrg6162?api-version=2014-12-01-preview",
-      "EncodedRequestUri": "L3N1YnNjcmlwdGlvbnMvYTBkOTAxYmEtOTk1Ni00ZjdkLTgzMGMtMmQ3OTc0YzM2NjY2L3Jlc291cmNlR3JvdXBzL3BzdGVzdHJnNjE2Mi9wcm92aWRlcnMvTWljcm9zb2Z0LlN0b3JhZ2Uvc3RvcmFnZUFjY291bnRzL3N0b3BzdGVzdHJnNjE2Mj9hcGktdmVyc2lvbj0yMDE0LTEyLTAxLXByZXZpZXc=",
-=======
-      "RequestUri": "/subscriptions/a0d901ba-9956-4f7d-830c-2d7974c36666/resourceGroups/pstestrg8998/providers/Microsoft.Storage/storageAccounts/stopstestrg8998?api-version=2015-05-01-preview",
-      "EncodedRequestUri": "L3N1YnNjcmlwdGlvbnMvYTBkOTAxYmEtOTk1Ni00ZjdkLTgzMGMtMmQ3OTc0YzM2NjY2L3Jlc291cmNlR3JvdXBzL3BzdGVzdHJnODk5OC9wcm92aWRlcnMvTWljcm9zb2Z0LlN0b3JhZ2Uvc3RvcmFnZUFjY291bnRzL3N0b3BzdGVzdHJnODk5OD9hcGktdmVyc2lvbj0yMDE1LTA1LTAxLXByZXZpZXc=",
->>>>>>> e04b01d2
+      "RequestUri": "/subscriptions/a0d901ba-9956-4f7d-830c-2d7974c36666/resourceGroups/pstestrg1493/providers/Microsoft.Storage/storageAccounts/stopstestrg1493?api-version=2015-05-01-preview",
+      "EncodedRequestUri": "L3N1YnNjcmlwdGlvbnMvYTBkOTAxYmEtOTk1Ni00ZjdkLTgzMGMtMmQ3OTc0YzM2NjY2L3Jlc291cmNlR3JvdXBzL3BzdGVzdHJnMTQ5My9wcm92aWRlcnMvTWljcm9zb2Z0LlN0b3JhZ2Uvc3RvcmFnZUFjY291bnRzL3N0b3BzdGVzdHJnMTQ5Mz9hcGktdmVyc2lvbj0yMDE1LTA1LTAxLXByZXZpZXc=",
       "RequestMethod": "PUT",
       "RequestBody": "{\r\n  \"location\": \"West US\",\r\n  \"properties\": {\r\n    \"accountType\": \"Standard_GRS\"\r\n  }\r\n}",
       "RequestHeaders": {
@@ -267,7 +262,7 @@
           "89"
         ],
         "x-ms-client-request-id": [
-          "fcce1d37-e85e-447b-8493-36473d361942"
+          "93b5d920-44d9-48f0-af5b-c8185b4bde58"
         ],
         "User-Agent": [
           "Microsoft.Azure.Management.Storage.StorageManagementClient/2.0.0.0"
@@ -291,53 +286,44 @@
           "25"
         ],
         "x-ms-request-id": [
-          "e5d2b8ee-3f57-477a-a4f5-fde446697942"
+          "232025b8-1a81-45cb-bdbe-fc4af4253368"
         ],
         "Cache-Control": [
           "no-cache"
         ],
         "Location": [
-<<<<<<< HEAD
-          "https://management.azure.com/subscriptions/a0d901ba-9956-4f7d-830c-2d7974c36666/providers/Microsoft.Storage/operations/e5d2b8ee-3f57-477a-a4f5-fde446697942?monitor=true&api-version=2014-12-01-preview"
-=======
-          "https://management.azure.com/subscriptions/a0d901ba-9956-4f7d-830c-2d7974c36666/providers/Microsoft.Storage/operations/928293ad-1e95-4fbf-9e13-aaaf0c148d90?monitor=true&api-version=2015-05-01-preview"
->>>>>>> e04b01d2
+          "https://management.azure.com/subscriptions/a0d901ba-9956-4f7d-830c-2d7974c36666/providers/Microsoft.Storage/operations/232025b8-1a81-45cb-bdbe-fc4af4253368?monitor=true&api-version=2015-05-01-preview"
         ],
         "Server": [
           "Microsoft-HTTPAPI/2.0",
           "Microsoft-HTTPAPI/2.0"
         ],
         "x-ms-ratelimit-remaining-subscription-writes": [
-          "1180"
-        ],
-        "x-ms-correlation-request-id": [
-          "5fb717d6-f594-4dfc-9dfa-5ba2da15ddee"
-        ],
-        "x-ms-routing-request-id": [
-          "JAPANEAST:20150415T085426Z:5fb717d6-f594-4dfc-9dfa-5ba2da15ddee"
-        ],
-        "Strict-Transport-Security": [
-          "max-age=31536000; includeSubDomains"
-        ],
-        "Date": [
-          "Wed, 15 Apr 2015 08:54:26 GMT"
+          "1199"
+        ],
+        "x-ms-correlation-request-id": [
+          "c40b0135-1308-4d77-acc9-bbe104223379"
+        ],
+        "x-ms-routing-request-id": [
+          "JAPANEAST:20150421T022846Z:c40b0135-1308-4d77-acc9-bbe104223379"
+        ],
+        "Strict-Transport-Security": [
+          "max-age=31536000; includeSubDomains"
+        ],
+        "Date": [
+          "Tue, 21 Apr 2015 02:28:46 GMT"
         ]
       },
       "StatusCode": 202
     },
     {
-<<<<<<< HEAD
-      "RequestUri": "/subscriptions/a0d901ba-9956-4f7d-830c-2d7974c36666/providers/Microsoft.Storage/operations/e5d2b8ee-3f57-477a-a4f5-fde446697942?monitor=true&api-version=2014-12-01-preview",
-      "EncodedRequestUri": "L3N1YnNjcmlwdGlvbnMvYTBkOTAxYmEtOTk1Ni00ZjdkLTgzMGMtMmQ3OTc0YzM2NjY2L3Byb3ZpZGVycy9NaWNyb3NvZnQuU3RvcmFnZS9vcGVyYXRpb25zL2U1ZDJiOGVlLTNmNTctNDc3YS1hNGY1LWZkZTQ0NjY5Nzk0Mj9tb25pdG9yPXRydWUmYXBpLXZlcnNpb249MjAxNC0xMi0wMS1wcmV2aWV3",
-=======
-      "RequestUri": "/subscriptions/a0d901ba-9956-4f7d-830c-2d7974c36666/providers/Microsoft.Storage/operations/928293ad-1e95-4fbf-9e13-aaaf0c148d90?monitor=true&api-version=2015-05-01-preview",
-      "EncodedRequestUri": "L3N1YnNjcmlwdGlvbnMvYTBkOTAxYmEtOTk1Ni00ZjdkLTgzMGMtMmQ3OTc0YzM2NjY2L3Byb3ZpZGVycy9NaWNyb3NvZnQuU3RvcmFnZS9vcGVyYXRpb25zLzkyODI5M2FkLTFlOTUtNGZiZi05ZTEzLWFhYWYwYzE0OGQ5MD9tb25pdG9yPXRydWUmYXBpLXZlcnNpb249MjAxNS0wNS0wMS1wcmV2aWV3",
->>>>>>> e04b01d2
+      "RequestUri": "/subscriptions/a0d901ba-9956-4f7d-830c-2d7974c36666/providers/Microsoft.Storage/operations/232025b8-1a81-45cb-bdbe-fc4af4253368?monitor=true&api-version=2015-05-01-preview",
+      "EncodedRequestUri": "L3N1YnNjcmlwdGlvbnMvYTBkOTAxYmEtOTk1Ni00ZjdkLTgzMGMtMmQ3OTc0YzM2NjY2L3Byb3ZpZGVycy9NaWNyb3NvZnQuU3RvcmFnZS9vcGVyYXRpb25zLzIzMjAyNWI4LTFhODEtNDVjYi1iZGJlLWZjNGFmNDI1MzM2OD9tb25pdG9yPXRydWUmYXBpLXZlcnNpb249MjAxNS0wNS0wMS1wcmV2aWV3",
       "RequestMethod": "GET",
       "RequestBody": "",
       "RequestHeaders": {
         "x-ms-client-request-id": [
-          "26fe3b85-d827-4a1a-9053-0fbb261fef4c"
+          "2ad07bfa-1c4c-4a30-aecc-c06c85c8dd98"
         ],
         "User-Agent": [
           "Microsoft.Azure.Management.Storage.StorageManagementClient/2.0.0.0"
@@ -361,53 +347,44 @@
           "25"
         ],
         "x-ms-request-id": [
-          "123e19d3-52d1-4e3a-b31a-a7d98d384a13"
+          "1a56bf34-c86a-476b-beb3-6305f1f26b3f"
         ],
         "Cache-Control": [
           "no-cache"
         ],
         "Location": [
-<<<<<<< HEAD
-          "https://management.azure.com/subscriptions/a0d901ba-9956-4f7d-830c-2d7974c36666/providers/Microsoft.Storage/operations/e5d2b8ee-3f57-477a-a4f5-fde446697942?monitor=true&api-version=2014-12-01-preview"
-=======
-          "https://management.azure.com/subscriptions/a0d901ba-9956-4f7d-830c-2d7974c36666/providers/Microsoft.Storage/operations/928293ad-1e95-4fbf-9e13-aaaf0c148d90?monitor=true&api-version=2015-05-01-preview"
->>>>>>> e04b01d2
+          "https://management.azure.com/subscriptions/a0d901ba-9956-4f7d-830c-2d7974c36666/providers/Microsoft.Storage/operations/232025b8-1a81-45cb-bdbe-fc4af4253368?monitor=true&api-version=2015-05-01-preview"
         ],
         "Server": [
           "Microsoft-HTTPAPI/2.0",
           "Microsoft-HTTPAPI/2.0"
         ],
         "x-ms-ratelimit-remaining-subscription-reads": [
-          "31973"
-        ],
-        "x-ms-correlation-request-id": [
-          "78cdf13c-0444-4d50-a313-b958b59ff81b"
-        ],
-        "x-ms-routing-request-id": [
-          "JAPANEAST:20150415T085427Z:78cdf13c-0444-4d50-a313-b958b59ff81b"
-        ],
-        "Strict-Transport-Security": [
-          "max-age=31536000; includeSubDomains"
-        ],
-        "Date": [
-          "Wed, 15 Apr 2015 08:54:27 GMT"
+          "31998"
+        ],
+        "x-ms-correlation-request-id": [
+          "bed0e69a-9cf7-404b-ad80-ddbf009e4a8e"
+        ],
+        "x-ms-routing-request-id": [
+          "JAPANEAST:20150421T022847Z:bed0e69a-9cf7-404b-ad80-ddbf009e4a8e"
+        ],
+        "Strict-Transport-Security": [
+          "max-age=31536000; includeSubDomains"
+        ],
+        "Date": [
+          "Tue, 21 Apr 2015 02:28:47 GMT"
         ]
       },
       "StatusCode": 202
     },
     {
-<<<<<<< HEAD
-      "RequestUri": "/subscriptions/a0d901ba-9956-4f7d-830c-2d7974c36666/providers/Microsoft.Storage/operations/e5d2b8ee-3f57-477a-a4f5-fde446697942?monitor=true&api-version=2014-12-01-preview",
-      "EncodedRequestUri": "L3N1YnNjcmlwdGlvbnMvYTBkOTAxYmEtOTk1Ni00ZjdkLTgzMGMtMmQ3OTc0YzM2NjY2L3Byb3ZpZGVycy9NaWNyb3NvZnQuU3RvcmFnZS9vcGVyYXRpb25zL2U1ZDJiOGVlLTNmNTctNDc3YS1hNGY1LWZkZTQ0NjY5Nzk0Mj9tb25pdG9yPXRydWUmYXBpLXZlcnNpb249MjAxNC0xMi0wMS1wcmV2aWV3",
-=======
-      "RequestUri": "/subscriptions/a0d901ba-9956-4f7d-830c-2d7974c36666/providers/Microsoft.Storage/operations/928293ad-1e95-4fbf-9e13-aaaf0c148d90?monitor=true&api-version=2015-05-01-preview",
-      "EncodedRequestUri": "L3N1YnNjcmlwdGlvbnMvYTBkOTAxYmEtOTk1Ni00ZjdkLTgzMGMtMmQ3OTc0YzM2NjY2L3Byb3ZpZGVycy9NaWNyb3NvZnQuU3RvcmFnZS9vcGVyYXRpb25zLzkyODI5M2FkLTFlOTUtNGZiZi05ZTEzLWFhYWYwYzE0OGQ5MD9tb25pdG9yPXRydWUmYXBpLXZlcnNpb249MjAxNS0wNS0wMS1wcmV2aWV3",
->>>>>>> e04b01d2
+      "RequestUri": "/subscriptions/a0d901ba-9956-4f7d-830c-2d7974c36666/providers/Microsoft.Storage/operations/232025b8-1a81-45cb-bdbe-fc4af4253368?monitor=true&api-version=2015-05-01-preview",
+      "EncodedRequestUri": "L3N1YnNjcmlwdGlvbnMvYTBkOTAxYmEtOTk1Ni00ZjdkLTgzMGMtMmQ3OTc0YzM2NjY2L3Byb3ZpZGVycy9NaWNyb3NvZnQuU3RvcmFnZS9vcGVyYXRpb25zLzIzMjAyNWI4LTFhODEtNDVjYi1iZGJlLWZjNGFmNDI1MzM2OD9tb25pdG9yPXRydWUmYXBpLXZlcnNpb249MjAxNS0wNS0wMS1wcmV2aWV3",
       "RequestMethod": "GET",
       "RequestBody": "",
       "RequestHeaders": {
         "x-ms-client-request-id": [
-          "152fe862-8e03-47ba-a96d-495928ffd93e"
+          "7950869f-da6f-43ec-85d4-0a466dd7a589"
         ],
         "User-Agent": [
           "Microsoft.Azure.Management.Storage.StorageManagementClient/2.0.0.0"
@@ -428,7 +405,7 @@
           "no-cache"
         ],
         "x-ms-request-id": [
-          "f34215bb-0fa4-47b5-8f8c-56d10b6c1d90"
+          "c634d251-ae18-4e9a-889d-2589071f6ffe"
         ],
         "Cache-Control": [
           "no-cache"
@@ -438,37 +415,37 @@
           "Microsoft-HTTPAPI/2.0"
         ],
         "x-ms-ratelimit-remaining-subscription-reads": [
-          "31972"
-        ],
-        "x-ms-correlation-request-id": [
-          "8d9486fa-bfe5-4d06-b08b-28707c7c664c"
-        ],
-        "x-ms-routing-request-id": [
-          "JAPANEAST:20150415T085452Z:8d9486fa-bfe5-4d06-b08b-28707c7c664c"
-        ],
-        "Strict-Transport-Security": [
-          "max-age=31536000; includeSubDomains"
-        ],
-        "Date": [
-          "Wed, 15 Apr 2015 08:54:52 GMT"
+          "31997"
+        ],
+        "x-ms-correlation-request-id": [
+          "14f4d93b-6544-4f88-b1d6-a22339b1f7e8"
+        ],
+        "x-ms-routing-request-id": [
+          "JAPANEAST:20150421T022912Z:14f4d93b-6544-4f88-b1d6-a22339b1f7e8"
+        ],
+        "Strict-Transport-Security": [
+          "max-age=31536000; includeSubDomains"
+        ],
+        "Date": [
+          "Tue, 21 Apr 2015 02:29:12 GMT"
         ]
       },
       "StatusCode": 200
     },
     {
-      "RequestUri": "/subscriptions/a0d901ba-9956-4f7d-830c-2d7974c36666/resourceGroups/pstestrg6162/providers/Microsoft.Storage/storageAccounts/stopstestrg6162?api-version=2014-12-01-preview",
-      "EncodedRequestUri": "L3N1YnNjcmlwdGlvbnMvYTBkOTAxYmEtOTk1Ni00ZjdkLTgzMGMtMmQ3OTc0YzM2NjY2L3Jlc291cmNlR3JvdXBzL3BzdGVzdHJnNjE2Mi9wcm92aWRlcnMvTWljcm9zb2Z0LlN0b3JhZ2Uvc3RvcmFnZUFjY291bnRzL3N0b3BzdGVzdHJnNjE2Mj9hcGktdmVyc2lvbj0yMDE0LTEyLTAxLXByZXZpZXc=",
+      "RequestUri": "/subscriptions/a0d901ba-9956-4f7d-830c-2d7974c36666/resourceGroups/pstestrg1493/providers/Microsoft.Storage/storageAccounts/stopstestrg1493?api-version=2015-05-01-preview",
+      "EncodedRequestUri": "L3N1YnNjcmlwdGlvbnMvYTBkOTAxYmEtOTk1Ni00ZjdkLTgzMGMtMmQ3OTc0YzM2NjY2L3Jlc291cmNlR3JvdXBzL3BzdGVzdHJnMTQ5My9wcm92aWRlcnMvTWljcm9zb2Z0LlN0b3JhZ2Uvc3RvcmFnZUFjY291bnRzL3N0b3BzdGVzdHJnMTQ5Mz9hcGktdmVyc2lvbj0yMDE1LTA1LTAxLXByZXZpZXc=",
       "RequestMethod": "GET",
       "RequestBody": "",
       "RequestHeaders": {
         "x-ms-client-request-id": [
-          "94c63408-44f6-473c-be39-e35b34ed7eb7"
+          "be1f12d9-1fa4-4f7d-9eb5-62c5c42e7cda"
         ],
         "User-Agent": [
           "Microsoft.Azure.Management.Storage.StorageManagementClient/2.0.0.0"
         ]
       },
-      "ResponseBody": "{\r\n  \"id\": \"/subscriptions/a0d901ba-9956-4f7d-830c-2d7974c36666/resourceGroups/pstestrg6162/providers/Microsoft.Storage/storageAccounts/stopstestrg6162\",\r\n  \"name\": \"stopstestrg6162\",\r\n  \"location\": \"West US\",\r\n  \"type\": \"Microsoft.Storage/storageAccounts\",\r\n  \"properties\": {\r\n    \"provisioningState\": \"Succeeded\",\r\n    \"accountType\": \"Standard_GRS\",\r\n    \"primaryEndpoints\": {\r\n      \"blob\": \"https://stopstestrg6162.blob.core.windows.net/\",\r\n      \"queue\": \"https://stopstestrg6162.queue.core.windows.net/\",\r\n      \"table\": \"https://stopstestrg6162.table.core.windows.net/\"\r\n    },\r\n    \"primaryLocation\": \"West US\",\r\n    \"statusOfPrimary\": \"Available\",\r\n    \"secondaryLocation\": \"East US\",\r\n    \"statusOfSecondary\": \"Available\",\r\n    \"creationTime\": \"2015-04-15T08:54:24.8901499Z\"\r\n  }\r\n}",
+      "ResponseBody": "{\r\n  \"id\": \"/subscriptions/a0d901ba-9956-4f7d-830c-2d7974c36666/resourceGroups/pstestrg1493/providers/Microsoft.Storage/storageAccounts/stopstestrg1493\",\r\n  \"name\": \"stopstestrg1493\",\r\n  \"location\": \"West US\",\r\n  \"type\": \"Microsoft.Storage/storageAccounts\",\r\n  \"properties\": {\r\n    \"provisioningState\": \"Succeeded\",\r\n    \"accountType\": \"Standard_GRS\",\r\n    \"primaryEndpoints\": {\r\n      \"blob\": \"https://stopstestrg1493.blob.core.windows.net/\",\r\n      \"queue\": \"https://stopstestrg1493.queue.core.windows.net/\",\r\n      \"table\": \"https://stopstestrg1493.table.core.windows.net/\"\r\n    },\r\n    \"primaryLocation\": \"West US\",\r\n    \"statusOfPrimary\": \"Available\",\r\n    \"secondaryLocation\": \"East US\",\r\n    \"statusOfSecondary\": \"Available\",\r\n    \"creationTime\": \"2015-04-21T02:28:44.9504106Z\"\r\n  }\r\n}",
       "ResponseHeaders": {
         "Content-Length": [
           "672"
@@ -483,7 +460,7 @@
           "no-cache"
         ],
         "x-ms-request-id": [
-          "20c8eb30-0bdc-4fbf-a63e-5faf70fec432"
+          "f5b73948-295b-4bab-90de-1b6ca0fa7dc4"
         ],
         "Cache-Control": [
           "no-cache"
@@ -493,42 +470,37 @@
           "Microsoft-HTTPAPI/2.0"
         ],
         "x-ms-ratelimit-remaining-subscription-reads": [
-          "31971"
-        ],
-        "x-ms-correlation-request-id": [
-          "37898028-a33d-4354-b73e-c45c545c7aa9"
-        ],
-        "x-ms-routing-request-id": [
-          "JAPANEAST:20150415T085453Z:37898028-a33d-4354-b73e-c45c545c7aa9"
-        ],
-        "Strict-Transport-Security": [
-          "max-age=31536000; includeSubDomains"
-        ],
-        "Date": [
-          "Wed, 15 Apr 2015 08:54:52 GMT"
+          "31996"
+        ],
+        "x-ms-correlation-request-id": [
+          "8d525dd6-b21f-484f-9cbd-ed3e318c6819"
+        ],
+        "x-ms-routing-request-id": [
+          "JAPANEAST:20150421T022913Z:8d525dd6-b21f-484f-9cbd-ed3e318c6819"
+        ],
+        "Strict-Transport-Security": [
+          "max-age=31536000; includeSubDomains"
+        ],
+        "Date": [
+          "Tue, 21 Apr 2015 02:29:12 GMT"
         ]
       },
       "StatusCode": 200
     },
     {
-<<<<<<< HEAD
-      "RequestUri": "/subscriptions/a0d901ba-9956-4f7d-830c-2d7974c36666/resourceGroups/pstestrg6162/providers/Microsoft.Storage/storageAccounts/stopstestrg6162/listKeys?api-version=2014-12-01-preview",
-      "EncodedRequestUri": "L3N1YnNjcmlwdGlvbnMvYTBkOTAxYmEtOTk1Ni00ZjdkLTgzMGMtMmQ3OTc0YzM2NjY2L3Jlc291cmNlR3JvdXBzL3BzdGVzdHJnNjE2Mi9wcm92aWRlcnMvTWljcm9zb2Z0LlN0b3JhZ2Uvc3RvcmFnZUFjY291bnRzL3N0b3BzdGVzdHJnNjE2Mi9saXN0S2V5cz9hcGktdmVyc2lvbj0yMDE0LTEyLTAxLXByZXZpZXc=",
-=======
-      "RequestUri": "/subscriptions/a0d901ba-9956-4f7d-830c-2d7974c36666/resourceGroups/pstestrg8998/providers/Microsoft.Storage/storageAccounts/stopstestrg8998/listKeys?api-version=2015-05-01-preview",
-      "EncodedRequestUri": "L3N1YnNjcmlwdGlvbnMvYTBkOTAxYmEtOTk1Ni00ZjdkLTgzMGMtMmQ3OTc0YzM2NjY2L3Jlc291cmNlR3JvdXBzL3BzdGVzdHJnODk5OC9wcm92aWRlcnMvTWljcm9zb2Z0LlN0b3JhZ2Uvc3RvcmFnZUFjY291bnRzL3N0b3BzdGVzdHJnODk5OC9saXN0S2V5cz9hcGktdmVyc2lvbj0yMDE1LTA1LTAxLXByZXZpZXc=",
->>>>>>> e04b01d2
+      "RequestUri": "/subscriptions/a0d901ba-9956-4f7d-830c-2d7974c36666/resourceGroups/pstestrg1493/providers/Microsoft.Storage/storageAccounts/stopstestrg1493/listKeys?api-version=2015-05-01-preview",
+      "EncodedRequestUri": "L3N1YnNjcmlwdGlvbnMvYTBkOTAxYmEtOTk1Ni00ZjdkLTgzMGMtMmQ3OTc0YzM2NjY2L3Jlc291cmNlR3JvdXBzL3BzdGVzdHJnMTQ5My9wcm92aWRlcnMvTWljcm9zb2Z0LlN0b3JhZ2Uvc3RvcmFnZUFjY291bnRzL3N0b3BzdGVzdHJnMTQ5My9saXN0S2V5cz9hcGktdmVyc2lvbj0yMDE1LTA1LTAxLXByZXZpZXc=",
       "RequestMethod": "POST",
       "RequestBody": "",
       "RequestHeaders": {
         "x-ms-client-request-id": [
-          "e6435a5b-745f-42db-9754-04f3e886d294"
+          "d936d6e5-0309-44b4-b045-45dc830a54a9"
         ],
         "User-Agent": [
           "Microsoft.Azure.Management.Storage.StorageManagementClient/2.0.0.0"
         ]
       },
-      "ResponseBody": "{\r\n  \"key1\": \"sR7VZB8g+YhFE+4lIVkDD/cCNw/6e/iZj8Ijbdu3kSIKJqbe5jOm9gHmQVSR2ih9T4BomC6nJVnmGgJp8UTEPA==\",\r\n  \"key2\": \"Qb3tDsQkuw79OlbYRBwKJAd7KLqYf94XfZ7Jtjew44SkS6zClyJVgM+6qiOTakP6Kavm2Jhll6l+MF7/I7lDCA==\"\r\n}",
+      "ResponseBody": "{\r\n  \"key1\": \"UmrrLuN2GfY1n+BZcSAkb5ZyY3c4x/5CxCa35q9HZoGBPVz/lKxHadaZSL4JxiE7JLblNjKP4xuaN79fHd2U2Q==\",\r\n  \"key2\": \"6zHhkYdRT067mYop8u8d1HTPpqO1fldTent07rzo/fMAsPZ2Tt0U466ENMi8pRHHdF8aWe9eZ0876RU8MiUGJA==\"\r\n}",
       "ResponseHeaders": {
         "Content-Length": [
           "197"
@@ -543,7 +515,7 @@
           "no-cache"
         ],
         "x-ms-request-id": [
-          "29bb1401-443b-41b0-a56e-77d227f86505"
+          "c789e020-175b-4a57-9bb1-e1490d3ff8f1"
         ],
         "Cache-Control": [
           "no-cache"
@@ -553,42 +525,37 @@
           "Microsoft-HTTPAPI/2.0"
         ],
         "x-ms-ratelimit-remaining-subscription-writes": [
-          "1179"
-        ],
-        "x-ms-correlation-request-id": [
-          "395560a9-5352-4ce5-9507-030c005cde7d"
-        ],
-        "x-ms-routing-request-id": [
-          "JAPANEAST:20150415T085453Z:395560a9-5352-4ce5-9507-030c005cde7d"
-        ],
-        "Strict-Transport-Security": [
-          "max-age=31536000; includeSubDomains"
-        ],
-        "Date": [
-          "Wed, 15 Apr 2015 08:54:52 GMT"
+          "1198"
+        ],
+        "x-ms-correlation-request-id": [
+          "adc02ba6-6512-4395-bdee-8b2650d0bd33"
+        ],
+        "x-ms-routing-request-id": [
+          "JAPANEAST:20150421T022913Z:adc02ba6-6512-4395-bdee-8b2650d0bd33"
+        ],
+        "Strict-Transport-Security": [
+          "max-age=31536000; includeSubDomains"
+        ],
+        "Date": [
+          "Tue, 21 Apr 2015 02:29:12 GMT"
         ]
       },
       "StatusCode": 200
     },
     {
-<<<<<<< HEAD
-      "RequestUri": "/subscriptions/a0d901ba-9956-4f7d-830c-2d7974c36666/resourceGroups/pstestrg6162/providers/Microsoft.Storage/storageAccounts/stopstestrg6162/listKeys?api-version=2014-12-01-preview",
-      "EncodedRequestUri": "L3N1YnNjcmlwdGlvbnMvYTBkOTAxYmEtOTk1Ni00ZjdkLTgzMGMtMmQ3OTc0YzM2NjY2L3Jlc291cmNlR3JvdXBzL3BzdGVzdHJnNjE2Mi9wcm92aWRlcnMvTWljcm9zb2Z0LlN0b3JhZ2Uvc3RvcmFnZUFjY291bnRzL3N0b3BzdGVzdHJnNjE2Mi9saXN0S2V5cz9hcGktdmVyc2lvbj0yMDE0LTEyLTAxLXByZXZpZXc=",
-=======
-      "RequestUri": "/subscriptions/a0d901ba-9956-4f7d-830c-2d7974c36666/resourceGroups/pstestrg8998/providers/Microsoft.Storage/storageAccounts/stopstestrg8998/listKeys?api-version=2015-05-01-preview",
-      "EncodedRequestUri": "L3N1YnNjcmlwdGlvbnMvYTBkOTAxYmEtOTk1Ni00ZjdkLTgzMGMtMmQ3OTc0YzM2NjY2L3Jlc291cmNlR3JvdXBzL3BzdGVzdHJnODk5OC9wcm92aWRlcnMvTWljcm9zb2Z0LlN0b3JhZ2Uvc3RvcmFnZUFjY291bnRzL3N0b3BzdGVzdHJnODk5OC9saXN0S2V5cz9hcGktdmVyc2lvbj0yMDE1LTA1LTAxLXByZXZpZXc=",
->>>>>>> e04b01d2
+      "RequestUri": "/subscriptions/a0d901ba-9956-4f7d-830c-2d7974c36666/resourceGroups/pstestrg1493/providers/Microsoft.Storage/storageAccounts/stopstestrg1493/listKeys?api-version=2015-05-01-preview",
+      "EncodedRequestUri": "L3N1YnNjcmlwdGlvbnMvYTBkOTAxYmEtOTk1Ni00ZjdkLTgzMGMtMmQ3OTc0YzM2NjY2L3Jlc291cmNlR3JvdXBzL3BzdGVzdHJnMTQ5My9wcm92aWRlcnMvTWljcm9zb2Z0LlN0b3JhZ2Uvc3RvcmFnZUFjY291bnRzL3N0b3BzdGVzdHJnMTQ5My9saXN0S2V5cz9hcGktdmVyc2lvbj0yMDE1LTA1LTAxLXByZXZpZXc=",
       "RequestMethod": "POST",
       "RequestBody": "",
       "RequestHeaders": {
         "x-ms-client-request-id": [
-          "650fb886-f069-472f-b5da-5ec1108b8284"
+          "0395982a-7262-4629-bfea-80f1dc3b5c95"
         ],
         "User-Agent": [
           "Microsoft.Azure.Management.Storage.StorageManagementClient/2.0.0.0"
         ]
       },
-      "ResponseBody": "{\r\n  \"key1\": \"U4Nz24QvXteCy6x/UxVHNn8MMMWVtHHj/8OIY4di/5d0Ng8v7P4AMF4KEws6WRKPGANFqqAfJAjC3Nq3RWqMjw==\",\r\n  \"key2\": \"Qb3tDsQkuw79OlbYRBwKJAd7KLqYf94XfZ7Jtjew44SkS6zClyJVgM+6qiOTakP6Kavm2Jhll6l+MF7/I7lDCA==\"\r\n}",
+      "ResponseBody": "{\r\n  \"key1\": \"K1rZhOQpcIeEKSqxk/jn2afxnmvcO0eW0VCViocq9GsJs3/MOp9YykgNuNGtC4yxwZTPagzBC92vquNdgD/KWQ==\",\r\n  \"key2\": \"6zHhkYdRT067mYop8u8d1HTPpqO1fldTent07rzo/fMAsPZ2Tt0U466ENMi8pRHHdF8aWe9eZ0876RU8MiUGJA==\"\r\n}",
       "ResponseHeaders": {
         "Content-Length": [
           "197"
@@ -603,7 +570,7 @@
           "no-cache"
         ],
         "x-ms-request-id": [
-          "f3afdd40-167d-418f-aac9-f2f6352b0f2e"
+          "87e65d74-77d1-4238-b586-51faffdbb7e0"
         ],
         "Cache-Control": [
           "no-cache"
@@ -613,42 +580,37 @@
           "Microsoft-HTTPAPI/2.0"
         ],
         "x-ms-ratelimit-remaining-subscription-writes": [
-          "1177"
-        ],
-        "x-ms-correlation-request-id": [
-          "5b62c51b-1ba2-47b6-8c6e-ff0ce3a20324"
-        ],
-        "x-ms-routing-request-id": [
-          "JAPANEAST:20150415T085455Z:5b62c51b-1ba2-47b6-8c6e-ff0ce3a20324"
-        ],
-        "Strict-Transport-Security": [
-          "max-age=31536000; includeSubDomains"
-        ],
-        "Date": [
-          "Wed, 15 Apr 2015 08:54:54 GMT"
+          "1196"
+        ],
+        "x-ms-correlation-request-id": [
+          "c6513aaf-b645-43b1-a7e4-b02fd78dfa16"
+        ],
+        "x-ms-routing-request-id": [
+          "JAPANEAST:20150421T022915Z:c6513aaf-b645-43b1-a7e4-b02fd78dfa16"
+        ],
+        "Strict-Transport-Security": [
+          "max-age=31536000; includeSubDomains"
+        ],
+        "Date": [
+          "Tue, 21 Apr 2015 02:29:15 GMT"
         ]
       },
       "StatusCode": 200
     },
     {
-<<<<<<< HEAD
-      "RequestUri": "/subscriptions/a0d901ba-9956-4f7d-830c-2d7974c36666/resourceGroups/pstestrg6162/providers/Microsoft.Storage/storageAccounts/stopstestrg6162/listKeys?api-version=2014-12-01-preview",
-      "EncodedRequestUri": "L3N1YnNjcmlwdGlvbnMvYTBkOTAxYmEtOTk1Ni00ZjdkLTgzMGMtMmQ3OTc0YzM2NjY2L3Jlc291cmNlR3JvdXBzL3BzdGVzdHJnNjE2Mi9wcm92aWRlcnMvTWljcm9zb2Z0LlN0b3JhZ2Uvc3RvcmFnZUFjY291bnRzL3N0b3BzdGVzdHJnNjE2Mi9saXN0S2V5cz9hcGktdmVyc2lvbj0yMDE0LTEyLTAxLXByZXZpZXc=",
-=======
-      "RequestUri": "/subscriptions/a0d901ba-9956-4f7d-830c-2d7974c36666/resourceGroups/pstestrg8998/providers/Microsoft.Storage/storageAccounts/stopstestrg8998/listKeys?api-version=2015-05-01-preview",
-      "EncodedRequestUri": "L3N1YnNjcmlwdGlvbnMvYTBkOTAxYmEtOTk1Ni00ZjdkLTgzMGMtMmQ3OTc0YzM2NjY2L3Jlc291cmNlR3JvdXBzL3BzdGVzdHJnODk5OC9wcm92aWRlcnMvTWljcm9zb2Z0LlN0b3JhZ2Uvc3RvcmFnZUFjY291bnRzL3N0b3BzdGVzdHJnODk5OC9saXN0S2V5cz9hcGktdmVyc2lvbj0yMDE1LTA1LTAxLXByZXZpZXc=",
->>>>>>> e04b01d2
+      "RequestUri": "/subscriptions/a0d901ba-9956-4f7d-830c-2d7974c36666/resourceGroups/pstestrg1493/providers/Microsoft.Storage/storageAccounts/stopstestrg1493/listKeys?api-version=2015-05-01-preview",
+      "EncodedRequestUri": "L3N1YnNjcmlwdGlvbnMvYTBkOTAxYmEtOTk1Ni00ZjdkLTgzMGMtMmQ3OTc0YzM2NjY2L3Jlc291cmNlR3JvdXBzL3BzdGVzdHJnMTQ5My9wcm92aWRlcnMvTWljcm9zb2Z0LlN0b3JhZ2Uvc3RvcmFnZUFjY291bnRzL3N0b3BzdGVzdHJnMTQ5My9saXN0S2V5cz9hcGktdmVyc2lvbj0yMDE1LTA1LTAxLXByZXZpZXc=",
       "RequestMethod": "POST",
       "RequestBody": "",
       "RequestHeaders": {
         "x-ms-client-request-id": [
-          "10f43713-561e-460d-97da-80bd02fecfe3"
+          "d1dae259-05c9-42e6-b9ed-512d97eb2596"
         ],
         "User-Agent": [
           "Microsoft.Azure.Management.Storage.StorageManagementClient/2.0.0.0"
         ]
       },
-      "ResponseBody": "{\r\n  \"key1\": \"U4Nz24QvXteCy6x/UxVHNn8MMMWVtHHj/8OIY4di/5d0Ng8v7P4AMF4KEws6WRKPGANFqqAfJAjC3Nq3RWqMjw==\",\r\n  \"key2\": \"D2+iR39/7FMr020QrNecfQytEXhmTZbviNXFZWooR2QhHlXBE08YBRuz+F/rLqsS2EsxK+Chl8M1wEiEw6cGkQ==\"\r\n}",
+      "ResponseBody": "{\r\n  \"key1\": \"K1rZhOQpcIeEKSqxk/jn2afxnmvcO0eW0VCViocq9GsJs3/MOp9YykgNuNGtC4yxwZTPagzBC92vquNdgD/KWQ==\",\r\n  \"key2\": \"WiKM9FvPuRfT2cFmQbxIHaQhitsmzuU3FHy/Sq5dYr8bqUbWcg7AUKowB4DNl+FoT/hePJyLPK6rfRp0LOiwTw==\"\r\n}",
       "ResponseHeaders": {
         "Content-Length": [
           "197"
@@ -663,7 +625,7 @@
           "no-cache"
         ],
         "x-ms-request-id": [
-          "93f7a8f2-95c8-4f1e-afc8-e9d46e855e31"
+          "e37572d1-1d99-45ce-8f98-de78d83a4e02"
         ],
         "Cache-Control": [
           "no-cache"
@@ -673,31 +635,26 @@
           "Microsoft-HTTPAPI/2.0"
         ],
         "x-ms-ratelimit-remaining-subscription-writes": [
-          "1175"
-        ],
-        "x-ms-correlation-request-id": [
-          "6b7a01f8-eeda-423b-9ad1-30a310172d9d"
-        ],
-        "x-ms-routing-request-id": [
-          "JAPANEAST:20150415T085457Z:6b7a01f8-eeda-423b-9ad1-30a310172d9d"
-        ],
-        "Strict-Transport-Security": [
-          "max-age=31536000; includeSubDomains"
-        ],
-        "Date": [
-          "Wed, 15 Apr 2015 08:54:56 GMT"
+          "1194"
+        ],
+        "x-ms-correlation-request-id": [
+          "cd2a04ca-d2e7-4e09-9131-53a98606c9a3"
+        ],
+        "x-ms-routing-request-id": [
+          "JAPANEAST:20150421T022916Z:cd2a04ca-d2e7-4e09-9131-53a98606c9a3"
+        ],
+        "Strict-Transport-Security": [
+          "max-age=31536000; includeSubDomains"
+        ],
+        "Date": [
+          "Tue, 21 Apr 2015 02:29:16 GMT"
         ]
       },
       "StatusCode": 200
     },
     {
-<<<<<<< HEAD
-      "RequestUri": "/subscriptions/a0d901ba-9956-4f7d-830c-2d7974c36666/resourceGroups/pstestrg6162/providers/Microsoft.Storage/storageAccounts/stopstestrg6162/regenerateKey?api-version=2014-12-01-preview",
-      "EncodedRequestUri": "L3N1YnNjcmlwdGlvbnMvYTBkOTAxYmEtOTk1Ni00ZjdkLTgzMGMtMmQ3OTc0YzM2NjY2L3Jlc291cmNlR3JvdXBzL3BzdGVzdHJnNjE2Mi9wcm92aWRlcnMvTWljcm9zb2Z0LlN0b3JhZ2Uvc3RvcmFnZUFjY291bnRzL3N0b3BzdGVzdHJnNjE2Mi9yZWdlbmVyYXRlS2V5P2FwaS12ZXJzaW9uPTIwMTQtMTItMDEtcHJldmlldw==",
-=======
-      "RequestUri": "/subscriptions/a0d901ba-9956-4f7d-830c-2d7974c36666/resourceGroups/pstestrg8998/providers/Microsoft.Storage/storageAccounts/stopstestrg8998/regenerateKey?api-version=2015-05-01-preview",
-      "EncodedRequestUri": "L3N1YnNjcmlwdGlvbnMvYTBkOTAxYmEtOTk1Ni00ZjdkLTgzMGMtMmQ3OTc0YzM2NjY2L3Jlc291cmNlR3JvdXBzL3BzdGVzdHJnODk5OC9wcm92aWRlcnMvTWljcm9zb2Z0LlN0b3JhZ2Uvc3RvcmFnZUFjY291bnRzL3N0b3BzdGVzdHJnODk5OC9yZWdlbmVyYXRlS2V5P2FwaS12ZXJzaW9uPTIwMTUtMDUtMDEtcHJldmlldw==",
->>>>>>> e04b01d2
+      "RequestUri": "/subscriptions/a0d901ba-9956-4f7d-830c-2d7974c36666/resourceGroups/pstestrg1493/providers/Microsoft.Storage/storageAccounts/stopstestrg1493/regenerateKey?api-version=2015-05-01-preview",
+      "EncodedRequestUri": "L3N1YnNjcmlwdGlvbnMvYTBkOTAxYmEtOTk1Ni00ZjdkLTgzMGMtMmQ3OTc0YzM2NjY2L3Jlc291cmNlR3JvdXBzL3BzdGVzdHJnMTQ5My9wcm92aWRlcnMvTWljcm9zb2Z0LlN0b3JhZ2Uvc3RvcmFnZUFjY291bnRzL3N0b3BzdGVzdHJnMTQ5My9yZWdlbmVyYXRlS2V5P2FwaS12ZXJzaW9uPTIwMTUtMDUtMDEtcHJldmlldw==",
       "RequestMethod": "POST",
       "RequestBody": "{\r\n  \"keyName\": \"key1\"\r\n}",
       "RequestHeaders": {
@@ -708,13 +665,13 @@
           "25"
         ],
         "x-ms-client-request-id": [
-          "85f9a31c-aafd-4ddc-8d96-79bd5c034734"
+          "5faee005-bf85-47a3-879e-8187af90c453"
         ],
         "User-Agent": [
           "Microsoft.Azure.Management.Storage.StorageManagementClient/2.0.0.0"
         ]
       },
-      "ResponseBody": "{\r\n  \"key1\": \"U4Nz24QvXteCy6x/UxVHNn8MMMWVtHHj/8OIY4di/5d0Ng8v7P4AMF4KEws6WRKPGANFqqAfJAjC3Nq3RWqMjw==\",\r\n  \"key2\": \"Qb3tDsQkuw79OlbYRBwKJAd7KLqYf94XfZ7Jtjew44SkS6zClyJVgM+6qiOTakP6Kavm2Jhll6l+MF7/I7lDCA==\"\r\n}",
+      "ResponseBody": "{\r\n  \"key1\": \"K1rZhOQpcIeEKSqxk/jn2afxnmvcO0eW0VCViocq9GsJs3/MOp9YykgNuNGtC4yxwZTPagzBC92vquNdgD/KWQ==\",\r\n  \"key2\": \"6zHhkYdRT067mYop8u8d1HTPpqO1fldTent07rzo/fMAsPZ2Tt0U466ENMi8pRHHdF8aWe9eZ0876RU8MiUGJA==\"\r\n}",
       "ResponseHeaders": {
         "Content-Length": [
           "197"
@@ -729,7 +686,7 @@
           "no-cache"
         ],
         "x-ms-request-id": [
-          "4163c017-e4ac-4c39-9836-34470cef7ec4"
+          "268be225-6898-4fc6-96ba-3b35d3ef9d53"
         ],
         "Cache-Control": [
           "no-cache"
@@ -739,31 +696,26 @@
           "Microsoft-HTTPAPI/2.0"
         ],
         "x-ms-ratelimit-remaining-subscription-writes": [
-          "1178"
-        ],
-        "x-ms-correlation-request-id": [
-          "b1024326-28d5-4d7a-99d6-7da7ce59cb99"
-        ],
-        "x-ms-routing-request-id": [
-          "JAPANEAST:20150415T085454Z:b1024326-28d5-4d7a-99d6-7da7ce59cb99"
-        ],
-        "Strict-Transport-Security": [
-          "max-age=31536000; includeSubDomains"
-        ],
-        "Date": [
-          "Wed, 15 Apr 2015 08:54:54 GMT"
+          "1197"
+        ],
+        "x-ms-correlation-request-id": [
+          "aacb4315-06f4-4f7b-aea1-3bef2bb4c101"
+        ],
+        "x-ms-routing-request-id": [
+          "JAPANEAST:20150421T022914Z:aacb4315-06f4-4f7b-aea1-3bef2bb4c101"
+        ],
+        "Strict-Transport-Security": [
+          "max-age=31536000; includeSubDomains"
+        ],
+        "Date": [
+          "Tue, 21 Apr 2015 02:29:14 GMT"
         ]
       },
       "StatusCode": 200
     },
     {
-<<<<<<< HEAD
-      "RequestUri": "/subscriptions/a0d901ba-9956-4f7d-830c-2d7974c36666/resourceGroups/pstestrg6162/providers/Microsoft.Storage/storageAccounts/stopstestrg6162/regenerateKey?api-version=2014-12-01-preview",
-      "EncodedRequestUri": "L3N1YnNjcmlwdGlvbnMvYTBkOTAxYmEtOTk1Ni00ZjdkLTgzMGMtMmQ3OTc0YzM2NjY2L3Jlc291cmNlR3JvdXBzL3BzdGVzdHJnNjE2Mi9wcm92aWRlcnMvTWljcm9zb2Z0LlN0b3JhZ2Uvc3RvcmFnZUFjY291bnRzL3N0b3BzdGVzdHJnNjE2Mi9yZWdlbmVyYXRlS2V5P2FwaS12ZXJzaW9uPTIwMTQtMTItMDEtcHJldmlldw==",
-=======
-      "RequestUri": "/subscriptions/a0d901ba-9956-4f7d-830c-2d7974c36666/resourceGroups/pstestrg8998/providers/Microsoft.Storage/storageAccounts/stopstestrg8998/regenerateKey?api-version=2015-05-01-preview",
-      "EncodedRequestUri": "L3N1YnNjcmlwdGlvbnMvYTBkOTAxYmEtOTk1Ni00ZjdkLTgzMGMtMmQ3OTc0YzM2NjY2L3Jlc291cmNlR3JvdXBzL3BzdGVzdHJnODk5OC9wcm92aWRlcnMvTWljcm9zb2Z0LlN0b3JhZ2Uvc3RvcmFnZUFjY291bnRzL3N0b3BzdGVzdHJnODk5OC9yZWdlbmVyYXRlS2V5P2FwaS12ZXJzaW9uPTIwMTUtMDUtMDEtcHJldmlldw==",
->>>>>>> e04b01d2
+      "RequestUri": "/subscriptions/a0d901ba-9956-4f7d-830c-2d7974c36666/resourceGroups/pstestrg1493/providers/Microsoft.Storage/storageAccounts/stopstestrg1493/regenerateKey?api-version=2015-05-01-preview",
+      "EncodedRequestUri": "L3N1YnNjcmlwdGlvbnMvYTBkOTAxYmEtOTk1Ni00ZjdkLTgzMGMtMmQ3OTc0YzM2NjY2L3Jlc291cmNlR3JvdXBzL3BzdGVzdHJnMTQ5My9wcm92aWRlcnMvTWljcm9zb2Z0LlN0b3JhZ2Uvc3RvcmFnZUFjY291bnRzL3N0b3BzdGVzdHJnMTQ5My9yZWdlbmVyYXRlS2V5P2FwaS12ZXJzaW9uPTIwMTUtMDUtMDEtcHJldmlldw==",
       "RequestMethod": "POST",
       "RequestBody": "{\r\n  \"keyName\": \"key2\"\r\n}",
       "RequestHeaders": {
@@ -774,13 +726,13 @@
           "25"
         ],
         "x-ms-client-request-id": [
-          "bf4159d3-751f-4464-bd2e-af188435678f"
+          "fb32905e-2db2-4f53-8a61-f1ce60daaf51"
         ],
         "User-Agent": [
           "Microsoft.Azure.Management.Storage.StorageManagementClient/2.0.0.0"
         ]
       },
-      "ResponseBody": "{\r\n  \"key1\": \"U4Nz24QvXteCy6x/UxVHNn8MMMWVtHHj/8OIY4di/5d0Ng8v7P4AMF4KEws6WRKPGANFqqAfJAjC3Nq3RWqMjw==\",\r\n  \"key2\": \"D2+iR39/7FMr020QrNecfQytEXhmTZbviNXFZWooR2QhHlXBE08YBRuz+F/rLqsS2EsxK+Chl8M1wEiEw6cGkQ==\"\r\n}",
+      "ResponseBody": "{\r\n  \"key1\": \"K1rZhOQpcIeEKSqxk/jn2afxnmvcO0eW0VCViocq9GsJs3/MOp9YykgNuNGtC4yxwZTPagzBC92vquNdgD/KWQ==\",\r\n  \"key2\": \"WiKM9FvPuRfT2cFmQbxIHaQhitsmzuU3FHy/Sq5dYr8bqUbWcg7AUKowB4DNl+FoT/hePJyLPK6rfRp0LOiwTw==\"\r\n}",
       "ResponseHeaders": {
         "Content-Length": [
           "197"
@@ -795,7 +747,7 @@
           "no-cache"
         ],
         "x-ms-request-id": [
-          "52ab358c-c5fa-4f44-b8c3-dd682919d6cc"
+          "0026b85c-8930-42c1-a13a-2bcb3645dbab"
         ],
         "Cache-Control": [
           "no-cache"
@@ -805,36 +757,31 @@
           "Microsoft-HTTPAPI/2.0"
         ],
         "x-ms-ratelimit-remaining-subscription-writes": [
-          "1176"
-        ],
-        "x-ms-correlation-request-id": [
-          "b8a5939e-c528-4a87-aa0a-9ec182c08ce5"
-        ],
-        "x-ms-routing-request-id": [
-          "JAPANEAST:20150415T085456Z:b8a5939e-c528-4a87-aa0a-9ec182c08ce5"
-        ],
-        "Strict-Transport-Security": [
-          "max-age=31536000; includeSubDomains"
-        ],
-        "Date": [
-          "Wed, 15 Apr 2015 08:54:56 GMT"
+          "1195"
+        ],
+        "x-ms-correlation-request-id": [
+          "2b979247-4410-41cb-9fd9-b07fcd15dc2d"
+        ],
+        "x-ms-routing-request-id": [
+          "JAPANEAST:20150421T022916Z:2b979247-4410-41cb-9fd9-b07fcd15dc2d"
+        ],
+        "Strict-Transport-Security": [
+          "max-age=31536000; includeSubDomains"
+        ],
+        "Date": [
+          "Tue, 21 Apr 2015 02:29:16 GMT"
         ]
       },
       "StatusCode": 200
     },
     {
-<<<<<<< HEAD
-      "RequestUri": "/subscriptions/a0d901ba-9956-4f7d-830c-2d7974c36666/resourceGroups/pstestrg6162/providers/Microsoft.Storage/storageAccounts/stopstestrg6162?api-version=2014-12-01-preview",
-      "EncodedRequestUri": "L3N1YnNjcmlwdGlvbnMvYTBkOTAxYmEtOTk1Ni00ZjdkLTgzMGMtMmQ3OTc0YzM2NjY2L3Jlc291cmNlR3JvdXBzL3BzdGVzdHJnNjE2Mi9wcm92aWRlcnMvTWljcm9zb2Z0LlN0b3JhZ2Uvc3RvcmFnZUFjY291bnRzL3N0b3BzdGVzdHJnNjE2Mj9hcGktdmVyc2lvbj0yMDE0LTEyLTAxLXByZXZpZXc=",
-=======
-      "RequestUri": "/subscriptions/a0d901ba-9956-4f7d-830c-2d7974c36666/resourceGroups/pstestrg8998/providers/Microsoft.Storage/storageAccounts/stopstestrg8998?api-version=2015-05-01-preview",
-      "EncodedRequestUri": "L3N1YnNjcmlwdGlvbnMvYTBkOTAxYmEtOTk1Ni00ZjdkLTgzMGMtMmQ3OTc0YzM2NjY2L3Jlc291cmNlR3JvdXBzL3BzdGVzdHJnODk5OC9wcm92aWRlcnMvTWljcm9zb2Z0LlN0b3JhZ2Uvc3RvcmFnZUFjY291bnRzL3N0b3BzdGVzdHJnODk5OD9hcGktdmVyc2lvbj0yMDE1LTA1LTAxLXByZXZpZXc=",
->>>>>>> e04b01d2
+      "RequestUri": "/subscriptions/a0d901ba-9956-4f7d-830c-2d7974c36666/resourceGroups/pstestrg1493/providers/Microsoft.Storage/storageAccounts/stopstestrg1493?api-version=2015-05-01-preview",
+      "EncodedRequestUri": "L3N1YnNjcmlwdGlvbnMvYTBkOTAxYmEtOTk1Ni00ZjdkLTgzMGMtMmQ3OTc0YzM2NjY2L3Jlc291cmNlR3JvdXBzL3BzdGVzdHJnMTQ5My9wcm92aWRlcnMvTWljcm9zb2Z0LlN0b3JhZ2Uvc3RvcmFnZUFjY291bnRzL3N0b3BzdGVzdHJnMTQ5Mz9hcGktdmVyc2lvbj0yMDE1LTA1LTAxLXByZXZpZXc=",
       "RequestMethod": "DELETE",
       "RequestBody": "",
       "RequestHeaders": {
         "x-ms-client-request-id": [
-          "5814e0fb-b73b-4c4b-beba-67095557d9a8"
+          "f0e94ccb-7101-4f29-b87e-67039f1f5ad6"
         ],
         "User-Agent": [
           "Microsoft.Azure.Management.Storage.StorageManagementClient/2.0.0.0"
@@ -852,7 +799,7 @@
           "no-cache"
         ],
         "x-ms-request-id": [
-          "ec178487-0975-46b5-8c3d-df477f5bf132"
+          "3a26f929-45a2-4cb0-a37e-3a97181e288a"
         ],
         "Cache-Control": [
           "no-cache"
@@ -862,26 +809,26 @@
           "Microsoft-HTTPAPI/2.0"
         ],
         "x-ms-ratelimit-remaining-subscription-writes": [
-          "1174"
-        ],
-        "x-ms-correlation-request-id": [
-          "232dab12-03c0-4a42-99f0-a44a977425de"
-        ],
-        "x-ms-routing-request-id": [
-          "JAPANEAST:20150415T085459Z:232dab12-03c0-4a42-99f0-a44a977425de"
-        ],
-        "Strict-Transport-Security": [
-          "max-age=31536000; includeSubDomains"
-        ],
-        "Date": [
-          "Wed, 15 Apr 2015 08:54:58 GMT"
+          "1193"
+        ],
+        "x-ms-correlation-request-id": [
+          "3cbce040-d2c4-481d-a450-d94f46a8bec2"
+        ],
+        "x-ms-routing-request-id": [
+          "JAPANEAST:20150421T022919Z:3cbce040-d2c4-481d-a450-d94f46a8bec2"
+        ],
+        "Strict-Transport-Security": [
+          "max-age=31536000; includeSubDomains"
+        ],
+        "Date": [
+          "Tue, 21 Apr 2015 02:29:19 GMT"
         ]
       },
       "StatusCode": 200
     },
     {
-      "RequestUri": "/subscriptions/a0d901ba-9956-4f7d-830c-2d7974c36666/resourcegroups/pstestrg6162?api-version=2014-04-01-preview",
-      "EncodedRequestUri": "L3N1YnNjcmlwdGlvbnMvYTBkOTAxYmEtOTk1Ni00ZjdkLTgzMGMtMmQ3OTc0YzM2NjY2L3Jlc291cmNlZ3JvdXBzL3BzdGVzdHJnNjE2Mj9hcGktdmVyc2lvbj0yMDE0LTA0LTAxLXByZXZpZXc=",
+      "RequestUri": "/subscriptions/a0d901ba-9956-4f7d-830c-2d7974c36666/resourcegroups/pstestrg1493?api-version=2014-04-01-preview",
+      "EncodedRequestUri": "L3N1YnNjcmlwdGlvbnMvYTBkOTAxYmEtOTk1Ni00ZjdkLTgzMGMtMmQ3OTc0YzM2NjY2L3Jlc291cmNlZ3JvdXBzL3BzdGVzdHJnMTQ5Mz9hcGktdmVyc2lvbj0yMDE0LTA0LTAxLXByZXZpZXc=",
       "RequestMethod": "DELETE",
       "RequestBody": "",
       "RequestHeaders": {
@@ -904,35 +851,35 @@
           "15"
         ],
         "x-ms-ratelimit-remaining-subscription-writes": [
-          "1186"
-        ],
-        "x-ms-request-id": [
-          "76268679-8c52-4881-ac1b-34087b3d255f"
-        ],
-        "x-ms-correlation-request-id": [
-          "76268679-8c52-4881-ac1b-34087b3d255f"
-        ],
-        "x-ms-routing-request-id": [
-          "JAPANEAST:20150415T085501Z:76268679-8c52-4881-ac1b-34087b3d255f"
-        ],
-        "Strict-Transport-Security": [
-          "max-age=31536000; includeSubDomains"
-        ],
-        "Cache-Control": [
-          "no-cache"
-        ],
-        "Date": [
-          "Wed, 15 Apr 2015 08:55:00 GMT"
+          "1198"
+        ],
+        "x-ms-request-id": [
+          "66f56287-62d7-4d5a-b9a9-30c89d8927b4"
+        ],
+        "x-ms-correlation-request-id": [
+          "66f56287-62d7-4d5a-b9a9-30c89d8927b4"
+        ],
+        "x-ms-routing-request-id": [
+          "JAPANEAST:20150421T022921Z:66f56287-62d7-4d5a-b9a9-30c89d8927b4"
+        ],
+        "Strict-Transport-Security": [
+          "max-age=31536000; includeSubDomains"
+        ],
+        "Cache-Control": [
+          "no-cache"
+        ],
+        "Date": [
+          "Tue, 21 Apr 2015 02:29:21 GMT"
         ],
         "Location": [
-          "https://management.azure.com/subscriptions/a0d901ba-9956-4f7d-830c-2d7974c36666/operationresults/eyJqb2JJZCI6IlJFU09VUkNFR1JPVVBERUxFVElPTkpPQi1QU1RFU1RSRzYxNjItV0VTVFVTIiwiam9iTG9jYXRpb24iOiJ3ZXN0dXMifQ?api-version=2014-04-01-preview"
+          "https://management.azure.com/subscriptions/a0d901ba-9956-4f7d-830c-2d7974c36666/operationresults/eyJqb2JJZCI6IlJFU09VUkNFR1JPVVBERUxFVElPTkpPQi1QU1RFU1RSRzE0OTMtV0VTVFVTIiwiam9iTG9jYXRpb24iOiJ3ZXN0dXMifQ?api-version=2014-04-01-preview"
         ]
       },
       "StatusCode": 202
     },
     {
-      "RequestUri": "/subscriptions/a0d901ba-9956-4f7d-830c-2d7974c36666/operationresults/eyJqb2JJZCI6IlJFU09VUkNFR1JPVVBERUxFVElPTkpPQi1QU1RFU1RSRzYxNjItV0VTVFVTIiwiam9iTG9jYXRpb24iOiJ3ZXN0dXMifQ?api-version=2014-04-01-preview",
-      "EncodedRequestUri": "L3N1YnNjcmlwdGlvbnMvYTBkOTAxYmEtOTk1Ni00ZjdkLTgzMGMtMmQ3OTc0YzM2NjY2L29wZXJhdGlvbnJlc3VsdHMvZXlKcWIySkpaQ0k2SWxKRlUwOVZVa05GUjFKUFZWQkVSVXhGVkVsUFRrcFBRaTFRVTFSRlUxUlNSell4TmpJdFYwVlRWRlZUSWl3aWFtOWlURzlqWVhScGIyNGlPaUozWlhOMGRYTWlmUT9hcGktdmVyc2lvbj0yMDE0LTA0LTAxLXByZXZpZXc=",
+      "RequestUri": "/subscriptions/a0d901ba-9956-4f7d-830c-2d7974c36666/operationresults/eyJqb2JJZCI6IlJFU09VUkNFR1JPVVBERUxFVElPTkpPQi1QU1RFU1RSRzE0OTMtV0VTVFVTIiwiam9iTG9jYXRpb24iOiJ3ZXN0dXMifQ?api-version=2014-04-01-preview",
+      "EncodedRequestUri": "L3N1YnNjcmlwdGlvbnMvYTBkOTAxYmEtOTk1Ni00ZjdkLTgzMGMtMmQ3OTc0YzM2NjY2L29wZXJhdGlvbnJlc3VsdHMvZXlKcWIySkpaQ0k2SWxKRlUwOVZVa05GUjFKUFZWQkVSVXhGVkVsUFRrcFBRaTFRVTFSRlUxUlNSekUwT1RNdFYwVlRWRlZUSWl3aWFtOWlURzlqWVhScGIyNGlPaUozWlhOMGRYTWlmUT9hcGktdmVyc2lvbj0yMDE0LTA0LTAxLXByZXZpZXc=",
       "RequestMethod": "GET",
       "RequestBody": "",
       "RequestHeaders": {
@@ -958,35 +905,35 @@
           "15"
         ],
         "x-ms-ratelimit-remaining-subscription-reads": [
-          "31980"
-        ],
-        "x-ms-request-id": [
-          "c5e077c0-6e4c-4ea4-86b6-8695c3c77fb8"
-        ],
-        "x-ms-correlation-request-id": [
-          "c5e077c0-6e4c-4ea4-86b6-8695c3c77fb8"
-        ],
-        "x-ms-routing-request-id": [
-          "JAPANEAST:20150415T085501Z:c5e077c0-6e4c-4ea4-86b6-8695c3c77fb8"
-        ],
-        "Strict-Transport-Security": [
-          "max-age=31536000; includeSubDomains"
-        ],
-        "Cache-Control": [
-          "no-cache"
-        ],
-        "Date": [
-          "Wed, 15 Apr 2015 08:55:01 GMT"
+          "31995"
+        ],
+        "x-ms-request-id": [
+          "282630d1-755c-428d-afff-dd4471e7a4e3"
+        ],
+        "x-ms-correlation-request-id": [
+          "282630d1-755c-428d-afff-dd4471e7a4e3"
+        ],
+        "x-ms-routing-request-id": [
+          "JAPANEAST:20150421T022921Z:282630d1-755c-428d-afff-dd4471e7a4e3"
+        ],
+        "Strict-Transport-Security": [
+          "max-age=31536000; includeSubDomains"
+        ],
+        "Cache-Control": [
+          "no-cache"
+        ],
+        "Date": [
+          "Tue, 21 Apr 2015 02:29:21 GMT"
         ],
         "Location": [
-          "https://management.azure.com/subscriptions/a0d901ba-9956-4f7d-830c-2d7974c36666/operationresults/eyJqb2JJZCI6IlJFU09VUkNFR1JPVVBERUxFVElPTkpPQi1QU1RFU1RSRzYxNjItV0VTVFVTIiwiam9iTG9jYXRpb24iOiJ3ZXN0dXMifQ?api-version=2014-04-01-preview"
+          "https://management.azure.com/subscriptions/a0d901ba-9956-4f7d-830c-2d7974c36666/operationresults/eyJqb2JJZCI6IlJFU09VUkNFR1JPVVBERUxFVElPTkpPQi1QU1RFU1RSRzE0OTMtV0VTVFVTIiwiam9iTG9jYXRpb24iOiJ3ZXN0dXMifQ?api-version=2014-04-01-preview"
         ]
       },
       "StatusCode": 202
     },
     {
-      "RequestUri": "/subscriptions/a0d901ba-9956-4f7d-830c-2d7974c36666/operationresults/eyJqb2JJZCI6IlJFU09VUkNFR1JPVVBERUxFVElPTkpPQi1QU1RFU1RSRzYxNjItV0VTVFVTIiwiam9iTG9jYXRpb24iOiJ3ZXN0dXMifQ?api-version=2014-04-01-preview",
-      "EncodedRequestUri": "L3N1YnNjcmlwdGlvbnMvYTBkOTAxYmEtOTk1Ni00ZjdkLTgzMGMtMmQ3OTc0YzM2NjY2L29wZXJhdGlvbnJlc3VsdHMvZXlKcWIySkpaQ0k2SWxKRlUwOVZVa05GUjFKUFZWQkVSVXhGVkVsUFRrcFBRaTFRVTFSRlUxUlNSell4TmpJdFYwVlRWRlZUSWl3aWFtOWlURzlqWVhScGIyNGlPaUozWlhOMGRYTWlmUT9hcGktdmVyc2lvbj0yMDE0LTA0LTAxLXByZXZpZXc=",
+      "RequestUri": "/subscriptions/a0d901ba-9956-4f7d-830c-2d7974c36666/operationresults/eyJqb2JJZCI6IlJFU09VUkNFR1JPVVBERUxFVElPTkpPQi1QU1RFU1RSRzE0OTMtV0VTVFVTIiwiam9iTG9jYXRpb24iOiJ3ZXN0dXMifQ?api-version=2014-04-01-preview",
+      "EncodedRequestUri": "L3N1YnNjcmlwdGlvbnMvYTBkOTAxYmEtOTk1Ni00ZjdkLTgzMGMtMmQ3OTc0YzM2NjY2L29wZXJhdGlvbnJlc3VsdHMvZXlKcWIySkpaQ0k2SWxKRlUwOVZVa05GUjFKUFZWQkVSVXhGVkVsUFRrcFBRaTFRVTFSRlUxUlNSekUwT1RNdFYwVlRWRlZUSWl3aWFtOWlURzlqWVhScGIyNGlPaUozWlhOMGRYTWlmUT9hcGktdmVyc2lvbj0yMDE0LTA0LTAxLXByZXZpZXc=",
       "RequestMethod": "GET",
       "RequestBody": "",
       "RequestHeaders": {
@@ -1012,35 +959,35 @@
           "15"
         ],
         "x-ms-ratelimit-remaining-subscription-reads": [
-          "31979"
-        ],
-        "x-ms-request-id": [
-          "63ae5886-4b44-464b-b226-42b12c644fb6"
-        ],
-        "x-ms-correlation-request-id": [
-          "63ae5886-4b44-464b-b226-42b12c644fb6"
-        ],
-        "x-ms-routing-request-id": [
-          "JAPANEAST:20150415T085517Z:63ae5886-4b44-464b-b226-42b12c644fb6"
-        ],
-        "Strict-Transport-Security": [
-          "max-age=31536000; includeSubDomains"
-        ],
-        "Cache-Control": [
-          "no-cache"
-        ],
-        "Date": [
-          "Wed, 15 Apr 2015 08:55:16 GMT"
+          "31994"
+        ],
+        "x-ms-request-id": [
+          "3f3cdb96-7505-46d6-abd7-e4a6c1fedaa6"
+        ],
+        "x-ms-correlation-request-id": [
+          "3f3cdb96-7505-46d6-abd7-e4a6c1fedaa6"
+        ],
+        "x-ms-routing-request-id": [
+          "JAPANEAST:20150421T022937Z:3f3cdb96-7505-46d6-abd7-e4a6c1fedaa6"
+        ],
+        "Strict-Transport-Security": [
+          "max-age=31536000; includeSubDomains"
+        ],
+        "Cache-Control": [
+          "no-cache"
+        ],
+        "Date": [
+          "Tue, 21 Apr 2015 02:29:36 GMT"
         ],
         "Location": [
-          "https://management.azure.com/subscriptions/a0d901ba-9956-4f7d-830c-2d7974c36666/operationresults/eyJqb2JJZCI6IlJFU09VUkNFR1JPVVBERUxFVElPTkpPQi1QU1RFU1RSRzYxNjItV0VTVFVTIiwiam9iTG9jYXRpb24iOiJ3ZXN0dXMifQ?api-version=2014-04-01-preview"
+          "https://management.azure.com/subscriptions/a0d901ba-9956-4f7d-830c-2d7974c36666/operationresults/eyJqb2JJZCI6IlJFU09VUkNFR1JPVVBERUxFVElPTkpPQi1QU1RFU1RSRzE0OTMtV0VTVFVTIiwiam9iTG9jYXRpb24iOiJ3ZXN0dXMifQ?api-version=2014-04-01-preview"
         ]
       },
       "StatusCode": 202
     },
     {
-      "RequestUri": "/subscriptions/a0d901ba-9956-4f7d-830c-2d7974c36666/operationresults/eyJqb2JJZCI6IlJFU09VUkNFR1JPVVBERUxFVElPTkpPQi1QU1RFU1RSRzYxNjItV0VTVFVTIiwiam9iTG9jYXRpb24iOiJ3ZXN0dXMifQ?api-version=2014-04-01-preview",
-      "EncodedRequestUri": "L3N1YnNjcmlwdGlvbnMvYTBkOTAxYmEtOTk1Ni00ZjdkLTgzMGMtMmQ3OTc0YzM2NjY2L29wZXJhdGlvbnJlc3VsdHMvZXlKcWIySkpaQ0k2SWxKRlUwOVZVa05GUjFKUFZWQkVSVXhGVkVsUFRrcFBRaTFRVTFSRlUxUlNSell4TmpJdFYwVlRWRlZUSWl3aWFtOWlURzlqWVhScGIyNGlPaUozWlhOMGRYTWlmUT9hcGktdmVyc2lvbj0yMDE0LTA0LTAxLXByZXZpZXc=",
+      "RequestUri": "/subscriptions/a0d901ba-9956-4f7d-830c-2d7974c36666/operationresults/eyJqb2JJZCI6IlJFU09VUkNFR1JPVVBERUxFVElPTkpPQi1QU1RFU1RSRzE0OTMtV0VTVFVTIiwiam9iTG9jYXRpb24iOiJ3ZXN0dXMifQ?api-version=2014-04-01-preview",
+      "EncodedRequestUri": "L3N1YnNjcmlwdGlvbnMvYTBkOTAxYmEtOTk1Ni00ZjdkLTgzMGMtMmQ3OTc0YzM2NjY2L29wZXJhdGlvbnJlc3VsdHMvZXlKcWIySkpaQ0k2SWxKRlUwOVZVa05GUjFKUFZWQkVSVXhGVkVsUFRrcFBRaTFRVTFSRlUxUlNSekUwT1RNdFYwVlRWRlZUSWl3aWFtOWlURzlqWVhScGIyNGlPaUozWlhOMGRYTWlmUT9hcGktdmVyc2lvbj0yMDE0LTA0LTAxLXByZXZpZXc=",
       "RequestMethod": "GET",
       "RequestBody": "",
       "RequestHeaders": {
@@ -1066,35 +1013,35 @@
           "15"
         ],
         "x-ms-ratelimit-remaining-subscription-reads": [
-          "31978"
-        ],
-        "x-ms-request-id": [
-          "a439e91a-b97a-4b0c-ba38-b85c2f6693a4"
-        ],
-        "x-ms-correlation-request-id": [
-          "a439e91a-b97a-4b0c-ba38-b85c2f6693a4"
-        ],
-        "x-ms-routing-request-id": [
-          "JAPANEAST:20150415T085532Z:a439e91a-b97a-4b0c-ba38-b85c2f6693a4"
-        ],
-        "Strict-Transport-Security": [
-          "max-age=31536000; includeSubDomains"
-        ],
-        "Cache-Control": [
-          "no-cache"
-        ],
-        "Date": [
-          "Wed, 15 Apr 2015 08:55:31 GMT"
+          "31993"
+        ],
+        "x-ms-request-id": [
+          "0bf15831-ade9-4317-b76b-ade94fb7be41"
+        ],
+        "x-ms-correlation-request-id": [
+          "0bf15831-ade9-4317-b76b-ade94fb7be41"
+        ],
+        "x-ms-routing-request-id": [
+          "JAPANEAST:20150421T022952Z:0bf15831-ade9-4317-b76b-ade94fb7be41"
+        ],
+        "Strict-Transport-Security": [
+          "max-age=31536000; includeSubDomains"
+        ],
+        "Cache-Control": [
+          "no-cache"
+        ],
+        "Date": [
+          "Tue, 21 Apr 2015 02:29:51 GMT"
         ],
         "Location": [
-          "https://management.azure.com/subscriptions/a0d901ba-9956-4f7d-830c-2d7974c36666/operationresults/eyJqb2JJZCI6IlJFU09VUkNFR1JPVVBERUxFVElPTkpPQi1QU1RFU1RSRzYxNjItV0VTVFVTIiwiam9iTG9jYXRpb24iOiJ3ZXN0dXMifQ?api-version=2014-04-01-preview"
+          "https://management.azure.com/subscriptions/a0d901ba-9956-4f7d-830c-2d7974c36666/operationresults/eyJqb2JJZCI6IlJFU09VUkNFR1JPVVBERUxFVElPTkpPQi1QU1RFU1RSRzE0OTMtV0VTVFVTIiwiam9iTG9jYXRpb24iOiJ3ZXN0dXMifQ?api-version=2014-04-01-preview"
         ]
       },
       "StatusCode": 202
     },
     {
-      "RequestUri": "/subscriptions/a0d901ba-9956-4f7d-830c-2d7974c36666/operationresults/eyJqb2JJZCI6IlJFU09VUkNFR1JPVVBERUxFVElPTkpPQi1QU1RFU1RSRzYxNjItV0VTVFVTIiwiam9iTG9jYXRpb24iOiJ3ZXN0dXMifQ?api-version=2014-04-01-preview",
-      "EncodedRequestUri": "L3N1YnNjcmlwdGlvbnMvYTBkOTAxYmEtOTk1Ni00ZjdkLTgzMGMtMmQ3OTc0YzM2NjY2L29wZXJhdGlvbnJlc3VsdHMvZXlKcWIySkpaQ0k2SWxKRlUwOVZVa05GUjFKUFZWQkVSVXhGVkVsUFRrcFBRaTFRVTFSRlUxUlNSell4TmpJdFYwVlRWRlZUSWl3aWFtOWlURzlqWVhScGIyNGlPaUozWlhOMGRYTWlmUT9hcGktdmVyc2lvbj0yMDE0LTA0LTAxLXByZXZpZXc=",
+      "RequestUri": "/subscriptions/a0d901ba-9956-4f7d-830c-2d7974c36666/operationresults/eyJqb2JJZCI6IlJFU09VUkNFR1JPVVBERUxFVElPTkpPQi1QU1RFU1RSRzE0OTMtV0VTVFVTIiwiam9iTG9jYXRpb24iOiJ3ZXN0dXMifQ?api-version=2014-04-01-preview",
+      "EncodedRequestUri": "L3N1YnNjcmlwdGlvbnMvYTBkOTAxYmEtOTk1Ni00ZjdkLTgzMGMtMmQ3OTc0YzM2NjY2L29wZXJhdGlvbnJlc3VsdHMvZXlKcWIySkpaQ0k2SWxKRlUwOVZVa05GUjFKUFZWQkVSVXhGVkVsUFRrcFBRaTFRVTFSRlUxUlNSekUwT1RNdFYwVlRWRlZUSWl3aWFtOWlURzlqWVhScGIyNGlPaUozWlhOMGRYTWlmUT9hcGktdmVyc2lvbj0yMDE0LTA0LTAxLXByZXZpZXc=",
       "RequestMethod": "GET",
       "RequestBody": "",
       "RequestHeaders": {
@@ -1117,25 +1064,25 @@
           "no-cache"
         ],
         "x-ms-ratelimit-remaining-subscription-reads": [
-          "31977"
-        ],
-        "x-ms-request-id": [
-          "15153be7-582f-4ad4-a093-cdd7b3834bca"
-        ],
-        "x-ms-correlation-request-id": [
-          "15153be7-582f-4ad4-a093-cdd7b3834bca"
-        ],
-        "x-ms-routing-request-id": [
-          "JAPANEAST:20150415T085548Z:15153be7-582f-4ad4-a093-cdd7b3834bca"
-        ],
-        "Strict-Transport-Security": [
-          "max-age=31536000; includeSubDomains"
-        ],
-        "Cache-Control": [
-          "no-cache"
-        ],
-        "Date": [
-          "Wed, 15 Apr 2015 08:55:48 GMT"
+          "31992"
+        ],
+        "x-ms-request-id": [
+          "711ad39c-5432-4684-b92e-c41e646ca4d0"
+        ],
+        "x-ms-correlation-request-id": [
+          "711ad39c-5432-4684-b92e-c41e646ca4d0"
+        ],
+        "x-ms-routing-request-id": [
+          "JAPANEAST:20150421T023007Z:711ad39c-5432-4684-b92e-c41e646ca4d0"
+        ],
+        "Strict-Transport-Security": [
+          "max-age=31536000; includeSubDomains"
+        ],
+        "Cache-Control": [
+          "no-cache"
+        ],
+        "Date": [
+          "Tue, 21 Apr 2015 02:30:07 GMT"
         ]
       },
       "StatusCode": 200
@@ -1143,7 +1090,7 @@
   ],
   "Names": {
     "Test-NewAzureStorageAccountKey": [
-      "pstestrg6162"
+      "pstestrg1493"
     ]
   },
   "Variables": {
