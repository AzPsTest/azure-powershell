--- conflicted
+++ resolved
@@ -35,20 +35,21 @@
 
         [Fact]
         [Trait(Category.AcceptanceType, Category.CheckIn)]
-<<<<<<< HEAD
         public void TestSimpleNewVmssWithSystemAssignedIdentity()
         {
             ComputeTestController.NewInstance.RunPsTest("Test-SimpleNewVmssWithSystemAssignedIdentity");
-=======
+        }
+
+
+        [Fact]
+        [Trait(Category.AcceptanceType, Category.CheckIn)]
         public void TestSimpleNewVmssImageName()
         {
             ComputeTestController.NewInstance.RunPsTest("Test-SimpleNewVmssImageName");
->>>>>>> 8f5a1c3e
         }
 
         [Fact]
         [Trait(Category.AcceptanceType, Category.CheckIn)]
-<<<<<<< HEAD
         public void TestSimpleNewVmssWithUserAssignedIdentity()
         {
             /**
@@ -79,13 +80,15 @@
              * Nore down the Id and use it in the PS code
              * */
             ComputeTestController.NewInstance.RunPsTest("Test-SimpleNewVmssWithsystemAssignedUserAssignedIdentity");
-=======
+       }
+
+        [Fact]
+        [Trait(Category.AcceptanceType, Category.CheckIn)]
         public void TestSimpleNewVmssWithoutDomainName()
         {
             StrategiesVirtualMachineTests.TestDomainName(
                 "Test-SimpleNewVmssWithoutDomainName",
                 () => HttpMockServer.GetAssetGuid("domainName").ToString());
->>>>>>> 8f5a1c3e
         }
     }
 }