--- conflicted
+++ resolved
@@ -476,12 +476,7 @@
         Assert-AreEqual $p.OSProfile.ComputerName $computerName;
         Assert-AreEqual $p.OSProfile.AdminPassword $password;
 
-<<<<<<< HEAD
-        # Image Reference;
-        $p.StorageProfile.SourceImage = $null;
-=======
         # Image Reference
->>>>>>> 14c6c747
         $imgRef = Get-DefaultCRPImage -loc $loc;
         $p = Set-AzureVMSourceImage -VM $p -PublisherName $imgRef.PublisherName -Offer $imgRef.Offer -Skus $imgRef.Skus -Version $imgRef.Version;
         Assert-NotNull $p.StorageProfile.ImageReference;
@@ -650,12 +645,7 @@
         Assert-AreEqual $p.OSProfile.ComputerName $computerName;
         Assert-AreEqual $p.OSProfile.AdminPassword $password;
 
-<<<<<<< HEAD
-        # Image Reference;
-        $p.StorageProfile.SourceImage = $null;
-=======
         # Image Reference
->>>>>>> 14c6c747
         $imgRef = Get-DefaultCRPImage -loc $loc;
         $p = ($imgRef | Set-AzureVMSourceImage -VM $p);
         Assert-NotNull $p.StorageProfile.ImageReference;
@@ -764,12 +754,7 @@
         Assert-AreEqual $p.OSProfile.ComputerName $computerName;
         Assert-AreEqual $p.OSProfile.AdminPassword $password;
 
-<<<<<<< HEAD
-        # Image Reference;
-        $p.StorageProfile.SourceImage = $null;
-=======
         # Image Reference
->>>>>>> 14c6c747
         $imgRef = Get-DefaultCRPImage -loc $loc;
         $p = ($imgRef | Set-AzureVMSourceImage -VM $p);
 
@@ -866,12 +851,7 @@
         # $p.StorageProfile.OSDisk = $null;
         $p = Set-AzureVMOperatingSystem -VM $p -Windows -ComputerName $computerName -Credential $cred;
 
-<<<<<<< HEAD
-        # Image Reference;
-        $p.StorageProfile.SourceImage = $null;
-=======
         # Image Reference
->>>>>>> 14c6c747
         $imgRef = Get-DefaultCRPImage -loc $loc;
         $p = ($imgRef | Set-AzureVMSourceImage -VM $p);
 
@@ -946,12 +926,7 @@
         # $p.StorageProfile.OSDisk = $null;
         $p = Set-AzureVMOperatingSystem -VM $p -Windows -ComputerName $computerName -Credential $cred;
 
-<<<<<<< HEAD
-        # Image Reference;
-        $p.StorageProfile.SourceImage = $null;
-=======
         # Image Reference
->>>>>>> 14c6c747
         $imgRef = Get-DefaultCRPImage -loc $loc;
         $p = ($imgRef | Set-AzureVMSourceImage -VM $p);
 
@@ -1112,12 +1087,7 @@
 
         $p = Set-AzureVMOperatingSystem -VM $p -Windows -ComputerName $computerName -Credential $cred;
 
-<<<<<<< HEAD
-        # Image Reference;
-        $p.StorageProfile.SourceImage = $null;
-=======
         # Image Reference
->>>>>>> 14c6c747
         $imgRef = Get-DefaultCRPImage -loc $loc;
         $p = ($imgRef | Set-AzureVMSourceImage -VM $p);
 
