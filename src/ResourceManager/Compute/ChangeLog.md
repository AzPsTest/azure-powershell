--- conflicted
+++ resolved
@@ -18,12 +18,9 @@
         - Additional information about change #1
 -->
 ## Current Release
-<<<<<<< HEAD
 * `New-AzureRmVm` and `New-AzureRmVmss` support verbose output of parameters
-=======
 * VMSS Redeploy and PerformMaintenance feature
     -  Add new switch parameter -Redeploy and -PerformMaintenance to `Set-AzureRmVmss` and `Set-AzureRmVmssVM`
->>>>>>> dec9bf4e
 * Add DisableVMAgent switch parameter to `Set-AzureRmVMOperatingSystem` cmdlet
 * `New-AzureRmVm` and `New-AzureRmVmss` (simple parameter set) support a `Win10` image.
 * `Repair-AzureRmVmssServiceFabricUpdateDomain` cmdlet is added.
