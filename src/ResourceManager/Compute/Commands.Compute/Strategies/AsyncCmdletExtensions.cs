﻿// ----------------------------------------------------------------------------------
//
// Copyright Microsoft Corporation
// Licensed under the Apache License, Version 2.0 (the "License");
// you may not use this file except in compliance with the License.
// You may obtain a copy of the License at
// http://www.apache.org/licenses/LICENSE-2.0
// Unless required by applicable law or agreed to in writing, software
// distributed under the License is distributed on an "AS IS" BASIS,
// WITHOUT WARRANTIES OR CONDITIONS OF ANY KIND, either express or implied.
// See the License for the specific language governing permissions and
// limitations under the License.
// ----------------------------------------------------------------------------------

using Microsoft.Azure.Commands.Common.Strategies;
using System;
using System.Collections.Generic;
using System.Linq;
using System.Management.Automation;
using System.Threading.Tasks;

namespace Microsoft.Azure.Commands.Compute.Strategies
{
    static class AsyncCmdletExtensions
    {
        /// <summary>
        /// Note: the function must be called in the main PowerShell thread.
        /// </summary>
        /// <param name="cmdlet"></param>
        /// <param name="createAndStartTask"></param>
        public static void StartAndWait<T>(
            this T cmdlet, Func<IAsyncCmdlet, Task> createAndStartTask)
            where T : PSCmdlet
<<<<<<< HEAD
            => new CmdletWrap<T>(cmdlet).CmdletStartAndWait(createAndStartTask);

        sealed class CmdletWrap<T> : ICmdlet
=======
        {
            var asyncCmdlet = new AsyncCmdlet<T>(cmdlet);
            string previousX = null;
            string previousOperation = null;
            asyncCmdlet.Scheduler.Wait(
                createAndStartTask(asyncCmdlet),
                () =>
                {
                    if (asyncCmdlet.TaskProgressList.Count > 0)
                    {
                        var progress = 0.0;
                        var activeTasks = new List<string>();
                        foreach (var taskProgress in asyncCmdlet.TaskProgressList)
                        {
                            if (!taskProgress.IsDone)
                            {
                                var config = taskProgress.Config;
                                activeTasks.Add(config.GetFullName());
                            }
                            progress += taskProgress.GetProgress();
                        }
                        var percent = (int)(progress * 100.0);
                        var r = new[] { "|", "/", "-", "\\" };
                        var x = r[DateTime.Now.Second % 4];
                        var operation = activeTasks.Count > 0
                            ? "Creating " + string.Join(", ", activeTasks) + "."
                            : null;

                        // write progress only if it's changed.
                        if (x != previousX || operation != previousOperation)
                        {
                            cmdlet.WriteProgress(
                                new ProgressRecord(
                                    0,
                                    "Creating Azure resources",
                                    percent + "% " + x)
                                {
                                    CurrentOperation = operation,
                                    PercentComplete = percent,
                                });
                            previousX = x;
                            previousOperation = operation;
                        }
                    }
                });
        }

        sealed class AsyncCmdlet<T> : IAsyncCmdlet
>>>>>>> 809d05ff
            where T : PSCmdlet
        {
            readonly T _Cmdlet;

<<<<<<< HEAD
            public string VerbsNew => VerbsCommon.New;

            public CmdletWrap(T cmdlet)
=======
            readonly T _Cmdlet;

            public List<ITaskProgress> TaskProgressList { get; } 
                = new List<ITaskProgress>();

            public AsyncCmdlet(T cmdlet)
>>>>>>> 809d05ff
            {
                _Cmdlet = cmdlet;
            }

<<<<<<< HEAD
=======
            public bool WhatIf
                => _Cmdlet.MyInvocation.BoundParameters.ContainsKey("WhatIf");

>>>>>>> 809d05ff
            public IEnumerable<KeyValuePair<string, object>> Parameters
            {
                get
                {
                    var psName = _Cmdlet.ParameterSetName;
                    return typeof(T)
                        .GetProperties()
                        .Where(p => p
                            .GetCustomAttributes(false)
                            .OfType<ParameterAttribute>()
<<<<<<< HEAD
                            .Any(a => a.ParameterSetName == psName))
=======
                            .Any(a => a.ParameterSetName == psName
                                || a.ParameterSetName == null))
>>>>>>> 809d05ff
                        .Select(p => new KeyValuePair<string, object>(p.Name, p.GetValue(_Cmdlet)));
                }
            }

            public void WriteVerbose(string message)
                => _Cmdlet.WriteVerbose(message);

            public bool ShouldProcess(string target, string action)
                => _Cmdlet.ShouldProcess(target, action);

            public void WriteObject(object value)
                => _Cmdlet.WriteObject(value);

            public void WriteProgress(
                string activity,
                string statusDescription,
                string currentOperation,
                int percentComplete)
                => _Cmdlet.WriteProgress(
                    new ProgressRecord(
                        0,
                        activity,
                        statusDescription)
                    {
                        CurrentOperation = currentOperation,
                        PercentComplete = percentComplete,
                    });
        }
    }
}<|MERGE_RESOLUTION|>--- conflicted
+++ resolved
@@ -31,86 +31,20 @@
         public static void StartAndWait<T>(
             this T cmdlet, Func<IAsyncCmdlet, Task> createAndStartTask)
             where T : PSCmdlet
-<<<<<<< HEAD
             => new CmdletWrap<T>(cmdlet).CmdletStartAndWait(createAndStartTask);
 
         sealed class CmdletWrap<T> : ICmdlet
-=======
-        {
-            var asyncCmdlet = new AsyncCmdlet<T>(cmdlet);
-            string previousX = null;
-            string previousOperation = null;
-            asyncCmdlet.Scheduler.Wait(
-                createAndStartTask(asyncCmdlet),
-                () =>
-                {
-                    if (asyncCmdlet.TaskProgressList.Count > 0)
-                    {
-                        var progress = 0.0;
-                        var activeTasks = new List<string>();
-                        foreach (var taskProgress in asyncCmdlet.TaskProgressList)
-                        {
-                            if (!taskProgress.IsDone)
-                            {
-                                var config = taskProgress.Config;
-                                activeTasks.Add(config.GetFullName());
-                            }
-                            progress += taskProgress.GetProgress();
-                        }
-                        var percent = (int)(progress * 100.0);
-                        var r = new[] { "|", "/", "-", "\\" };
-                        var x = r[DateTime.Now.Second % 4];
-                        var operation = activeTasks.Count > 0
-                            ? "Creating " + string.Join(", ", activeTasks) + "."
-                            : null;
-
-                        // write progress only if it's changed.
-                        if (x != previousX || operation != previousOperation)
-                        {
-                            cmdlet.WriteProgress(
-                                new ProgressRecord(
-                                    0,
-                                    "Creating Azure resources",
-                                    percent + "% " + x)
-                                {
-                                    CurrentOperation = operation,
-                                    PercentComplete = percent,
-                                });
-                            previousX = x;
-                            previousOperation = operation;
-                        }
-                    }
-                });
-        }
-
-        sealed class AsyncCmdlet<T> : IAsyncCmdlet
->>>>>>> 809d05ff
             where T : PSCmdlet
         {
             readonly T _Cmdlet;
 
-<<<<<<< HEAD
             public string VerbsNew => VerbsCommon.New;
 
             public CmdletWrap(T cmdlet)
-=======
-            readonly T _Cmdlet;
-
-            public List<ITaskProgress> TaskProgressList { get; } 
-                = new List<ITaskProgress>();
-
-            public AsyncCmdlet(T cmdlet)
->>>>>>> 809d05ff
             {
                 _Cmdlet = cmdlet;
             }
 
-<<<<<<< HEAD
-=======
-            public bool WhatIf
-                => _Cmdlet.MyInvocation.BoundParameters.ContainsKey("WhatIf");
-
->>>>>>> 809d05ff
             public IEnumerable<KeyValuePair<string, object>> Parameters
             {
                 get
@@ -121,12 +55,26 @@
                         .Where(p => p
                             .GetCustomAttributes(false)
                             .OfType<ParameterAttribute>()
-<<<<<<< HEAD
                             .Any(a => a.ParameterSetName == psName))
-=======
+                        .Select(p => new KeyValuePair<string, object>(p.Name, p.GetValue(_Cmdlet)));
+                }
+            }
+
+            public bool WhatIf
+                => _Cmdlet.MyInvocation.BoundParameters.ContainsKey("WhatIf");
+
+            public IEnumerable<KeyValuePair<string, object>> Parameters
+            {
+                get
+                {
+                    var psName = _Cmdlet.ParameterSetName;
+                    return typeof(T)
+                        .GetProperties()
+                        .Where(p => p
+                            .GetCustomAttributes(false)
+                            .OfType<ParameterAttribute>()
                             .Any(a => a.ParameterSetName == psName
                                 || a.ParameterSetName == null))
->>>>>>> 809d05ff
                         .Select(p => new KeyValuePair<string, object>(p.Name, p.GetValue(_Cmdlet)));
                 }
             }
