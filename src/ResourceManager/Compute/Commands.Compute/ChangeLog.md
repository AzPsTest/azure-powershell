
<!--
    Please leave this section at the top of the change log.

    Changes for the current release should go under the section titled "Current Release", and should adhere to the following format:

    ## Current Release
    * Overview of change #1
        - Additional information about change #1
    * Overview of change #2
        - Additional information about change #2
        - Additional information about change #2
    * Overview of change #3
    * Overview of change #4
        - Additional information about change #4

    ## YYYY.MM.DD - Version X.Y.Z (Previous Release)
    * Overview of change #1
        - Additional information about change #1
-->
## Current Release
<<<<<<< HEAD
* Add DiskIOPSReadWrite and  DiskMBpsReadWrite parameters to New-AzureRmDiskConfig and New-AzureRmDiskUpdateConfig cmdlets 
* Add DiffDiskSetting parameter to Set-AzureRmVmOSDisk and Set-AzureRmVmssStorageProfile cmdlets
=======

## Version 5.7.0
>>>>>>> ec942c90
* Fix Get-AzureRmVM -ResourceGroupName <rg> to return more than 50 results if needed
* Add Location parameter to Get-AzureRmVM
* Shared Gallery cmdlets
* Added an example of the `SimpleParameterSet` to New-AzureRmVmss cmdlet help.
* Fixed a typo in the Azure Disk Encryption progress message

## Version 5.6.0
* Move dependencies on Keyvault and Storage to the common dependencies
* Add support for more virutal machine sizes to AEM cmdlets
* Add PublicIPPrefix parameter to New-AzureRmVmssIpConfig
* Add ResourceId parameter to Invoke-AzureRmVMRunCommand cmdelt
* Add Invoke-AzureRmVmssVMRunCommand cmdlet
* Update the Compute client library to version 22.0.0

## Version 5.5.2
* Fixed the issue that target is missing in error output.
* Fixed issue with storage account type for VM with managed disk
* Fixed issue with default resource groups not being set.
* Fix AEM Extension cmdlets for other environments, for example Azure China
* Updated common runtime assemblies

## Version 5.5.1
* Fixed the issue that target is missing in error output.
* Fixed issue with storage account type for VM with managed disk
* Fixed issue with default resource groups not being set.
* Fix AEM Extension cmdlets for other environments, for example Azure China

## Version 5.5.0
* Updated to the latest version of the Azure ClientRuntime.
* Add EvictionPolicy parameter to New-AzureRmVmssConfig
* Use default location in the DiskFileParameterSet of New-AzureRmVm if no Location is specified.
* Fix parameter description in Save-AzureRmVMImage
* Fix Get-AzureRmVMDiskEncryptionStatus cmdlet for certain singlepass related scenarios

## Version 5.4.0
* Fix issue with creating a vm using `DiskFileParameterSet` in `New-AzureRmVm` failing because of `PremiumLRS` storage account type renaming.
* Fix Invoke-AzureRmVMRunCommand cmdlet
* Update Get-AzureRmAvailabilitySet to enable list all availability sets in a subscription.  (ResouceGroupName parameter is now optional.)
* Update SimpleParameterSet of `New-AzureRmVm` to enable Accelerated Network on qualifying vms.
* Update New-AzureRmVmss simple parameter set to fail creating the vmss when a user specified LB already exists.
* Update example for New-AzureRmDisk
* Add example for `New-AzureRmVM`
* Updated all help files to include full parameter types and correct input/output types.
* Update description for Set-AzureRmVMOSDisk
* Update Example 1 for Set-AzureRmVMBginfoExtension to correct spelling and prefix. 

## Version 5.3.0
* Add -Tag parameter to Update/New-AzureRmAvailabilitySet
* Add example for `Add-AzureRmVmssExtension`
* Add examples for `Remove-AzureRmVmssExtension`
* Update help for `Set-AzureRmVMAccessExtension`
* Update SimpleParameterSet for New-AzureRmVmss to set SinglePlacementGroup to false by default and add switch parameter `SinglePlacementGroup` that enables the user to create the VMSS in a single placement group.
* Fixed Disable-AzureRmVmDiskEncryption to work for VMs encrypted without AAD parameters

## Version 5.2.0
* IP Tag feature for VMSS
    - `New-AzureRmVmssIpTagConfig` cmdlet is added
    - IpTag parameter is added to New-AzureRmVmssIpConfig
* Auto OS Rollback feature for VMSS
    - DisableAutoRollback parameters are added to New-AzureRmVmssConfig and Update-AzureRmVmss
* OS Upgrade History feature for Vmss
    - OSUpgradeHistory switch parameter is added to Get-AzureRmVmss
* Fixed formatting of OutputType in help files

## Version 5.1.1
* ResourceId tab completer applied to the cmdelts top level resource id parameters if any.
* `Get-AzureRmVmDiskEncryptionStatus` fixes an issue observed for VMs with no data disks
* Update Compute client library version to fix following cmdlets
    - Grant-AzureRmDiskAccess
    - Grant-AzureRmSnapshotAccess
    - Save-AzureRmVMImage
* Fixed following cmdlets to show `operation ID` and `operation status` correctly:
    - Start-AzureRmVM
    - Stop-AzureRmVM
    - Restart-AzureRmVM
    - Set-AzureRmVM
    - Remove-AzuerRmVM
    - Set-AzureRmVmss
    - Start-AzureRmVmssRollingOSUpgrade
    - Stop-AzureRmVmssRollingUpgrade
    - Start-AzureRmVmss
    - Restart-AzureRmVmss
    - Stop-AzureRmVmss
    - Remove-AzureRmVmss
    - ConvertTo-AzureRmVMManagedDisk
    - Revoke-AzureRmSnapshotAccess
    - Remove-AzureRmSnapshot
    - Revoke-AzureRmDiskAccess
    - Remove-AzureRmDisk
    - Remove-AzureRmContainerService
    - Remove-AzureRmAvailabilitySet


## Version 5.1.0
* VMSS VM Update feature
    - Added `Update-AzureRmVmssVM` and `New-AzureRmVMDataDisk` cmdlets
    - Add VirtualMachineScaleSetVM parameter to `Add-AzureRmVMDataDisk` cmdlet to support adding a data disk to Vmss VM.

## Version 5.0.0
* `New-AzureRmVm` and `New-AzureRmVmss` support verbose output of parameters
* `New-AzureRmVm` and `New-AzureRmVmss` (simple parameter set) support assigning user defined and(or) system defined identities to the VM(s).
* VMSS Redeploy and PerformMaintenance feature
    -  Add new switch parameter -Redeploy and -PerformMaintenance to `Set-AzureRmVmss` and `Set-AzureRmVmssVM`
* Add DisableVMAgent switch parameter to `Set-AzureRmVMOperatingSystem` cmdlet
* `New-AzureRmVm` and `New-AzureRmVmss` (simple parameter set) support a `Win10` image.
* `Repair-AzureRmVmssServiceFabricUpdateDomain` cmdlet is added.
* Set minimum dependency of module to PowerShell 5.0
* Introduce multiple breaking changes
    - Please refer to the migration guide for more details
* `Set-AzureRmVmDiskEncryptionExtension` makes AAD parameters optional

## Version 4.6.0
* `Get-AzureRmVmssDiskEncryptionStatus` supports encryption status at data disk level
* `Get-AzureRmVmssVmDiskEncryptionStatus` supports encryption status at data disk level
* Update for Zone Resilient
* `New-AzureRmVm` and `New-AzureRmVmss` (simple parameter set) support availability zones.
* Updated to the latest version of the Azure ClientRuntime

## Version 4.5.0
* `New-AzureRmVM` and `New-AzureRmVMSS` support data disks.
* `New-AzureRmVM` and `New-AzureRmVMSS` support custom image by name or by id.
* Log analytic feature
    - Added `Export-AzureRmLogAnalyticRequestRateByInterval` cmdlet
    - Added `Export-AzureRmLogAnalyticThrottledRequests` cmdlet
* Fix issue with Default Resource Group in CloudShell

## Version 4.4.0
* `New-AzureRmVMSS` prints connection strings in verbose mode.
* `New-AzureRmVmss` supports public IP address, load balancing rules, inbound NAT rules.
* WriteAccelerator feature
    - Added WriteAccelerator switch parameter to the following cmdlets:
          Set-AzureRmVMOSDisk
          Set-AzureRmVMDataDisk
          Add-AzureRmVMDataDisk
          Add-AzureRmVmssDataDisk
    - Added OsDiskWriteAccelerator switch parameter to the following cmdlet:
          Set-AzureRmVmssStorageProfile.
    - Added OsDiskWriteAccelerator Boolean parameter to the following cmdlets:
          Update-AzureRmVM
          Update-AzureRmVmss

## Version 4.3.2
* Fix ErrorAction issue for some of Get cmdlets.

## Version 4.3.1
* `New-AzureRmVm` and `New-AzureRmVmss` get information about an image from Azure.

## Version 4.3.0
* Added `FullyQualifiedDomainName` to `PSVirtualMachinScaleSet`.
* Added `AvailabilitySetName` parameter to the simplified parameterset of `New-AzureRmVm`.
* Corrected usage of `Login-AzureRmAccount` to use `Connect-AzureRmAccount`
* User assigned identity support for VM and VM scale set
- IdentityType and IdentityId parameters are added to New-AzureRmVMConfig, New-AzureRmVmssConfig, Update-AzureRmVM and Update-AzureRmVmss
* Added EnableIPForwarding parameter to Add-AzureRmVmssNetworkInterfaceConfig
* Added Priority parameter to New-AzureRmVmssConfig

## Version 4.2.0
* Added simplified parameter set to New-AzureRmVmss, which creates a Virtual Machine Scale Set and all required resources using smart defaults
* Added Location Completer to -Location parameters allowing tab completion through valid Locations
* Added ResourceGroup Completer to -ResourceGroup parameters allowing tab completion through resource groups in current subscription
* Obsoleted -Tags in favor of -Tag for New-AzureRmVm and Update-AzureRmVm
* Fixed Get-AzureRmComputeResourceSku cmdlet when Zone is included in restriction.
* Updated Diagnostics Agent configuration schema for Azure Monitor sink support.
* Fixed a non-existing resource group creation problem for New-AzureRmVM

## Version 4.1.1
* Get-AzureRmComputeResourceSku shows zone information.
* Update Disable-AzureRmVmssDiskEncryption to fix issue https://github.com/Azure/azure-powershell/issues/5038
* Added -AsJob support for long-running Compute cmdlets. Allows selected cmdlets to run in the background and return a job to track and control progress.
    - Affected cmdlets include: New-, Update-, Set-, Remove-, Start-, Restart-, Stop- cmdlets for Virtual Machines and Virtual Machine Scale Sets
* Added simplified parameter set to New-AzureRmVM, which creates a Virtual Machine and all required resources using smart defaults

## Version 4.0.1
* Fixed assembly loading issue that caused some cmdlets to fail when executing

## Version 4.0.0
* Azure Disk Encryption Extension Commands
    - New Parameter for 'Set-AzureRmVmDiskEncryptionExtension': '-EncryptFormatAll' encrypt formats data disks
    - New Parameters for 'Set-AzureRmVmDiskEncryptionExtension': '-ExtensionPublisherName' and '-ExtensionType' allow switching to other versions of the extension
    - New Parameters for 'Disable-AzureRmVmDiskEncryption': '-ExtensionPublisherName' and '-ExtensionType' allow switching to other versions of the extension
    - New Parameters for 'Get-AzureRmVmDiskEncryptionStatus': '-ExtensionPublisherName' and '-ExtensionType' allow switching to other versions of the extension
* Set-AzureRmVMAEMExtension: Add support for Dv3 and Ev3 series
* Add support for online help
    - Run Get-Help with the -Online parameter to open the online help in your default Internet browser

## Version 3.4.1

## Version 3.4.0
* Run Command feature:
    - New cmdlet: 'Invoke-AzureRmVMRunCommand' invokes a run command on a VM
    - New cmdlet: 'Get-AzureRmVMRunCommandDocument' shows available run command documents
* Add 'StorageAccountType' parameter to Set-AzureRmDataDisk
* Availability Zone support for virtual machine, VM scale set, and disk
    - New paramter: 'Zone' is added to New-AzureRmVM, New-AzureRmVMConfig, New-AzureRmVmssConfig, New-AzureRmDiskConfig
* VM scale set rolling upgrade feature:
    - New cmdlet: 'Start-AzureRmVmssRollingOSUpgrade' invokes OS rolling upgrade of VM scale set
    - New cmdlet: 'Set-AzureRmVmssRollingUpgradePolicy' sets upgrade policy for VM scale set rolling upgrade.
    - New cmdlet: 'Stop-AzureRmVmssRollingUpgrade' cancels rolling upgrade of VM scale set
    - New cmdlet: 'Get-AzureRmVmssRollingUpgrade' shows the status of VM scale set rolling upgrade.
* AssignIdentity switch parameter is introduced for system assigned identity.
    - New parameter: 'AssignIdentity' is added to New-AzureRmVMConfig, New-AzureRmVmssConfig and Update-AzureRmVM
* Vmss disk encryption feature:
    - New cmdlet: 'Set-AzureRmVmssDiskEncryptionExtension' enables disk encryption on VM scale set
    - New cmdlet: 'Disable-AzureRmVmssDiskEncryption' disables disk encryption on VM scale set
    - New cmdlet: 'Get-AzureRmVmssDiskEncryptionStatus' shows the disk encryption status of a VM scale set
    - New cmdelt: 'Get-AzureRmVmssVMDiskEncryptionStatus' shows the disk encryption status of VMs in a VM scale set

## Version 3.3.1
*
## Version 3.3.0
* Set-AzureRmVMAEMExtension: Add support for new Premium Disk sizes
* Set-AzureRmVMAEMExtension: Add support for M series
* Add ForceUpdateTag parameter to Add-AzureRmVmssExtension
* Add Primary parameter to New-AzureRmVmssIpConfig
* Add EnableAcceleratedNetworking parameter to Add-AzureRmVmssNetworkInterfaceConfig
* Add InstanceId to Set-AzureRmVmss
* Expose MaintenanceRedeployStatus to Get-AzureRmVM -Status output
* Expose Restriction and Capability to the table format of Get-AzureRmComputeResourceSku

## Version 3.2.1
- Fix issue with VM DIsk and VM Disk snapshot create and update cmdlets, (link)[https://github.com/azure/azure-powershell/issues/4309]
  - New-AzureRmDisk
  - New-AzureRmSnapshot
  - Update-AzureRmDisk
  - Update-AzureRmSnapshot

## Version 3.2.0
* Storage account type support for Image disk:
    - 'StorageAccountType' parameter is added to Set-AzureRmImageOsDisk and Add-AzureRmImageDataDisk
* PrivateIP and PublicIP feature in Vmss Ip Configuration:
    - 'PrivateIPAddressVersion', 'PublicIPAddressConfigurationName', 'PublicIPAddressConfigurationIdleTimeoutInMinutes', 'DnsSetting' names are added to New-AzureRmVmssIpConfig
    - 'PrivateIPAddressVersion' parameter for specifying IPv4 or IPv6 is added to New-AzureRmVmssIpConfig
* Performance Maintenance feature:
    - 'PerformMaintenance' switch parameter is added to Restart-AzureRmVM.
    - Get-AzureRmVM -Status shows the information of performance maintenance of the given VM
* Virtual Machine Identity feature:
    - 'IdentityType' parameter is added to New-AzureRmVMConfig and UpdateAzureRmVM
    - Get-AzureRmVM shows the information of the identity of the given VM
* Vmss Identity feature:
    - 'IdentityType' parameter is added to to New-AzureRmVmssConfig
    - Get-AzureRmVmss shows the information of the identity of the given Vmss
* Vmss Boot Diagnostics feature:
    - New cmdlet for setting boot diagnostics of Vmss object: Set-AzureRmVmssBootDiagnostics
    - 'BootDiagnostic' parameter is added to New-AzureRmVmssConfig
* Vmss LicenseType feature:
    - 'LicenseType' parameter is added to New-AzureRmVmssConfig
* RecoveryPolicyMode support:
    - 'RecoveryPolicyMode' paramter is added to New-AzureRmVmssConfig
* Compute Resource Sku feature:
    - New cmdlet 'Get-AzureRmComputeResourceSku' list all compute resource skus

## Version 3.1.0
* Fix Test-AzureRmVMAEMExtension for virtual machines with multiple managed disks
* Updated Set-AzureRmVMAEMExtension: Add caching information for Premium managed disks
* Add-AzureRmVhd: The size limit on vhd is increased to 4TB.
* Stop-AzureRmVM: Clarify documentation for STayProvisioned parameter
* New-AzureRmDiskUpdateConfig
  * Deprecated parameters CreateOption, StorageAccountId, ImageReference, SourceUri, SourceResourceId
* Set-AzureRmDiskUpdateImageReference: Deprecated cmdlet
* New-AzureRmSnapshotUpdateConfig
  * Deprecated parameters CreateOption, StorageAccountId, ImageReference, SourceUri, SourceResourceId
* Set-AzureRmSnapshotUpdateImageReference: Deprecated Cmdlet

## Version 3.0.1

## Version 3.0.0
* Updated Set-AzureRmVMAEMExtension and Test-AzureRmVMAEMExtension cmdlets to support Premium managed disks
* Backup encryption settings for IaaS VMs and restore on failure
* ChefServiceInterval option is renamed to ChefDaemonInterval now. Old one will continue to work however.
* Remove duplicated DataDiskNames and NetworkInterfaceIDs properties from PS VM object.
  - Make DataDiskNames and NetworkInterfaceIDs parameters optional in Remove-AzureRmVMDataDisk and Remove-AzureRmVMNetworkInterface, respectively.
* Fix the piping issue of Get cmdlets when the Get cmdlets return a list object.
* Cmdlets that conflicted with RDFE cmdlets have been renamed. See issue https://github.com/Azure/azure-powershell/issues/2917 for more details
    - `New-AzureVMSqlServerAutoBackupConfig` has been renamed to `New-AzureRmVMSqlServerAutoBackupConfig`
    - `New-AzureVMSqlServerAutoPatchingConfig` has been renamed to `New-AzureRmVMSqlServerAutoPatchingConfig`
    - `New-AzureVMSqlServerKeyVaultCredentialConfig` has been renamed to `New-AzureRmVMSqlServerKeyVaultCredentialConfig`

## Version 2.9.0
* Fix bug in Get-* cmdlets, to allow retrieving multiple pages of data (more than 120 items)

## Version 2.8.0
* Updated Set-AzureRmVMAEMExtension and Test-AzureRmVMAEMExtension cmdlets to support managed disks

## Version 2.7.0
* Updated Set-AzureRmVMDscExtension cmdlet WmfVersion parameter to support "5.1"
* Updated Set-AzureRmVMChefExtension cmdlet to add following new options :
  - Daemon: Configures the chef-client service for unattended execution. e.g. -Daemon 'none' or e.g. -Daemon 'service'."
  - Secret: The encryption key used to encrypt and decrypt the data bag item values.
  - SecretFile: The path to the file that contains the encryption key used to encrypt and decrypt the data bag item values.
* Fix for Get-AzureRmVM: Get-AzureRmVM did not display anything when the output includes availability set property.
* New cmdlets:
    - Update-AzureRmAvailabilitySet: can update an unmanaged availability set to a managed availability set.
    - Add-AzureRmVmssDataDisk, Remove-AzureRmVmssDataDisk
* New parameter, SkipVmBackup, for cmdlet Set-AzureRmVMDiskEncryptionExtension to allow user to skip backup creation for Linux VMs

## Version 2.6.0
* New cmdlets for Managed disk
    - Disk cmdlets: New-AzureRmDisk, Update-AzureRmDisk, Get-AzureRmDisk, Remove-AzureRmDisk,
                    Grant-AzureRmDiskAccess, Revoke-AzureRmDiskAccess,
                    New-AzureRmDiskConfig, Set-AzureRmDiskDiskEncryptionKey, Set-AzureRmDiskImageReference, Set-AzureRmDiskKeyEncryptionKey,
                    New-AzureRmDiskUpdateConfig, Set-AzureRmDiskUpdateDiskEncryptionKey, Set-AzureRmDiskUpdateImageReference, Set-AzureRmDiskUpdateKeyEncryptionKey
    - Snapshot cmdlets: New-AzureRmSnapshot, Update-AzureRmSnapshot, Get-AzureRmSnapshot, Remove-AzureRmSnapshot,
                        Grant-AzureRmSnapshotAccess, Revoke-AzureRmSnapshotAccess,
                        New-AzureRmSnapshotConfig, Set-AzureRmSnapshotDiskEncryptionKey, Set-AzureRmSnapshotImageReference, Set-AzureRmSnapshotKeyEncryptionKey,
                        New-AzureRmSnapshotUpdateConfig, Set-AzureRmSnapshotUpdateDiskEncryptionKey, Set-AzureRmSnapshotUpdateImageReference, Set-AzureRmSnapshotUpdateKeyEncryptionKey
    - Image cmdlets: New-AzureRmImage, Get-AzureRmImage, Remove-AzureRmImage,
                     New-AzureRmImageConfig, Set-AzureRmImageOsDisk, Add-AzureRmImageDataDisk, Remove-AzureRmImageDataDisk
    - VM cmdlet: ConvertTo-AzureRmVMManagedDisk

## Version 2.5.0
* Fix Get-AzureRmVM with -Status issue: Get-AzureRmVM throws an exception when Get-AzureRmVM lists multiple VMs and some of the VMs are deleted during Get-AzureRmVM is performed.
* New parameters in New-AzureRmVMSqlServerAutoBackupConfig cmdlet to support Auto Backup for SQL Server 2016 VMs.
    - BackupSystemDbs : Specifies if system databases should be added to Sql Server Managed Backup.
    - BackupScheduleType : Specifies the type of managed backup schedule, manual or automated. If it's manual, schedule settings need to be specified.
    - FullBackupFrequency : Specifies the frequency of Full Backup, daily or weekly.
    - FullBackupStartHour : Specifies the hour of the day when the Sql Server Full Backup should start.
    - FullBackupWindowInHours : Specifies the window (in hours) when Sql Server Full Backup should occur.
    - LogBackupFrequencyInMinutes : Specifies the frequency of Sql Server Log Backup.
* New-AzureVMSqlServer* cmdlets are renamed to New-AzureRmVMSqlServer* now. Old ones will continue to work however.

## Version 2.4.0
* Add Remove-AzureRmVMSecret cmdlet.
* Based on user feedback (https://github.com/Azure/azure-powershell/issues/1384), we've added a DisplayHint property to VM object to enable Compact and Expand display modes. This is similar to `Get -Date - DisplayHint Date` cmdlet. By default, the return of `Get-AzureRmVm -ResourceGroupName <rg-name> -Name <vm-name>` will be compact. You can expand the output using `-DisplayHint Expand` parameter.
* UPCOMING BREAKING CHANGE Notification: We've added a warning about removing ` DataDiskNames` and ` NetworkInterfaceIDs` properties from the returned VM object from `Get-AzureRmVm -ResourceGroupName <rg-name> -Name <vm-name` cmdlet. Please update your scripts to access these properties in the following way:
    - `$vm.StorageProfile.DataDisks`
    - `$vm.NetworkProfile.NetworkInterfaces`
* Updated Set-AzureRmVMChefExtension cmdlet to add following new options :
    - JsonAttribute : A JSON string to be added to the first run of chef-client. e.g. -JsonAttribute '{"container_service": {"chef-init-test": {"command": "C:\\opscode\\chef\\bin"}}}'
    - ChefServiceInterval : Specifies the frequency (in minutes) at which the chef-service runs. If in case you don't want the chef-service to be installed on the Azure VM then set value as 0 in this field. e.g. -ChefServiceInterval 45

## Version 2.3.0
* Update formats for list of VMs, VMScaleSets and ContainerService
    - The default format of Get-AzureRmVM, Get-AzureRmVmss and Get-AzureRmContainerService is not table format when these cmdlets call List Operation
* Fix overprovision issue for VMScaleSet
    - Because of the bug in Compute client library (and Swagger spec) regarding overprovision property of VMScaleSet, this property did not show up correctly.
* Better piping scenario for VMScaleSets and ContainerService cmdlets
    - VMScaleSet and ContainerService now have "ResourceGroupName" property, so when piping Get command to Delete/Update command, -ResourceGroupName is not required.
* Separate paremater sets for Set-AzureRmVM with Generalized and Redeploy parameter
* Reduce time taken by Get-AzureRmVMDiskEncryptionStatus cmdlet from two minutes to under five seconds
* Allow Set-AzureRmVMDiskEncryptionStatus to be used with VHDs residing in multiple resource groups<|MERGE_RESOLUTION|>--- conflicted
+++ resolved
@@ -19,13 +19,10 @@
         - Additional information about change #1
 -->
 ## Current Release
-<<<<<<< HEAD
+
+## Version 5.7.0
 * Add DiskIOPSReadWrite and  DiskMBpsReadWrite parameters to New-AzureRmDiskConfig and New-AzureRmDiskUpdateConfig cmdlets 
 * Add DiffDiskSetting parameter to Set-AzureRmVmOSDisk and Set-AzureRmVmssStorageProfile cmdlets
-=======
-
-## Version 5.7.0
->>>>>>> ec942c90
 * Fix Get-AzureRmVM -ResourceGroupName <rg> to return more than 50 results if needed
 * Add Location parameter to Get-AzureRmVM
 * Shared Gallery cmdlets
