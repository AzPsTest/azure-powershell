
<!--
    Please leave this section at the top of the change log.

    Changes for the current release should go under the section titled "Current Release", and should adhere to the following format:

    ## Current Release
    * Overview of change #1
        - Additional information about change #1
    * Overview of change #2
        - Additional information about change #2
        - Additional information about change #2
    * Overview of change #3
    * Overview of change #4
        - Additional information about change #4

    ## YYYY.MM.DD - Version X.Y.Z (Previous Release)
    * Overview of change #1
        - Additional information about change #1
-->
## Current Release
<<<<<<< HEAD
* Move dependencies on Keyvault and Storage to the common dependencies.
=======
* Fixed the issue that target is missing in error output.
* Fixed issue with storage account type for VM with managed disk
>>>>>>> 675b5e0d
* Fixed issue with default resource groups not being set.
* Fix AEM Extension cmdlets for other environments, for example Azure China

## Version 5.5.0
* Updated to the latest version of the Azure ClientRuntime.
* Add EvictionPolicy parameter to New-AzureRmVmssConfig
* Use default location in the DiskFileParameterSet of New-AzureRmVm if no Location is specified.
* Fix parameter description in Save-AzureRmVMImage
* Fix Get-AzureRmVMDiskEncryptionStatus cmdlet for certain singlepass related scenarios

## Version 5.4.0
* Fix issue with creating a vm using `DiskFileParameterSet` in `New-AzureRmVm` failing because of `PremiumLRS` storage account type renaming.
* Fix Invoke-AzureRmVMRunCommand cmdlet
* Update Get-AzureRmAvailabilitySet to enable list all availability sets in a subscription.  (ResouceGroupName parameter is now optional.)
* Update SimpleParameterSet of `New-AzureRmVm` to enable Accelerated Network on qualifying vms.
* Update New-AzureRmVmss simple parameter set to fail creating the vmss when a user specified LB already exists.
* Update example for New-AzureRmDisk
* Add example for `New-AzureRmVM`
* Updated all help files to include full parameter types and correct input/output types.
* Update description for Set-AzureRmVMOSDisk
* Update Example 1 for Set-AzureRmVMBginfoExtension to correct spelling and prefix. 

## Version 5.3.0
* Add -Tag parameter to Update/New-AzureRmAvailabilitySet
* Add example for `Add-AzureRmVmssExtension`
* Add examples for `Remove-AzureRmVmssExtension`
* Update help for `Set-AzureRmVMAccessExtension`
* Update SimpleParameterSet for New-AzureRmVmss to set SinglePlacementGroup to false by default and add switch parameter `SinglePlacementGroup` that enables the user to create the VMSS in a single placement group.
* Fixed Disable-AzureRmVmDiskEncryption to work for VMs encrypted without AAD parameters

## Version 5.2.0
* IP Tag feature for VMSS
    - `New-AzureRmVmssIpTagConfig` cmdlet is added
    - IpTag parameter is added to New-AzureRmVmssIpConfig
* Auto OS Rollback feature for VMSS
    - DisableAutoRollback parameters are added to New-AzureRmVmssConfig and Update-AzureRmVmss
* OS Upgrade History feature for Vmss
    - OSUpgradeHistory switch parameter is added to Get-AzureRmVmss
* Fixed formatting of OutputType in help files

## Version 5.1.1
* ResourceId tab completer applied to the cmdelts top level resource id parameters if any.
* `Get-AzureRmVmDiskEncryptionStatus` fixes an issue observed for VMs with no data disks
* Update Compute client library version to fix following cmdlets
    - Grant-AzureRmDiskAccess
    - Grant-AzureRmSnapshotAccess
    - Save-AzureRmVMImage
* Fixed following cmdlets to show `operation ID` and `operation status` correctly:
    - Start-AzureRmVM
    - Stop-AzureRmVM
    - Restart-AzureRmVM
    - Set-AzureRmVM
    - Remove-AzuerRmVM
    - Set-AzureRmVmss
    - Start-AzureRmVmssRollingOSUpgrade
    - Stop-AzureRmVmssRollingUpgrade
    - Start-AzureRmVmss
    - Restart-AzureRmVmss
    - Stop-AzureRmVmss
    - Remove-AzureRmVmss
    - ConvertTo-AzureRmVMManagedDisk
    - Revoke-AzureRmSnapshotAccess
    - Remove-AzureRmSnapshot
    - Revoke-AzureRmDiskAccess
    - Remove-AzureRmDisk
    - Remove-AzureRmContainerService
    - Remove-AzureRmAvailabilitySet


## Version 5.1.0
* VMSS VM Update feature
    - Added `Update-AzureRmVmssVM` and `New-AzureRmVMDataDisk` cmdlets
    - Add VirtualMachineScaleSetVM parameter to `Add-AzureRmVMDataDisk` cmdlet to support adding a data disk to Vmss VM.

## Version 5.0.0
* `New-AzureRmVm` and `New-AzureRmVmss` support verbose output of parameters
* `New-AzureRmVm` and `New-AzureRmVmss` (simple parameter set) support assigning user defined and(or) system defined identities to the VM(s).
* VMSS Redeploy and PerformMaintenance feature
    -  Add new switch parameter -Redeploy and -PerformMaintenance to `Set-AzureRmVmss` and `Set-AzureRmVmssVM`
* Add DisableVMAgent switch parameter to `Set-AzureRmVMOperatingSystem` cmdlet
* `New-AzureRmVm` and `New-AzureRmVmss` (simple parameter set) support a `Win10` image.
* `Repair-AzureRmVmssServiceFabricUpdateDomain` cmdlet is added.
* Set minimum dependency of module to PowerShell 5.0
* Introduce multiple breaking changes
    - Please refer to the migration guide for more details
* `Set-AzureRmVmDiskEncryptionExtension` makes AAD parameters optional

## Version 4.6.0
* `Get-AzureRmVmssDiskEncryptionStatus` supports encryption status at data disk level
* `Get-AzureRmVmssVmDiskEncryptionStatus` supports encryption status at data disk level
* Update for Zone Resilient
* `New-AzureRmVm` and `New-AzureRmVmss` (simple parameter set) support availability zones.
* Updated to the latest version of the Azure ClientRuntime

## Version 4.5.0
* `New-AzureRmVM` and `New-AzureRmVMSS` support data disks.
* `New-AzureRmVM` and `New-AzureRmVMSS` support custom image by name or by id.
* Log analytic feature
    - Added `Export-AzureRmLogAnalyticRequestRateByInterval` cmdlet
    - Added `Export-AzureRmLogAnalyticThrottledRequests` cmdlet
* Fix issue with Default Resource Group in CloudShell

## Version 4.4.0
* `New-AzureRmVMSS` prints connection strings in verbose mode.
* `New-AzureRmVmss` supports public IP address, load balancing rules, inbound NAT rules.
* WriteAccelerator feature
    - Added WriteAccelerator switch parameter to the following cmdlets:
          Set-AzureRmVMOSDisk
          Set-AzureRmVMDataDisk
          Add-AzureRmVMDataDisk
          Add-AzureRmVmssDataDisk
    - Added OsDiskWriteAccelerator switch parameter to the following cmdlet:
          Set-AzureRmVmssStorageProfile.
    - Added OsDiskWriteAccelerator Boolean parameter to the following cmdlets:
          Update-AzureRmVM
          Update-AzureRmVmss

## Version 4.3.2
* Fix ErrorAction issue for some of Get cmdlets.

## Version 4.3.1
* `New-AzureRmVm` and `New-AzureRmVmss` get information about an image from Azure.

## Version 4.3.0
* Added `FullyQualifiedDomainName` to `PSVirtualMachinScaleSet`.
* Added `AvailabilitySetName` parameter to the simplified parameterset of `New-AzureRmVm`.
* Corrected usage of `Login-AzureRmAccount` to use `Connect-AzureRmAccount`
* User assigned identity support for VM and VM scale set
- IdentityType and IdentityId parameters are added to New-AzureRmVMConfig, New-AzureRmVmssConfig, Update-AzureRmVM and Update-AzureRmVmss
* Added EnableIPForwarding parameter to Add-AzureRmVmssNetworkInterfaceConfig
* Added Priority parameter to New-AzureRmVmssConfig

## Version 4.2.0
* Added simplified parameter set to New-AzureRmVmss, which creates a Virtual Machine Scale Set and all required resources using smart defaults
* Added Location Completer to -Location parameters allowing tab completion through valid Locations
* Added ResourceGroup Completer to -ResourceGroup parameters allowing tab completion through resource groups in current subscription
* Obsoleted -Tags in favor of -Tag for New-AzureRmVm and Update-AzureRmVm
* Fixed Get-AzureRmComputeResourceSku cmdlet when Zone is included in restriction.
* Updated Diagnostics Agent configuration schema for Azure Monitor sink support.
* Fixed a non-existing resource group creation problem for New-AzureRmVM

## Version 4.1.1
* Get-AzureRmComputeResourceSku shows zone information.
* Update Disable-AzureRmVmssDiskEncryption to fix issue https://github.com/Azure/azure-powershell/issues/5038
* Added -AsJob support for long-running Compute cmdlets. Allows selected cmdlets to run in the background and return a job to track and control progress.
    - Affected cmdlets include: New-, Update-, Set-, Remove-, Start-, Restart-, Stop- cmdlets for Virtual Machines and Virtual Machine Scale Sets
* Added simplified parameter set to New-AzureRmVM, which creates a Virtual Machine and all required resources using smart defaults

## Version 4.0.1
* Fixed assembly loading issue that caused some cmdlets to fail when executing

## Version 4.0.0
* Azure Disk Encryption Extension Commands
    - New Parameter for 'Set-AzureRmVmDiskEncryptionExtension': '-EncryptFormatAll' encrypt formats data disks
    - New Parameters for 'Set-AzureRmVmDiskEncryptionExtension': '-ExtensionPublisherName' and '-ExtensionType' allow switching to other versions of the extension
    - New Parameters for 'Disable-AzureRmVmDiskEncryption': '-ExtensionPublisherName' and '-ExtensionType' allow switching to other versions of the extension
    - New Parameters for 'Get-AzureRmVmDiskEncryptionStatus': '-ExtensionPublisherName' and '-ExtensionType' allow switching to other versions of the extension
* Set-AzureRmVMAEMExtension: Add support for Dv3 and Ev3 series
* Add support for online help
    - Run Get-Help with the -Online parameter to open the online help in your default Internet browser

## Version 3.4.1

## Version 3.4.0
* Run Command feature:
    - New cmdlet: 'Invoke-AzureRmVMRunCommand' invokes a run command on a VM
    - New cmdlet: 'Get-AzureRmVMRunCommandDocument' shows available run command documents
* Add 'StorageAccountType' parameter to Set-AzureRmDataDisk
* Availability Zone support for virtual machine, VM scale set, and disk
    - New paramter: 'Zone' is added to New-AzureRmVM, New-AzureRmVMConfig, New-AzureRmVmssConfig, New-AzureRmDiskConfig
* VM scale set rolling upgrade feature:
    - New cmdlet: 'Start-AzureRmVmssRollingOSUpgrade' invokes OS rolling upgrade of VM scale set
    - New cmdlet: 'Set-AzureRmVmssRollingUpgradePolicy' sets upgrade policy for VM scale set rolling upgrade.
    - New cmdlet: 'Stop-AzureRmVmssRollingUpgrade' cancels rolling upgrade of VM scale set
    - New cmdlet: 'Get-AzureRmVmssRollingUpgrade' shows the status of VM scale set rolling upgrade.
* AssignIdentity switch parameter is introduced for system assigned identity.
    - New parameter: 'AssignIdentity' is added to New-AzureRmVMConfig, New-AzureRmVmssConfig and Update-AzureRmVM
* Vmss disk encryption feature:
    - New cmdlet: 'Set-AzureRmVmssDiskEncryptionExtension' enables disk encryption on VM scale set
    - New cmdlet: 'Disable-AzureRmVmssDiskEncryption' disables disk encryption on VM scale set
    - New cmdlet: 'Get-AzureRmVmssDiskEncryptionStatus' shows the disk encryption status of a VM scale set
    - New cmdelt: 'Get-AzureRmVmssVMDiskEncryptionStatus' shows the disk encryption status of VMs in a VM scale set

## Version 3.3.1
*
## Version 3.3.0
* Set-AzureRmVMAEMExtension: Add support for new Premium Disk sizes
* Set-AzureRmVMAEMExtension: Add support for M series
* Add ForceUpdateTag parameter to Add-AzureRmVmssExtension
* Add Primary parameter to New-AzureRmVmssIpConfig
* Add EnableAcceleratedNetworking parameter to Add-AzureRmVmssNetworkInterfaceConfig
* Add InstanceId to Set-AzureRmVmss
* Expose MaintenanceRedeployStatus to Get-AzureRmVM -Status output
* Expose Restriction and Capability to the table format of Get-AzureRmComputeResourceSku

## Version 3.2.1
- Fix issue with VM DIsk and VM Disk snapshot create and update cmdlets, (link)[https://github.com/azure/azure-powershell/issues/4309]
  - New-AzureRmDisk
  - New-AzureRmSnapshot
  - Update-AzureRmDisk
  - Update-AzureRmSnapshot

## Version 3.2.0
* Storage account type support for Image disk:
    - 'StorageAccountType' parameter is added to Set-AzureRmImageOsDisk and Add-AzureRmImageDataDisk
* PrivateIP and PublicIP feature in Vmss Ip Configuration:
    - 'PrivateIPAddressVersion', 'PublicIPAddressConfigurationName', 'PublicIPAddressConfigurationIdleTimeoutInMinutes', 'DnsSetting' names are added to New-AzureRmVmssIpConfig
    - 'PrivateIPAddressVersion' parameter for specifying IPv4 or IPv6 is added to New-AzureRmVmssIpConfig
* Performance Maintenance feature:
    - 'PerformMaintenance' switch parameter is added to Restart-AzureRmVM.
    - Get-AzureRmVM -Status shows the information of performance maintenance of the given VM
* Virtual Machine Identity feature:
    - 'IdentityType' parameter is added to New-AzureRmVMConfig and UpdateAzureRmVM
    - Get-AzureRmVM shows the information of the identity of the given VM
* Vmss Identity feature:
    - 'IdentityType' parameter is added to to New-AzureRmVmssConfig
    - Get-AzureRmVmss shows the information of the identity of the given Vmss
* Vmss Boot Diagnostics feature:
    - New cmdlet for setting boot diagnostics of Vmss object: Set-AzureRmVmssBootDiagnostics
    - 'BootDiagnostic' parameter is added to New-AzureRmVmssConfig
* Vmss LicenseType feature:
    - 'LicenseType' parameter is added to New-AzureRmVmssConfig
* RecoveryPolicyMode support:
    - 'RecoveryPolicyMode' paramter is added to New-AzureRmVmssConfig
* Compute Resource Sku feature:
    - New cmdlet 'Get-AzureRmComputeResourceSku' list all compute resource skus

## Version 3.1.0
* Fix Test-AzureRmVMAEMExtension for virtual machines with multiple managed disks
* Updated Set-AzureRmVMAEMExtension: Add caching information for Premium managed disks
* Add-AzureRmVhd: The size limit on vhd is increased to 4TB.
* Stop-AzureRmVM: Clarify documentation for STayProvisioned parameter
* New-AzureRmDiskUpdateConfig
  * Deprecated parameters CreateOption, StorageAccountId, ImageReference, SourceUri, SourceResourceId
* Set-AzureRmDiskUpdateImageReference: Deprecated cmdlet
* New-AzureRmSnapshotUpdateConfig
  * Deprecated parameters CreateOption, StorageAccountId, ImageReference, SourceUri, SourceResourceId
* Set-AzureRmSnapshotUpdateImageReference: Deprecated Cmdlet

## Version 3.0.1

## Version 3.0.0
* Updated Set-AzureRmVMAEMExtension and Test-AzureRmVMAEMExtension cmdlets to support Premium managed disks
* Backup encryption settings for IaaS VMs and restore on failure
* ChefServiceInterval option is renamed to ChefDaemonInterval now. Old one will continue to work however.
* Remove duplicated DataDiskNames and NetworkInterfaceIDs properties from PS VM object.
  - Make DataDiskNames and NetworkInterfaceIDs parameters optional in Remove-AzureRmVMDataDisk and Remove-AzureRmVMNetworkInterface, respectively.
* Fix the piping issue of Get cmdlets when the Get cmdlets return a list object.
* Cmdlets that conflicted with RDFE cmdlets have been renamed. See issue https://github.com/Azure/azure-powershell/issues/2917 for more details
    - `New-AzureVMSqlServerAutoBackupConfig` has been renamed to `New-AzureRmVMSqlServerAutoBackupConfig`
    - `New-AzureVMSqlServerAutoPatchingConfig` has been renamed to `New-AzureRmVMSqlServerAutoPatchingConfig`
    - `New-AzureVMSqlServerKeyVaultCredentialConfig` has been renamed to `New-AzureRmVMSqlServerKeyVaultCredentialConfig`

## Version 2.9.0
* Fix bug in Get-* cmdlets, to allow retrieving multiple pages of data (more than 120 items)

## Version 2.8.0
* Updated Set-AzureRmVMAEMExtension and Test-AzureRmVMAEMExtension cmdlets to support managed disks

## Version 2.7.0
* Updated Set-AzureRmVMDscExtension cmdlet WmfVersion parameter to support "5.1"
* Updated Set-AzureRmVMChefExtension cmdlet to add following new options :
  - Daemon: Configures the chef-client service for unattended execution. e.g. -Daemon 'none' or e.g. -Daemon 'service'."
  - Secret: The encryption key used to encrypt and decrypt the data bag item values.
  - SecretFile: The path to the file that contains the encryption key used to encrypt and decrypt the data bag item values.
* Fix for Get-AzureRmVM: Get-AzureRmVM did not display anything when the output includes availability set property.
* New cmdlets:
    - Update-AzureRmAvailabilitySet: can update an unmanaged availability set to a managed availability set.
    - Add-AzureRmVmssDataDisk, Remove-AzureRmVmssDataDisk
* New parameter, SkipVmBackup, for cmdlet Set-AzureRmVMDiskEncryptionExtension to allow user to skip backup creation for Linux VMs

## Version 2.6.0
* New cmdlets for Managed disk
    - Disk cmdlets: New-AzureRmDisk, Update-AzureRmDisk, Get-AzureRmDisk, Remove-AzureRmDisk,
                    Grant-AzureRmDiskAccess, Revoke-AzureRmDiskAccess,
                    New-AzureRmDiskConfig, Set-AzureRmDiskDiskEncryptionKey, Set-AzureRmDiskImageReference, Set-AzureRmDiskKeyEncryptionKey,
                    New-AzureRmDiskUpdateConfig, Set-AzureRmDiskUpdateDiskEncryptionKey, Set-AzureRmDiskUpdateImageReference, Set-AzureRmDiskUpdateKeyEncryptionKey
    - Snapshot cmdlets: New-AzureRmSnapshot, Update-AzureRmSnapshot, Get-AzureRmSnapshot, Remove-AzureRmSnapshot,
                        Grant-AzureRmSnapshotAccess, Revoke-AzureRmSnapshotAccess,
                        New-AzureRmSnapshotConfig, Set-AzureRmSnapshotDiskEncryptionKey, Set-AzureRmSnapshotImageReference, Set-AzureRmSnapshotKeyEncryptionKey,
                        New-AzureRmSnapshotUpdateConfig, Set-AzureRmSnapshotUpdateDiskEncryptionKey, Set-AzureRmSnapshotUpdateImageReference, Set-AzureRmSnapshotUpdateKeyEncryptionKey
    - Image cmdlets: New-AzureRmImage, Get-AzureRmImage, Remove-AzureRmImage,
                     New-AzureRmImageConfig, Set-AzureRmImageOsDisk, Add-AzureRmImageDataDisk, Remove-AzureRmImageDataDisk
    - VM cmdlet: ConvertTo-AzureRmVMManagedDisk

## Version 2.5.0
* Fix Get-AzureRmVM with -Status issue: Get-AzureRmVM throws an exception when Get-AzureRmVM lists multiple VMs and some of the VMs are deleted during Get-AzureRmVM is performed.
* New parameters in New-AzureRmVMSqlServerAutoBackupConfig cmdlet to support Auto Backup for SQL Server 2016 VMs.
    - BackupSystemDbs : Specifies if system databases should be added to Sql Server Managed Backup.
    - BackupScheduleType : Specifies the type of managed backup schedule, manual or automated. If it's manual, schedule settings need to be specified.
    - FullBackupFrequency : Specifies the frequency of Full Backup, daily or weekly.
    - FullBackupStartHour : Specifies the hour of the day when the Sql Server Full Backup should start.
    - FullBackupWindowInHours : Specifies the window (in hours) when Sql Server Full Backup should occur.
    - LogBackupFrequencyInMinutes : Specifies the frequency of Sql Server Log Backup.
* New-AzureVMSqlServer* cmdlets are renamed to New-AzureRmVMSqlServer* now. Old ones will continue to work however.

## Version 2.4.0
* Add Remove-AzureRmVMSecret cmdlet.
* Based on user feedback (https://github.com/Azure/azure-powershell/issues/1384), we've added a DisplayHint property to VM object to enable Compact and Expand display modes. This is similar to `Get -Date - DisplayHint Date` cmdlet. By default, the return of `Get-AzureRmVm -ResourceGroupName <rg-name> -Name <vm-name>` will be compact. You can expand the output using `-DisplayHint Expand` parameter.
* UPCOMING BREAKING CHANGE Notification: We've added a warning about removing ` DataDiskNames` and ` NetworkInterfaceIDs` properties from the returned VM object from `Get-AzureRmVm -ResourceGroupName <rg-name> -Name <vm-name` cmdlet. Please update your scripts to access these properties in the following way:
    - `$vm.StorageProfile.DataDisks`
    - `$vm.NetworkProfile.NetworkInterfaces`
* Updated Set-AzureRmVMChefExtension cmdlet to add following new options :
    - JsonAttribute : A JSON string to be added to the first run of chef-client. e.g. -JsonAttribute '{"container_service": {"chef-init-test": {"command": "C:\\opscode\\chef\\bin"}}}'
    - ChefServiceInterval : Specifies the frequency (in minutes) at which the chef-service runs. If in case you don't want the chef-service to be installed on the Azure VM then set value as 0 in this field. e.g. -ChefServiceInterval 45

## Version 2.3.0
* Update formats for list of VMs, VMScaleSets and ContainerService
    - The default format of Get-AzureRmVM, Get-AzureRmVmss and Get-AzureRmContainerService is not table format when these cmdlets call List Operation
* Fix overprovision issue for VMScaleSet
    - Because of the bug in Compute client library (and Swagger spec) regarding overprovision property of VMScaleSet, this property did not show up correctly.
* Better piping scenario for VMScaleSets and ContainerService cmdlets
    - VMScaleSet and ContainerService now have "ResourceGroupName" property, so when piping Get command to Delete/Update command, -ResourceGroupName is not required.
* Separate paremater sets for Set-AzureRmVM with Generalized and Redeploy parameter
* Reduce time taken by Get-AzureRmVMDiskEncryptionStatus cmdlet from two minutes to under five seconds
* Allow Set-AzureRmVMDiskEncryptionStatus to be used with VHDs residing in multiple resource groups<|MERGE_RESOLUTION|>--- conflicted
+++ resolved
@@ -19,12 +19,9 @@
         - Additional information about change #1
 -->
 ## Current Release
-<<<<<<< HEAD
 * Move dependencies on Keyvault and Storage to the common dependencies.
-=======
 * Fixed the issue that target is missing in error output.
 * Fixed issue with storage account type for VM with managed disk
->>>>>>> 675b5e0d
 * Fixed issue with default resource groups not being set.
 * Fix AEM Extension cmdlets for other environments, for example Azure China
 
