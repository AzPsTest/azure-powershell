--- conflicted
+++ resolved
@@ -39,13 +39,9 @@
            Mandatory = true,
            Position = 0,
            ParameterSetName = RedeployResourceGroupNameParameterSet,
-<<<<<<< HEAD
            ValueFromPipelineByPropertyName = true,
           HelpMessage = "The resource group name.")]
-=======
-           HelpMessage = "The resource group name.")]
         [ResourceGroupCompleter()]
->>>>>>> dbc03569
         [ValidateNotNullOrEmpty]
         public string ResourceGroupName { get; set; }
 
