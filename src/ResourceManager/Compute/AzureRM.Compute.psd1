--- conflicted
+++ resolved
@@ -54,7 +54,6 @@
 RequiredModules = @(@{ModuleName = 'AzureRM.Profile'; ModuleVersion = '4.0.0'; })
 
 # Assemblies that must be loaded prior to importing this module
-<<<<<<< HEAD
 RequiredAssemblies = '.\AutoMapper.dll',
                      '.\Microsoft.Azure.Management.Compute.dll',
                      '.\Microsoft.Azure.Management.KeyVault.dll',
@@ -67,16 +66,6 @@
                      '.\Microsoft.WindowsAzure.Storage.dll',
                      '.\System.Spatial.dll',
 	                 '.\Microsoft.Azure.Commands.Common.Strategies.dll'
-=======
-RequiredAssemblies = '.\AutoMapper.dll', '.\Microsoft.Azure.Management.Compute.dll', 
-               '.\Microsoft.Azure.Management.KeyVault.dll', 
-               '.\Microsoft.Azure.Management.Storage.dll', 
-               '.\Microsoft.Data.Edm.dll', '.\Microsoft.Data.OData.dll', 
-               '.\Microsoft.Data.Services.Client.dll', 
-               '.\Microsoft.WindowsAzure.Commands.Sync.dll', 
-               '.\Microsoft.WindowsAzure.Commands.Tools.Vhd.dll', 
-               '.\Microsoft.WindowsAzure.Storage.dll', '.\System.Spatial.dll'
->>>>>>> 5fb58a9d
 
 # Script files (.ps1) that are run in the caller's environment prior to importing this module.
 # ScriptsToProcess = @()
