--- conflicted
+++ resolved
@@ -9,11 +9,7 @@
 @{  
   
 # Version number of this module.  
-<<<<<<< HEAD
-ModuleVersion = '1.2.5'
-=======
 ModuleVersion = '1.2.6'
->>>>>>> 6b7e5995
   
 # ID used to uniquely identify this module  
 GUID = '0a83c907-1ffb-4d87-a492-c65ac7d7ed37'  
