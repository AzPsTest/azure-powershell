--- conflicted
+++ resolved
@@ -18,17 +18,12 @@
         - Additional information about change #1
 -->
 ## Current Release
-<<<<<<< HEAD
 * Upgrade SRP SDK to 7.1.0
 * Add StorageV2 account kind to resource mode storage account cmdlets
     - New-AzureRmStorageAccount
     - Set-AzureRmStorageAccount
-	
-=======
 * Added Location Completer to -Location parameters allowing tab completion through valid Locations
 * Added ResourceGroup Completer to -ResourceGroup parameters allowing tab completion through resource groups in current subscription
-
->>>>>>> bf276321
 ## Version 4.0.1
 * Fixed assembly loading issue that caused some cmdlets to fail when executing
 
