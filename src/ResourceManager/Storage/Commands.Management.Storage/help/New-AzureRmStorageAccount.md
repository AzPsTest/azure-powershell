--- conflicted
+++ resolved
@@ -14,14 +14,9 @@
 
 ```
 New-AzureRmStorageAccount [-ResourceGroupName] <String> [-Name] <String> [-SkuName] <String>
-<<<<<<< HEAD
- [-Location] <String> [-Kind <String>] [-AccessTier <String>] [-CustomDomainName <String>]
- [-UseSubDomain <Boolean>] [-EnableEncryptionService <EncryptionSupportServiceEnum>] [-Tag <Hashtable>]
-=======
  [-Location] <String> [[-Kind] <String>] [[-AccessTier] <String>] [[-CustomDomainName] <String>]
  [[-UseSubDomain] <Boolean>] [[-EnableEncryptionService] <EncryptionSupportServiceEnum>] [[-Tag] <Hashtable>]
  [-EnableHttpsTrafficOnly <Boolean>] [-InformationAction <ActionPreference>] [-InformationVariable <String>]
->>>>>>> f9a7854d
  [<CommonParameters>]
 ```
 
@@ -54,88 +49,8 @@
 
 ## PARAMETERS
 
-### -AccessTier
-Specifies the access tier of the Storage account that this cmdlet creates.
-The acceptable values for this parameter are: Hot and Cool.
-
-If you specify a value of BlobStorage for the *Kind* parameter, you must specify a value for the *AccessTier* parameter.
-
-If you specify a value of Storage for this *Kind* parameter, do not specify the *AccessTier* parameter.
-
-```yaml
-Type: String
-Parameter Sets: (All)
-Aliases: 
-Accepted values: Hot, Cool
-
-Required: False
-Position: Named
-Default value: None
-Accept pipeline input: False
-Accept wildcard characters: False
-```
-
-### -CustomDomainName
-Specifies the name of the custom domain of the Storage account.
-The default value is Storage.
-
-```yaml
-Type: String
-Parameter Sets: (All)
-Aliases: 
-
-Required: False
-Position: Named
-Default value: None
-Accept pipeline input: False
-Accept wildcard characters: False
-```
-
-### -EnableEncryptionService
-Indicates whether this cmdlet enables Storage Service encryption on the Storage Service.
-Azure Blob and Azure File Services are supported.
-
-```yaml
-Type: EncryptionSupportServiceEnum
-Parameter Sets: (All)
-Aliases: 
-Accepted values: None, Blob, File
-
-Required: False
-Position: Named
-Default value: None
-Accept pipeline input: False
-Accept wildcard characters: False
-```
-
-### -Kind
-Specifies the kind of Storage account that this cmdlet creates.
-The acceptable values for this parameter are:
-
-- Storage.
-General purpose storage account that supports storage of Blobs, Tables, Queues, Files and Disks.
- 
-- BlobStorage.
-Blob storage account which supports storage of Blobs only.
- 
-
-The default value is Storage.
-
-```yaml
-Type: String
-Parameter Sets: (All)
-Aliases: 
-Accepted values: Storage, BlobStorage
-
-Required: False
-Position: Named
-Default value: None
-Accept pipeline input: False
-Accept wildcard characters: False
-```
-
-### -Location
-Specifies the location of the Storage account to create.
+### -ResourceGroupName
+Specifies the name of the resource group in which to add the Storage account.
 
 ```yaml
 Type: String
@@ -143,7 +58,7 @@
 Aliases: 
 
 Required: True
-Position: 3
+Position: 0
 Default value: None
 Accept pipeline input: True (ByPropertyName)
 Accept wildcard characters: False
@@ -159,21 +74,6 @@
 
 Required: True
 Position: 1
-Default value: None
-Accept pipeline input: True (ByPropertyName)
-Accept wildcard characters: False
-```
-
-### -ResourceGroupName
-Specifies the name of the resource group in which to add the Storage account.
-
-```yaml
-Type: String
-Parameter Sets: (All)
-Aliases: 
-
-Required: True
-Position: 0
 Default value: None
 Accept pipeline input: True (ByPropertyName)
 Accept wildcard characters: False
@@ -198,7 +98,6 @@
 Type: String
 Parameter Sets: (All)
 Aliases: StorageAccountType, AccountType, Type
-Accepted values: Standard_LRS, Standard_ZRS, Standard_GRS, Standard_RAGRS, Premium_LRS
 
 Required: True
 Position: 2
@@ -207,6 +106,113 @@
 Accept wildcard characters: False
 ```
 
+### -Kind
+Specifies the kind of Storage account that this cmdlet creates.
+The acceptable values for this parameter are:
+
+- Storage.
+General purpose storage account that supports storage of Blobs, Tables, Queues, Files and Disks.
+ 
+- BlobStorage.
+Blob storage account which supports storage of Blobs only.
+ 
+
+The default value is Storage.
+
+```yaml
+Type: String
+Parameter Sets: (All)
+Aliases: 
+
+Required: False
+Position: 3
+Default value: None
+Accept pipeline input: False
+Accept wildcard characters: False
+```
+
+### -AccessTier
+Specifies the access tier of the Storage account that this cmdlet creates.
+The acceptable values for this parameter are: Hot and Cool.
+
+If you specify a value of BlobStorage for the *Kind* parameter, you must specify a value for the *AccessTier* parameter.
+
+If you specify a value of Storage for this *Kind* parameter, do not specify the *AccessTier* parameter.
+
+```yaml
+Type: String
+Parameter Sets: (All)
+Aliases: 
+
+Required: False
+Position: 4
+Default value: None
+Accept pipeline input: False
+Accept wildcard characters: False
+```
+
+### -Location
+Specifies the location of the Storage account to create.
+
+```yaml
+Type: String
+Parameter Sets: (All)
+Aliases: 
+
+Required: True
+Position: 5
+Default value: None
+Accept pipeline input: True (ByPropertyName)
+Accept wildcard characters: False
+```
+
+### -CustomDomainName
+Specifies the name of the custom domain of the Storage account.
+The default value is Storage.
+
+```yaml
+Type: String
+Parameter Sets: (All)
+Aliases: 
+
+Required: False
+Position: 6
+Default value: None
+Accept pipeline input: False
+Accept wildcard characters: False
+```
+
+### -UseSubDomain
+Indicates whether to enable indirect CName validation.
+
+```yaml
+Type: Boolean
+Parameter Sets: (All)
+Aliases: 
+
+Required: False
+Position: 7
+Default value: None
+Accept pipeline input: False
+Accept wildcard characters: False
+```
+
+### -EnableEncryptionService
+Indicates whether this cmdlet enables Storage Service encryption on the Storage Service.
+Azure Blob and Azure File Services are supported.
+
+```yaml
+Type: EncryptionSupportServiceEnum
+Parameter Sets: (All)
+Aliases: 
+
+Required: False
+Position: 8
+Default value: None
+Accept pipeline input: False
+Accept wildcard characters: False
+```
+
 ### -Tag
 If you specify a value of BlobStorage for the *Kind* parameter, you must specify a value for the *AccessTier* parameter.
 
@@ -218,8 +224,6 @@
 Aliases: Tags
 
 Required: False
-<<<<<<< HEAD
-=======
 Position: 9
 Default value: None
 Accept pipeline input: False
@@ -257,20 +261,19 @@
 Aliases: infa
 
 Required: False
->>>>>>> f9a7854d
 Position: Named
 Default value: None
 Accept pipeline input: False
 Accept wildcard characters: False
 ```
 
-### -UseSubDomain
-Indicates whether to enable indirect CName validation.
-
-```yaml
-Type: Boolean
-Parameter Sets: (All)
-Aliases: 
+### -InformationVariable
+Specifies an information variable.
+
+```yaml
+Type: String
+Parameter Sets: (All)
+Aliases: iv
 
 Required: False
 Position: Named
