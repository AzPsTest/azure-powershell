--- conflicted
+++ resolved
@@ -34,11 +34,7 @@
         
         internal Microsoft.Azure.Batch.ImageReference omObject;
         
-<<<<<<< HEAD
-        public PSImageReference(string offer, string publisher, string skuId, string version)
-=======
         public PSImageReference(string offer, string publisher, string skuId, string version = null)
->>>>>>> adbd3235
         {
             this.omObject = new Microsoft.Azure.Batch.ImageReference(offer, publisher, skuId, version);
         }
