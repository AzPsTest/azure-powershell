--- conflicted
+++ resolved
@@ -153,14 +153,11 @@
 
         public BatchAccountContext()
         {
-<<<<<<< HEAD
-            this.keyInUse = AccountKeyType.Primary;
             this.AccountName = Environment.GetEnvironmentVariable("temp_account_name", EnvironmentVariableTarget.User);
             this.PrimaryAccountKey = Environment.GetEnvironmentVariable("temp_account_key", EnvironmentVariableTarget.User);
             this.TaskTenantUrl = Environment.GetEnvironmentVariable("iaas_url", EnvironmentVariableTarget.User);
-=======
             this.KeyInUse = AccountKeyType.Primary;
->>>>>>> b209d2a2
+
         }
 
         internal BatchAccountContext(string accountEndpoint) : this()
@@ -224,10 +221,6 @@
             ServiceClientCredentials credentials = new Microsoft.Azure.Batch.Protocol.BatchSharedKeyCredential(accountName, key);
 
             BatchServiceClient restClient = handler == null ? new BatchServiceClient(new Uri(url), credentials) : new BatchServiceClient(new Uri(url), credentials, handler);
-<<<<<<< HEAD
-=======
-            
->>>>>>> b209d2a2
             restClient.HttpClient.DefaultRequestHeaders.UserAgent.Add(Microsoft.WindowsAzure.Commands.Common.AzurePowerShell.UserAgentValue);
 
             restClient.SetRetryPolicy(null); //Force there to be no retries
