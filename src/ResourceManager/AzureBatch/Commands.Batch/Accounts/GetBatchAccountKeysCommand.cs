﻿// ----------------------------------------------------------------------------------
//
// Copyright Microsoft Corporation
// Licensed under the Apache License, Version 2.0 (the "License");
// you may not use this file except in compliance with the License.
// You may obtain a copy of the License at
// http://www.apache.org/licenses/LICENSE-2.0
// Unless required by applicable law or agreed to in writing, software
// distributed under the License is distributed on an "AS IS" BASIS,
// WITHOUT WARRANTIES OR CONDITIONS OF ANY KIND, either express or implied.
// See the License for the specific language governing permissions and
// limitations under the License.
// ----------------------------------------------------------------------------------

using System.Management.Automation;
using Constants = Microsoft.Azure.Commands.Batch.Utils.Constants;

namespace Microsoft.Azure.Commands.Batch
{
<<<<<<< HEAD
    [Cmdlet(VerbsCommon.Get, "AzureRMBatchAccountKeys"), OutputType(typeof(BatchAccountContext))]
=======
    [Cmdlet(VerbsCommon.Get, Constants.AzureBatchAccountKeys), OutputType(typeof(BatchAccountContext))]
>>>>>>> 6b43f466
    public class GetBatchAccountKeysCommand : BatchCmdletBase
    {
        [Parameter(Position = 0, Mandatory = true, ValueFromPipelineByPropertyName = true, 
            HelpMessage = "The name of the Batch service account to query keys for.")]
        [Alias("Name")]
        [ValidateNotNullOrEmpty]
        public string AccountName { get; set; }

        [Parameter(ValueFromPipelineByPropertyName = true)]
        [ValidateNotNullOrEmpty]
        public string ResourceGroupName { get; set; }

        /// <summary>
        /// Get the keys associated with the specified account. If only the account name is passed in, then
        /// look up its resource group and construct a new BatchAccountContext to hold everything.
        /// </summary>
        protected override void ProcessRecord()
        {
            BatchAccountContext context = BatchClient.ListKeys(this.ResourceGroupName, this.AccountName);
            WriteObject(context);
        }
    }
}<|MERGE_RESOLUTION|>--- conflicted
+++ resolved
@@ -17,11 +17,7 @@
 
 namespace Microsoft.Azure.Commands.Batch
 {
-<<<<<<< HEAD
     [Cmdlet(VerbsCommon.Get, "AzureRMBatchAccountKeys"), OutputType(typeof(BatchAccountContext))]
-=======
-    [Cmdlet(VerbsCommon.Get, Constants.AzureBatchAccountKeys), OutputType(typeof(BatchAccountContext))]
->>>>>>> 6b43f466
     public class GetBatchAccountKeysCommand : BatchCmdletBase
     {
         [Parameter(Position = 0, Mandatory = true, ValueFromPipelineByPropertyName = true, 
