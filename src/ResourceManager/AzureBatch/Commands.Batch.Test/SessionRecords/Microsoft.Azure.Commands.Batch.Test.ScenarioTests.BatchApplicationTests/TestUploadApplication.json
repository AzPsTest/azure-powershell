{
  "Entries": [
    {
      "RequestUri": "/subscriptions/46241355-bb95-46a9-ba6c-42b554d71925/resourceGroups/accountmgmtsamplegroup/providers/Microsoft.Batch/batchAccounts/pstestaccount/applications/test?api-version=2015-12-01",
      "EncodedRequestUri": "L3N1YnNjcmlwdGlvbnMvNDYyNDEzNTUtYmI5NS00NmE5LWJhNmMtNDJiNTU0ZDcxOTI1L3Jlc291cmNlR3JvdXBzL2FjY291bnRtZ210c2FtcGxlZ3JvdXAvcHJvdmlkZXJzL01pY3Jvc29mdC5CYXRjaC9iYXRjaEFjY291bnRzL3BzdGVzdGFjY291bnQvYXBwbGljYXRpb25zL3Rlc3Q/YXBpLXZlcnNpb249MjAxNS0xMi0wMQ==",
      "RequestMethod": "PUT",
      "RequestBody": "{}",
      "RequestHeaders": {
        "Content-Type": [
          "application/json; charset=utf-8"
        ],
        "Content-Length": [
          "2"
        ],
        "x-ms-client-request-id": [
<<<<<<< HEAD
          "e954c021-b9fc-4975-ae73-d5023e42a734"
=======
          "827f826c-a73e-45b7-abda-d3c0b261ba1f"
>>>>>>> d9610661
        ],
        "accept-language": [
          "en-US"
        ],
        "User-Agent": [
          "Microsoft.Azure.Management.Batch.BatchManagementClient/2.0.0.0"
        ]
      },
      "ResponseBody": "{\r\n  \"id\": \"test\",\r\n  \"packages\": [],\r\n  \"allowUpdates\": true\r\n}",
      "ResponseHeaders": {
        "Content-Length": [
          "47"
        ],
        "Content-Type": [
          "application/json; charset=utf-8"
        ],
        "Expires": [
          "-1"
        ],
        "Pragma": [
          "no-cache"
        ],
        "request-id": [
<<<<<<< HEAD
          "1ca1e1a2-f744-4ecf-8b83-21eb2db0f00e"
=======
          "5eed9106-6eac-4b0e-bfd5-72fb260dce03"
>>>>>>> d9610661
        ],
        "Strict-Transport-Security": [
          "max-age=31536000; includeSubDomains"
        ],
        "x-ms-ratelimit-remaining-subscription-writes": [
          "1198"
        ],
        "x-ms-request-id": [
<<<<<<< HEAD
          "131d55bf-09e6-4cef-9f75-e790f6c65a03"
        ],
        "x-ms-correlation-request-id": [
          "131d55bf-09e6-4cef-9f75-e790f6c65a03"
        ],
        "x-ms-routing-request-id": [
          "CENTRALUS:20160504T230009Z:131d55bf-09e6-4cef-9f75-e790f6c65a03"
=======
          "ccdfdcae-24e4-4fd9-bb38-25971b63f69b"
        ],
        "x-ms-correlation-request-id": [
          "ccdfdcae-24e4-4fd9-bb38-25971b63f69b"
        ],
        "x-ms-routing-request-id": [
          "CENTRALUS:20160512T203457Z:ccdfdcae-24e4-4fd9-bb38-25971b63f69b"
>>>>>>> d9610661
        ],
        "Cache-Control": [
          "no-cache"
        ],
        "Date": [
<<<<<<< HEAD
          "Wed, 04 May 2016 23:00:08 GMT"
=======
          "Thu, 12 May 2016 20:34:56 GMT"
>>>>>>> d9610661
        ],
        "Server": [
          "Microsoft-HTTPAPI/2.0"
        ]
      },
      "StatusCode": 201
    },
    {
      "RequestUri": "/subscriptions/46241355-bb95-46a9-ba6c-42b554d71925/resourceGroups/accountmgmtsamplegroup/providers/Microsoft.Batch/batchAccounts/pstestaccount/applications/test?api-version=2015-12-01",
      "EncodedRequestUri": "L3N1YnNjcmlwdGlvbnMvNDYyNDEzNTUtYmI5NS00NmE5LWJhNmMtNDJiNTU0ZDcxOTI1L3Jlc291cmNlR3JvdXBzL2FjY291bnRtZ210c2FtcGxlZ3JvdXAvcHJvdmlkZXJzL01pY3Jvc29mdC5CYXRjaC9iYXRjaEFjY291bnRzL3BzdGVzdGFjY291bnQvYXBwbGljYXRpb25zL3Rlc3Q/YXBpLXZlcnNpb249MjAxNS0xMi0wMQ==",
      "RequestMethod": "GET",
      "RequestBody": "",
      "RequestHeaders": {
        "x-ms-client-request-id": [
<<<<<<< HEAD
          "57a7aa49-01d1-4f11-bb89-af43fdd55169"
=======
          "61ccd0f1-856b-43b0-ad6f-d4a7c1d1ee38"
>>>>>>> d9610661
        ],
        "accept-language": [
          "en-US"
        ],
        "User-Agent": [
          "Microsoft.Azure.Management.Batch.BatchManagementClient/2.0.0.0"
        ]
      },
      "ResponseBody": "{\r\n  \"id\": \"test\",\r\n  \"packages\": [],\r\n  \"allowUpdates\": true\r\n}",
      "ResponseHeaders": {
        "Content-Length": [
          "47"
        ],
        "Content-Type": [
          "application/json; charset=utf-8"
        ],
        "Expires": [
          "-1"
        ],
        "Last-Modified": [
<<<<<<< HEAD
          "Wed, 04 May 2016 23:00:10 GMT"
=======
          "Thu, 12 May 2016 20:34:57 GMT"
>>>>>>> d9610661
        ],
        "Pragma": [
          "no-cache"
        ],
        "request-id": [
<<<<<<< HEAD
          "9d64754f-3c5e-40cf-baaf-44dcf711342f"
=======
          "9be8e0d6-325f-481a-8b92-19987b1cde0b"
>>>>>>> d9610661
        ],
        "Strict-Transport-Security": [
          "max-age=31536000; includeSubDomains"
        ],
        "x-ms-ratelimit-remaining-subscription-reads": [
<<<<<<< HEAD
          "14899"
        ],
        "x-ms-request-id": [
          "d774c1b8-d87f-4be7-b87a-d8845d3fd693"
        ],
        "x-ms-correlation-request-id": [
          "d774c1b8-d87f-4be7-b87a-d8845d3fd693"
        ],
        "x-ms-routing-request-id": [
          "CENTRALUS:20160504T230010Z:d774c1b8-d87f-4be7-b87a-d8845d3fd693"
=======
          "14879"
        ],
        "x-ms-request-id": [
          "d0df891e-d199-4a8d-b98a-dddb29992280"
        ],
        "x-ms-correlation-request-id": [
          "d0df891e-d199-4a8d-b98a-dddb29992280"
        ],
        "x-ms-routing-request-id": [
          "CENTRALUS:20160512T203457Z:d0df891e-d199-4a8d-b98a-dddb29992280"
>>>>>>> d9610661
        ],
        "Cache-Control": [
          "no-cache"
        ],
        "Date": [
<<<<<<< HEAD
          "Wed, 04 May 2016 23:00:10 GMT"
        ],
        "ETag": [
          "0x8D3746FD7DD8969"
=======
          "Thu, 12 May 2016 20:34:56 GMT"
        ],
        "ETag": [
          "0x8D37AA4E1EAB5C5"
>>>>>>> d9610661
        ],
        "Server": [
          "Microsoft-HTTPAPI/2.0"
        ]
      },
      "StatusCode": 200
    },
    {
      "RequestUri": "/subscriptions/46241355-bb95-46a9-ba6c-42b554d71925/resourceGroups/accountmgmtsamplegroup/providers/Microsoft.Batch/batchAccounts/pstestaccount/applications/test?api-version=2015-12-01",
      "EncodedRequestUri": "L3N1YnNjcmlwdGlvbnMvNDYyNDEzNTUtYmI5NS00NmE5LWJhNmMtNDJiNTU0ZDcxOTI1L3Jlc291cmNlR3JvdXBzL2FjY291bnRtZ210c2FtcGxlZ3JvdXAvcHJvdmlkZXJzL01pY3Jvc29mdC5CYXRjaC9iYXRjaEFjY291bnRzL3BzdGVzdGFjY291bnQvYXBwbGljYXRpb25zL3Rlc3Q/YXBpLXZlcnNpb249MjAxNS0xMi0wMQ==",
      "RequestMethod": "DELETE",
      "RequestBody": "",
      "RequestHeaders": {
        "x-ms-client-request-id": [
<<<<<<< HEAD
          "af0ded32-39cc-483d-ad36-fbe070e75d6e"
=======
          "53697ca0-8f64-459e-8b2d-17ae202504b3"
>>>>>>> d9610661
        ],
        "accept-language": [
          "en-US"
        ],
        "User-Agent": [
          "Microsoft.Azure.Management.Batch.BatchManagementClient/2.0.0.0"
        ]
      },
      "ResponseBody": "",
      "ResponseHeaders": {
        "Content-Length": [
          "0"
        ],
        "Expires": [
          "-1"
        ],
        "Pragma": [
          "no-cache"
        ],
        "request-id": [
<<<<<<< HEAD
          "5499bfa9-4b84-42b1-940a-c8135c41f43a"
=======
          "bc8e5235-890d-4b32-aa23-99268ceb0691"
>>>>>>> d9610661
        ],
        "Strict-Transport-Security": [
          "max-age=31536000; includeSubDomains"
        ],
        "x-ms-ratelimit-remaining-subscription-writes": [
          "1197"
        ],
        "x-ms-request-id": [
<<<<<<< HEAD
          "840debf7-2a8e-41e0-9ef8-6f18c723ffac"
        ],
        "x-ms-correlation-request-id": [
          "840debf7-2a8e-41e0-9ef8-6f18c723ffac"
        ],
        "x-ms-routing-request-id": [
          "CENTRALUS:20160504T230010Z:840debf7-2a8e-41e0-9ef8-6f18c723ffac"
=======
          "a9a4bc9e-6cf4-4c38-8a0f-89964a300eed"
        ],
        "x-ms-correlation-request-id": [
          "a9a4bc9e-6cf4-4c38-8a0f-89964a300eed"
        ],
        "x-ms-routing-request-id": [
          "CENTRALUS:20160512T203458Z:a9a4bc9e-6cf4-4c38-8a0f-89964a300eed"
>>>>>>> d9610661
        ],
        "Cache-Control": [
          "no-cache"
        ],
        "Date": [
<<<<<<< HEAD
          "Wed, 04 May 2016 23:00:10 GMT"
=======
          "Thu, 12 May 2016 20:34:57 GMT"
>>>>>>> d9610661
        ],
        "Server": [
          "Microsoft-HTTPAPI/2.0"
        ]
      },
      "StatusCode": 204
    }
  ],
  "Names": {},
  "Variables": {
    "SubscriptionId": "46241355-bb95-46a9-ba6c-42b554d71925",
    "AZURE_BATCH_ACCOUNT": "pstestaccount",
    "AZURE_BATCH_ENDPOINT": "https://pstestaccount.centralus.batch.azure.com",
    "AZURE_BATCH_RESOURCE_GROUP": "accountmgmtsamplegroup"
  }
}<|MERGE_RESOLUTION|>--- conflicted
+++ resolved
@@ -13,11 +13,7 @@
           "2"
         ],
         "x-ms-client-request-id": [
-<<<<<<< HEAD
-          "e954c021-b9fc-4975-ae73-d5023e42a734"
-=======
           "827f826c-a73e-45b7-abda-d3c0b261ba1f"
->>>>>>> d9610661
         ],
         "accept-language": [
           "en-US"
@@ -41,28 +37,15 @@
           "no-cache"
         ],
         "request-id": [
-<<<<<<< HEAD
-          "1ca1e1a2-f744-4ecf-8b83-21eb2db0f00e"
-=======
           "5eed9106-6eac-4b0e-bfd5-72fb260dce03"
->>>>>>> d9610661
         ],
         "Strict-Transport-Security": [
           "max-age=31536000; includeSubDomains"
         ],
         "x-ms-ratelimit-remaining-subscription-writes": [
-          "1198"
+          "1199"
         ],
         "x-ms-request-id": [
-<<<<<<< HEAD
-          "131d55bf-09e6-4cef-9f75-e790f6c65a03"
-        ],
-        "x-ms-correlation-request-id": [
-          "131d55bf-09e6-4cef-9f75-e790f6c65a03"
-        ],
-        "x-ms-routing-request-id": [
-          "CENTRALUS:20160504T230009Z:131d55bf-09e6-4cef-9f75-e790f6c65a03"
-=======
           "ccdfdcae-24e4-4fd9-bb38-25971b63f69b"
         ],
         "x-ms-correlation-request-id": [
@@ -70,17 +53,12 @@
         ],
         "x-ms-routing-request-id": [
           "CENTRALUS:20160512T203457Z:ccdfdcae-24e4-4fd9-bb38-25971b63f69b"
->>>>>>> d9610661
         ],
         "Cache-Control": [
           "no-cache"
         ],
         "Date": [
-<<<<<<< HEAD
-          "Wed, 04 May 2016 23:00:08 GMT"
-=======
           "Thu, 12 May 2016 20:34:56 GMT"
->>>>>>> d9610661
         ],
         "Server": [
           "Microsoft-HTTPAPI/2.0"
@@ -95,11 +73,7 @@
       "RequestBody": "",
       "RequestHeaders": {
         "x-ms-client-request-id": [
-<<<<<<< HEAD
-          "57a7aa49-01d1-4f11-bb89-af43fdd55169"
-=======
           "61ccd0f1-856b-43b0-ad6f-d4a7c1d1ee38"
->>>>>>> d9610661
         ],
         "accept-language": [
           "en-US"
@@ -120,38 +94,18 @@
           "-1"
         ],
         "Last-Modified": [
-<<<<<<< HEAD
-          "Wed, 04 May 2016 23:00:10 GMT"
-=======
           "Thu, 12 May 2016 20:34:57 GMT"
->>>>>>> d9610661
         ],
         "Pragma": [
           "no-cache"
         ],
         "request-id": [
-<<<<<<< HEAD
-          "9d64754f-3c5e-40cf-baaf-44dcf711342f"
-=======
           "9be8e0d6-325f-481a-8b92-19987b1cde0b"
->>>>>>> d9610661
         ],
         "Strict-Transport-Security": [
           "max-age=31536000; includeSubDomains"
         ],
         "x-ms-ratelimit-remaining-subscription-reads": [
-<<<<<<< HEAD
-          "14899"
-        ],
-        "x-ms-request-id": [
-          "d774c1b8-d87f-4be7-b87a-d8845d3fd693"
-        ],
-        "x-ms-correlation-request-id": [
-          "d774c1b8-d87f-4be7-b87a-d8845d3fd693"
-        ],
-        "x-ms-routing-request-id": [
-          "CENTRALUS:20160504T230010Z:d774c1b8-d87f-4be7-b87a-d8845d3fd693"
-=======
           "14879"
         ],
         "x-ms-request-id": [
@@ -162,23 +116,15 @@
         ],
         "x-ms-routing-request-id": [
           "CENTRALUS:20160512T203457Z:d0df891e-d199-4a8d-b98a-dddb29992280"
->>>>>>> d9610661
         ],
         "Cache-Control": [
           "no-cache"
         ],
         "Date": [
-<<<<<<< HEAD
-          "Wed, 04 May 2016 23:00:10 GMT"
-        ],
-        "ETag": [
-          "0x8D3746FD7DD8969"
-=======
           "Thu, 12 May 2016 20:34:56 GMT"
         ],
         "ETag": [
           "0x8D37AA4E1EAB5C5"
->>>>>>> d9610661
         ],
         "Server": [
           "Microsoft-HTTPAPI/2.0"
@@ -193,11 +139,7 @@
       "RequestBody": "",
       "RequestHeaders": {
         "x-ms-client-request-id": [
-<<<<<<< HEAD
-          "af0ded32-39cc-483d-ad36-fbe070e75d6e"
-=======
           "53697ca0-8f64-459e-8b2d-17ae202504b3"
->>>>>>> d9610661
         ],
         "accept-language": [
           "en-US"
@@ -218,28 +160,15 @@
           "no-cache"
         ],
         "request-id": [
-<<<<<<< HEAD
-          "5499bfa9-4b84-42b1-940a-c8135c41f43a"
-=======
           "bc8e5235-890d-4b32-aa23-99268ceb0691"
->>>>>>> d9610661
         ],
         "Strict-Transport-Security": [
           "max-age=31536000; includeSubDomains"
         ],
         "x-ms-ratelimit-remaining-subscription-writes": [
-          "1197"
+          "1198"
         ],
         "x-ms-request-id": [
-<<<<<<< HEAD
-          "840debf7-2a8e-41e0-9ef8-6f18c723ffac"
-        ],
-        "x-ms-correlation-request-id": [
-          "840debf7-2a8e-41e0-9ef8-6f18c723ffac"
-        ],
-        "x-ms-routing-request-id": [
-          "CENTRALUS:20160504T230010Z:840debf7-2a8e-41e0-9ef8-6f18c723ffac"
-=======
           "a9a4bc9e-6cf4-4c38-8a0f-89964a300eed"
         ],
         "x-ms-correlation-request-id": [
@@ -247,17 +176,12 @@
         ],
         "x-ms-routing-request-id": [
           "CENTRALUS:20160512T203458Z:a9a4bc9e-6cf4-4c38-8a0f-89964a300eed"
->>>>>>> d9610661
         ],
         "Cache-Control": [
           "no-cache"
         ],
         "Date": [
-<<<<<<< HEAD
-          "Wed, 04 May 2016 23:00:10 GMT"
-=======
           "Thu, 12 May 2016 20:34:57 GMT"
->>>>>>> d9610661
         ],
         "Server": [
           "Microsoft-HTTPAPI/2.0"
