--- conflicted
+++ resolved
@@ -1,106 +1,130 @@
 {
   "Entries": [
     {
-<<<<<<< HEAD
+      "RequestUri": "/subscriptions/46241355-bb95-46a9-ba6c-42b554d71925/resourceGroups/accountmgmtsamplegroup/providers/Microsoft.Batch/batchAccounts/pstestaccount/applications/test?api-version=2015-12-01",
+      "EncodedRequestUri": "L3N1YnNjcmlwdGlvbnMvNDYyNDEzNTUtYmI5NS00NmE5LWJhNmMtNDJiNTU0ZDcxOTI1L3Jlc291cmNlR3JvdXBzL2FjY291bnRtZ210c2FtcGxlZ3JvdXAvcHJvdmlkZXJzL01pY3Jvc29mdC5CYXRjaC9iYXRjaEFjY291bnRzL3BzdGVzdGFjY291bnQvYXBwbGljYXRpb25zL3Rlc3Q/YXBpLXZlcnNpb249MjAxNS0xMi0wMQ==",
+      "RequestMethod": "PUT",
+      "RequestBody": "{}",
+      "RequestHeaders": {
+        "Content-Type": [
+          "application/json; charset=utf-8"
+        ],
+        "Content-Length": [
+          "2"
+        ],
+        "x-ms-client-request-id": [
+          "f030e5d0-eff2-4201-8c66-d4b02f747118"
+        ],
+        "accept-language": [
+          "en-US"
+        ],
+        "User-Agent": [
+          "Microsoft.Azure.Management.Batch.BatchManagementClient/2.0.0.0"
+        ]
+      },
+      "ResponseBody": "{\r\n  \"id\": \"test\",\r\n  \"packages\": [],\r\n  \"allowUpdates\": true\r\n}",
+      "ResponseHeaders": {
+        "Content-Length": [
+          "47"
+        ],
+        "Content-Type": [
+          "application/json; charset=utf-8"
+        ],
+        "Expires": [
+          "-1"
+        ],
+        "Pragma": [
+          "no-cache"
+        ],
+        "request-id": [
+          "7b60f8f7-4548-46de-9c42-0abe2fe130c7"
+        ],
+        "Strict-Transport-Security": [
+          "max-age=31536000; includeSubDomains"
+        ],
+        "x-ms-ratelimit-remaining-subscription-writes": [
+          "1199"
+        ],
+        "x-ms-request-id": [
+          "520fb686-263b-4fd9-a50a-2fe86be21e4a"
+        ],
+        "x-ms-correlation-request-id": [
+          "520fb686-263b-4fd9-a50a-2fe86be21e4a"
+        ],
+        "x-ms-routing-request-id": [
+          "CENTRALUS:20160512T203422Z:520fb686-263b-4fd9-a50a-2fe86be21e4a"
+        ],
+        "Cache-Control": [
+          "no-cache"
+        ],
+        "Date": [
+          "Thu, 12 May 2016 20:34:22 GMT"
+        ],
+        "Server": [
+          "Microsoft-HTTPAPI/2.0"
+        ]
+      },
+      "StatusCode": 201
+    },
+    {
       "RequestUri": "/subscriptions/46241355-bb95-46a9-ba6c-42b554d71925/resourceGroups/accountmgmtsamplegroup/providers/Microsoft.Batch/batchAccounts/pstestaccount/applications/test/versions/foo?api-version=2015-12-01",
       "EncodedRequestUri": "L3N1YnNjcmlwdGlvbnMvNDYyNDEzNTUtYmI5NS00NmE5LWJhNmMtNDJiNTU0ZDcxOTI1L3Jlc291cmNlR3JvdXBzL2FjY291bnRtZ210c2FtcGxlZ3JvdXAvcHJvdmlkZXJzL01pY3Jvc29mdC5CYXRjaC9iYXRjaEFjY291bnRzL3BzdGVzdGFjY291bnQvYXBwbGljYXRpb25zL3Rlc3QvdmVyc2lvbnMvZm9vP2FwaS12ZXJzaW9uPTIwMTUtMTItMDE=",
       "RequestMethod": "GET",
       "RequestBody": "",
       "RequestHeaders": {
         "x-ms-client-request-id": [
-          "599d6394-d1f8-44c0-beba-11a1b86c7fd5"
-=======
-      "RequestUri": "/subscriptions/46241355-bb95-46a9-ba6c-42b554d71925/resourceGroups/accountmgmtsamplegroup/providers/Microsoft.Batch/batchAccounts/pstestaccount/applications/test?api-version=2015-12-01",
-      "EncodedRequestUri": "L3N1YnNjcmlwdGlvbnMvNDYyNDEzNTUtYmI5NS00NmE5LWJhNmMtNDJiNTU0ZDcxOTI1L3Jlc291cmNlR3JvdXBzL2FjY291bnRtZ210c2FtcGxlZ3JvdXAvcHJvdmlkZXJzL01pY3Jvc29mdC5CYXRjaC9iYXRjaEFjY291bnRzL3BzdGVzdGFjY291bnQvYXBwbGljYXRpb25zL3Rlc3Q/YXBpLXZlcnNpb249MjAxNS0xMi0wMQ==",
-      "RequestMethod": "PUT",
-      "RequestBody": "{}",
-      "RequestHeaders": {
-        "Content-Type": [
-          "application/json; charset=utf-8"
-        ],
-        "Content-Length": [
-          "2"
-        ],
-        "x-ms-client-request-id": [
-          "f030e5d0-eff2-4201-8c66-d4b02f747118"
->>>>>>> d9610661
-        ],
-        "accept-language": [
-          "en-US"
-        ],
-        "User-Agent": [
-          "Microsoft.Azure.Management.Batch.BatchManagementClient/2.0.0.0"
-        ]
-      },
-<<<<<<< HEAD
-      "ResponseBody": "{\r\n  \"code\": \"ApplicationPackageNotFound\",\r\n  \"message\": \"The specified application package does not exist.\\nRequestId:179754a8-62dd-427a-bfc1-38bd69606b59\\nTime:2016-05-05T03:50:34.9219486Z\",\r\n  \"target\": \"BatchAccount\"\r\n}",
-=======
-      "ResponseBody": "{\r\n  \"id\": \"test\",\r\n  \"packages\": [],\r\n  \"allowUpdates\": true\r\n}",
->>>>>>> d9610661
-      "ResponseHeaders": {
-        "Content-Length": [
-          "47"
-        ],
-        "Content-Type": [
-          "application/json; charset=utf-8"
-        ],
-        "Expires": [
-          "-1"
-        ],
-        "Pragma": [
-          "no-cache"
-        ],
-        "request-id": [
-<<<<<<< HEAD
-          "179754a8-62dd-427a-bfc1-38bd69606b59"
-=======
-          "7b60f8f7-4548-46de-9c42-0abe2fe130c7"
->>>>>>> d9610661
-        ],
-        "Strict-Transport-Security": [
-          "max-age=31536000; includeSubDomains"
-        ],
-<<<<<<< HEAD
+          "a0ee014c-e779-41fd-87dc-4b3fabae64c4"
+        ],
+        "accept-language": [
+          "en-US"
+        ],
+        "User-Agent": [
+          "Microsoft.Azure.Management.Batch.BatchManagementClient/2.0.0.0"
+        ]
+      },
+      "ResponseBody": "{\r\n  \"code\": \"ApplicationPackageNotFound\",\r\n  \"message\": \"The specified application package does not exist.\\nRequestId:301efb19-87f5-4128-9700-5ab59dde9071\\nTime:2016-05-12T20:34:22.7452729Z\",\r\n  \"target\": \"BatchAccount\"\r\n}",
+      "ResponseHeaders": {
+        "Content-Length": [
+          "206"
+        ],
+        "Content-Type": [
+          "application/json; charset=utf-8"
+        ],
+        "Expires": [
+          "-1"
+        ],
+        "Pragma": [
+          "no-cache"
+        ],
+        "request-id": [
+          "301efb19-87f5-4128-9700-5ab59dde9071"
+        ],
+        "Strict-Transport-Security": [
+          "max-age=31536000; includeSubDomains"
+        ],
         "x-ms-ratelimit-remaining-subscription-reads": [
-          "14994"
-        ],
-        "x-ms-request-id": [
-          "20f68cb5-26c4-4e71-b4d0-5e717ac27b59"
-        ],
-        "x-ms-correlation-request-id": [
-          "20f68cb5-26c4-4e71-b4d0-5e717ac27b59"
-        ],
-        "x-ms-routing-request-id": [
-          "WESTUS:20160505T035034Z:20f68cb5-26c4-4e71-b4d0-5e717ac27b59"
-=======
-        "x-ms-ratelimit-remaining-subscription-writes": [
-          "1199"
-        ],
-        "x-ms-request-id": [
-          "520fb686-263b-4fd9-a50a-2fe86be21e4a"
-        ],
-        "x-ms-correlation-request-id": [
-          "520fb686-263b-4fd9-a50a-2fe86be21e4a"
-        ],
-        "x-ms-routing-request-id": [
-          "CENTRALUS:20160512T203422Z:520fb686-263b-4fd9-a50a-2fe86be21e4a"
->>>>>>> d9610661
-        ],
-        "Cache-Control": [
-          "no-cache"
-        ],
-        "Date": [
-<<<<<<< HEAD
-          "Thu, 05 May 2016 03:50:34 GMT"
-=======
+          "14998"
+        ],
+        "x-ms-request-id": [
+          "d3ba1c7e-6d8f-4ce7-9745-21f54148ea5a"
+        ],
+        "x-ms-correlation-request-id": [
+          "d3ba1c7e-6d8f-4ce7-9745-21f54148ea5a"
+        ],
+        "x-ms-routing-request-id": [
+          "CENTRALUS:20160512T203422Z:d3ba1c7e-6d8f-4ce7-9745-21f54148ea5a"
+        ],
+        "Cache-Control": [
+          "no-cache"
+        ],
+        "Date": [
           "Thu, 12 May 2016 20:34:22 GMT"
->>>>>>> d9610661
-        ],
-        "Server": [
-          "Microsoft-HTTPAPI/2.0"
-        ]
-      },
-      "StatusCode": 201
+        ],
+        "Server": [
+          "Microsoft-HTTPAPI/2.0"
+        ]
+      },
+      "StatusCode": 404
     },
     {
       "RequestUri": "/subscriptions/46241355-bb95-46a9-ba6c-42b554d71925/resourceGroups/accountmgmtsamplegroup/providers/Microsoft.Batch/batchAccounts/pstestaccount/applications/test/versions/foo?api-version=2015-12-01",
@@ -109,200 +133,119 @@
       "RequestBody": "",
       "RequestHeaders": {
         "x-ms-client-request-id": [
-<<<<<<< HEAD
-          "de9817bd-2e89-4b86-86e2-a4f562030e38"
-=======
-          "a0ee014c-e779-41fd-87dc-4b3fabae64c4"
->>>>>>> d9610661
-        ],
-        "accept-language": [
-          "en-US"
-        ],
-        "User-Agent": [
-          "Microsoft.Azure.Management.Batch.BatchManagementClient/2.0.0.0"
-        ]
-      },
-<<<<<<< HEAD
-      "ResponseBody": "{\r\n  \"id\": \"test\",\r\n  \"version\": \"foo\",\r\n  \"storageUrl\": \"https://pstestaccount.blob.core.windows.net/app-test-a94a8fe5ccb19ba61c4c0873d391e987982fbbd3/test-foo-480e3b67-26fa-4bcf-b09d-1d1df5fd8a04?sv=2014-02-14&sr=b&sig=I9l8LweNyOb8PzB8NPAQLZ9QsWD%2BXujILTXpfNwX454%3D&st=2016-05-05T03%3A45%3A36Z&se=2016-05-05T07%3A50%3A36Z&sp=rw\",\r\n  \"storageUrlExpiry\": \"2016-05-05T07:50:36.1213612Z\",\r\n  \"state\": \"active\",\r\n  \"format\": \"zip\",\r\n  \"lastActivationTime\": \"2016-05-05T03:50:35.8153926Z\"\r\n}",
-      "ResponseHeaders": {
-        "Content-Length": [
-          "452"
-=======
-      "ResponseBody": "{\r\n  \"code\": \"ApplicationPackageNotFound\",\r\n  \"message\": \"The specified application package does not exist.\\nRequestId:301efb19-87f5-4128-9700-5ab59dde9071\\nTime:2016-05-12T20:34:22.7452729Z\",\r\n  \"target\": \"BatchAccount\"\r\n}",
-      "ResponseHeaders": {
-        "Content-Length": [
-          "206"
->>>>>>> d9610661
-        ],
-        "Content-Type": [
-          "application/json; charset=utf-8"
-        ],
-        "Expires": [
-          "-1"
-        ],
-<<<<<<< HEAD
+          "a29bea75-3e24-45c7-aa97-7f2704834bdb"
+        ],
+        "accept-language": [
+          "en-US"
+        ],
+        "User-Agent": [
+          "Microsoft.Azure.Management.Batch.BatchManagementClient/2.0.0.0"
+        ]
+      },
+      "ResponseBody": "{\r\n  \"id\": \"test\",\r\n  \"version\": \"foo\",\r\n  \"storageUrl\": \"https://pstestaccount.blob.core.windows.net/app-test-a94a8fe5ccb19ba61c4c0873d391e987982fbbd3/test-foo-be4f220b-2d16-4bba-97f0-09a4cb6c5a10?sv=2014-02-14&sr=b&sig=aUuv0nbPvxpiXgj8XXJn0IQzLDkXa8J3LtIVKUMZ0iA%3D&st=2016-05-12T20%3A29%3A23Z&se=2016-05-13T00%3A34%3A23Z&sp=rw\",\r\n  \"storageUrlExpiry\": \"2016-05-13T00:34:23.929858Z\",\r\n  \"state\": \"active\",\r\n  \"format\": \"zip\",\r\n  \"lastActivationTime\": \"2016-05-12T20:34:25.9440588Z\"\r\n}",
+      "ResponseHeaders": {
+        "Content-Length": [
+          "449"
+        ],
+        "Content-Type": [
+          "application/json; charset=utf-8"
+        ],
+        "Expires": [
+          "-1"
+        ],
         "Last-Modified": [
-          "Thu, 05 May 2016 03:50:36 GMT"
-        ],
-=======
->>>>>>> d9610661
-        "Pragma": [
-          "no-cache"
-        ],
-        "request-id": [
-<<<<<<< HEAD
-          "2f9ec38d-0d62-4773-90db-e0b10a83f311"
-=======
-          "301efb19-87f5-4128-9700-5ab59dde9071"
->>>>>>> d9610661
+          "Thu, 12 May 2016 20:34:22 GMT"
+        ],
+        "Pragma": [
+          "no-cache"
+        ],
+        "request-id": [
+          "1614262e-c6c9-4eec-a4f3-ae440f638c4b"
         ],
         "Strict-Transport-Security": [
           "max-age=31536000; includeSubDomains"
         ],
         "x-ms-ratelimit-remaining-subscription-reads": [
-<<<<<<< HEAD
-          "14993"
-        ],
-        "x-ms-request-id": [
-          "5481a29e-9f1a-48a8-8fb3-0908d91a55af"
-        ],
-        "x-ms-correlation-request-id": [
-          "5481a29e-9f1a-48a8-8fb3-0908d91a55af"
-        ],
-        "x-ms-routing-request-id": [
-          "WESTUS:20160505T035036Z:5481a29e-9f1a-48a8-8fb3-0908d91a55af"
-=======
-          "14998"
-        ],
-        "x-ms-request-id": [
-          "d3ba1c7e-6d8f-4ce7-9745-21f54148ea5a"
-        ],
-        "x-ms-correlation-request-id": [
-          "d3ba1c7e-6d8f-4ce7-9745-21f54148ea5a"
-        ],
-        "x-ms-routing-request-id": [
-          "CENTRALUS:20160512T203422Z:d3ba1c7e-6d8f-4ce7-9745-21f54148ea5a"
->>>>>>> d9610661
-        ],
-        "Cache-Control": [
-          "no-cache"
-        ],
-        "Date": [
-<<<<<<< HEAD
-          "Thu, 05 May 2016 03:50:35 GMT"
+          "14997"
+        ],
+        "x-ms-request-id": [
+          "6e77bb73-d18a-4a44-a2b4-c80802ceb72e"
+        ],
+        "x-ms-correlation-request-id": [
+          "6e77bb73-d18a-4a44-a2b4-c80802ceb72e"
+        ],
+        "x-ms-routing-request-id": [
+          "CENTRALUS:20160512T203423Z:6e77bb73-d18a-4a44-a2b4-c80802ceb72e"
+        ],
+        "Cache-Control": [
+          "no-cache"
+        ],
+        "Date": [
+          "Thu, 12 May 2016 20:34:23 GMT"
         ],
         "ETag": [
-          "0x8D374986A9E3FDD"
-=======
-          "Thu, 12 May 2016 20:34:22 GMT"
->>>>>>> d9610661
-        ],
-        "Server": [
-          "Microsoft-HTTPAPI/2.0"
-        ]
-      },
-      "StatusCode": 404
+          "0x8D37AA4CD72F834"
+        ],
+        "Server": [
+          "Microsoft-HTTPAPI/2.0"
+        ]
+      },
+      "StatusCode": 200
     },
     {
       "RequestUri": "/subscriptions/46241355-bb95-46a9-ba6c-42b554d71925/resourceGroups/accountmgmtsamplegroup/providers/Microsoft.Batch/batchAccounts/pstestaccount/applications/test/versions/foo?api-version=2015-12-01",
       "EncodedRequestUri": "L3N1YnNjcmlwdGlvbnMvNDYyNDEzNTUtYmI5NS00NmE5LWJhNmMtNDJiNTU0ZDcxOTI1L3Jlc291cmNlR3JvdXBzL2FjY291bnRtZ210c2FtcGxlZ3JvdXAvcHJvdmlkZXJzL01pY3Jvc29mdC5CYXRjaC9iYXRjaEFjY291bnRzL3BzdGVzdGFjY291bnQvYXBwbGljYXRpb25zL3Rlc3QvdmVyc2lvbnMvZm9vP2FwaS12ZXJzaW9uPTIwMTUtMTItMDE=",
-<<<<<<< HEAD
       "RequestMethod": "PUT",
       "RequestBody": "",
       "RequestHeaders": {
         "x-ms-client-request-id": [
-          "d188625b-6c37-4b10-9162-841d44dbeee9"
-=======
-      "RequestMethod": "GET",
-      "RequestBody": "",
-      "RequestHeaders": {
-        "x-ms-client-request-id": [
-          "a29bea75-3e24-45c7-aa97-7f2704834bdb"
->>>>>>> d9610661
-        ],
-        "accept-language": [
-          "en-US"
-        ],
-        "User-Agent": [
-          "Microsoft.Azure.Management.Batch.BatchManagementClient/2.0.0.0"
-        ]
-      },
-<<<<<<< HEAD
-      "ResponseBody": "{\r\n  \"id\": \"test\",\r\n  \"version\": \"foo\",\r\n  \"storageUrl\": \"https://pstestaccount.blob.core.windows.net/app-test-a94a8fe5ccb19ba61c4c0873d391e987982fbbd3/test-foo-480e3b67-26fa-4bcf-b09d-1d1df5fd8a04?sv=2014-02-14&sr=b&sig=UXTFCCPxbSfwZlalqHFp%2F%2FI5ZtsyZXYdSmGBozvjFWw%3D&st=2016-05-05T03%3A45%3A35Z&se=2016-05-05T07%3A50%3A35Z&sp=rw\",\r\n  \"storageUrlExpiry\": \"2016-05-05T07:50:35.2313071Z\",\r\n  \"state\": \"pending\"\r\n}",
-      "ResponseHeaders": {
-        "Content-Length": [
-          "388"
-=======
-      "ResponseBody": "{\r\n  \"id\": \"test\",\r\n  \"version\": \"foo\",\r\n  \"storageUrl\": \"https://pstestaccount.blob.core.windows.net/app-test-a94a8fe5ccb19ba61c4c0873d391e987982fbbd3/test-foo-be4f220b-2d16-4bba-97f0-09a4cb6c5a10?sv=2014-02-14&sr=b&sig=aUuv0nbPvxpiXgj8XXJn0IQzLDkXa8J3LtIVKUMZ0iA%3D&st=2016-05-12T20%3A29%3A23Z&se=2016-05-13T00%3A34%3A23Z&sp=rw\",\r\n  \"storageUrlExpiry\": \"2016-05-13T00:34:23.929858Z\",\r\n  \"state\": \"active\",\r\n  \"format\": \"zip\",\r\n  \"lastActivationTime\": \"2016-05-12T20:34:25.9440588Z\"\r\n}",
-      "ResponseHeaders": {
-        "Content-Length": [
-          "449"
->>>>>>> d9610661
-        ],
-        "Content-Type": [
-          "application/json; charset=utf-8"
-        ],
-        "Expires": [
-          "-1"
-        ],
-<<<<<<< HEAD
-=======
-        "Last-Modified": [
+          "6de8cb0b-c4cf-4d5f-9ae0-7707b3157109"
+        ],
+        "accept-language": [
+          "en-US"
+        ],
+        "User-Agent": [
+          "Microsoft.Azure.Management.Batch.BatchManagementClient/2.0.0.0"
+        ]
+      },
+      "ResponseBody": "{\r\n  \"id\": \"test\",\r\n  \"version\": \"foo\",\r\n  \"storageUrl\": \"https://pstestaccount.blob.core.windows.net/app-test-a94a8fe5ccb19ba61c4c0873d391e987982fbbd3/test-foo-be4f220b-2d16-4bba-97f0-09a4cb6c5a10?sv=2014-02-14&sr=b&sig=aUuv0nbPvxpiXgj8XXJn0IQzLDkXa8J3LtIVKUMZ0iA%3D&st=2016-05-12T20%3A29%3A23Z&se=2016-05-13T00%3A34%3A23Z&sp=rw\",\r\n  \"storageUrlExpiry\": \"2016-05-13T00:34:23.0826293Z\",\r\n  \"state\": \"pending\"\r\n}",
+      "ResponseHeaders": {
+        "Content-Length": [
+          "384"
+        ],
+        "Content-Type": [
+          "application/json; charset=utf-8"
+        ],
+        "Expires": [
+          "-1"
+        ],
+        "Pragma": [
+          "no-cache"
+        ],
+        "request-id": [
+          "b8e40cc4-ef46-4b7c-a278-6db9b3a21306"
+        ],
+        "Strict-Transport-Security": [
+          "max-age=31536000; includeSubDomains"
+        ],
+        "x-ms-ratelimit-remaining-subscription-writes": [
+          "1198"
+        ],
+        "x-ms-request-id": [
+          "f685fe69-5c8e-46b8-a387-6f73513b312b"
+        ],
+        "x-ms-correlation-request-id": [
+          "f685fe69-5c8e-46b8-a387-6f73513b312b"
+        ],
+        "x-ms-routing-request-id": [
+          "CENTRALUS:20160512T203422Z:f685fe69-5c8e-46b8-a387-6f73513b312b"
+        ],
+        "Cache-Control": [
+          "no-cache"
+        ],
+        "Date": [
           "Thu, 12 May 2016 20:34:22 GMT"
         ],
->>>>>>> d9610661
-        "Pragma": [
-          "no-cache"
-        ],
-        "request-id": [
-<<<<<<< HEAD
-          "00693f0c-0fc6-4e72-94dc-ce1c65e0eec2"
-=======
-          "1614262e-c6c9-4eec-a4f3-ae440f638c4b"
->>>>>>> d9610661
-        ],
-        "Strict-Transport-Security": [
-          "max-age=31536000; includeSubDomains"
-        ],
-<<<<<<< HEAD
-        "x-ms-ratelimit-remaining-subscription-writes": [
-          "1199"
-        ],
-        "x-ms-request-id": [
-          "01ae790d-fa0c-49d7-8952-99f9c46b72e5"
-        ],
-        "x-ms-correlation-request-id": [
-          "01ae790d-fa0c-49d7-8952-99f9c46b72e5"
-        ],
-        "x-ms-routing-request-id": [
-          "WESTUS:20160505T035035Z:01ae790d-fa0c-49d7-8952-99f9c46b72e5"
-=======
-        "x-ms-ratelimit-remaining-subscription-reads": [
-          "14997"
-        ],
-        "x-ms-request-id": [
-          "6e77bb73-d18a-4a44-a2b4-c80802ceb72e"
-        ],
-        "x-ms-correlation-request-id": [
-          "6e77bb73-d18a-4a44-a2b4-c80802ceb72e"
-        ],
-        "x-ms-routing-request-id": [
-          "CENTRALUS:20160512T203423Z:6e77bb73-d18a-4a44-a2b4-c80802ceb72e"
->>>>>>> d9610661
-        ],
-        "Cache-Control": [
-          "no-cache"
-        ],
-        "Date": [
-<<<<<<< HEAD
-          "Thu, 05 May 2016 03:50:35 GMT"
-=======
-          "Thu, 12 May 2016 20:34:23 GMT"
-        ],
-        "ETag": [
-          "0x8D37AA4CD72F834"
->>>>>>> d9610661
-        ],
         "Server": [
           "Microsoft-HTTPAPI/2.0"
         ]
@@ -310,7 +253,6 @@
       "StatusCode": 201
     },
     {
-<<<<<<< HEAD
       "RequestUri": "/subscriptions/46241355-bb95-46a9-ba6c-42b554d71925/resourceGroups/accountmgmtsamplegroup/providers/Microsoft.Batch/batchAccounts/pstestaccount/applications/test/versions/foo/activate?api-version=2015-12-01",
       "EncodedRequestUri": "L3N1YnNjcmlwdGlvbnMvNDYyNDEzNTUtYmI5NS00NmE5LWJhNmMtNDJiNTU0ZDcxOTI1L3Jlc291cmNlR3JvdXBzL2FjY291bnRtZ210c2FtcGxlZ3JvdXAvcHJvdmlkZXJzL01pY3Jvc29mdC5CYXRjaC9iYXRjaEFjY291bnRzL3BzdGVzdGFjY291bnQvYXBwbGljYXRpb25zL3Rlc3QvdmVyc2lvbnMvZm9vL2FjdGl2YXRlP2FwaS12ZXJzaW9uPTIwMTUtMTItMDE=",
       "RequestMethod": "POST",
@@ -323,92 +265,55 @@
           "23"
         ],
         "x-ms-client-request-id": [
-          "ff038be9-c440-4865-9c8f-ba4750a97b0c"
-=======
-      "RequestUri": "/subscriptions/46241355-bb95-46a9-ba6c-42b554d71925/resourceGroups/accountmgmtsamplegroup/providers/Microsoft.Batch/batchAccounts/pstestaccount/applications/test/versions/foo?api-version=2015-12-01",
-      "EncodedRequestUri": "L3N1YnNjcmlwdGlvbnMvNDYyNDEzNTUtYmI5NS00NmE5LWJhNmMtNDJiNTU0ZDcxOTI1L3Jlc291cmNlR3JvdXBzL2FjY291bnRtZ210c2FtcGxlZ3JvdXAvcHJvdmlkZXJzL01pY3Jvc29mdC5CYXRjaC9iYXRjaEFjY291bnRzL3BzdGVzdGFjY291bnQvYXBwbGljYXRpb25zL3Rlc3QvdmVyc2lvbnMvZm9vP2FwaS12ZXJzaW9uPTIwMTUtMTItMDE=",
-      "RequestMethod": "PUT",
-      "RequestBody": "",
-      "RequestHeaders": {
-        "x-ms-client-request-id": [
-          "6de8cb0b-c4cf-4d5f-9ae0-7707b3157109"
->>>>>>> d9610661
-        ],
-        "accept-language": [
-          "en-US"
-        ],
-        "User-Agent": [
-          "Microsoft.Azure.Management.Batch.BatchManagementClient/2.0.0.0"
-        ]
-      },
-<<<<<<< HEAD
+          "86c77a81-9185-4b06-995c-0fae492d08f3"
+        ],
+        "accept-language": [
+          "en-US"
+        ],
+        "User-Agent": [
+          "Microsoft.Azure.Management.Batch.BatchManagementClient/2.0.0.0"
+        ]
+      },
       "ResponseBody": "",
       "ResponseHeaders": {
         "Content-Length": [
           "0"
-=======
-      "ResponseBody": "{\r\n  \"id\": \"test\",\r\n  \"version\": \"foo\",\r\n  \"storageUrl\": \"https://pstestaccount.blob.core.windows.net/app-test-a94a8fe5ccb19ba61c4c0873d391e987982fbbd3/test-foo-be4f220b-2d16-4bba-97f0-09a4cb6c5a10?sv=2014-02-14&sr=b&sig=aUuv0nbPvxpiXgj8XXJn0IQzLDkXa8J3LtIVKUMZ0iA%3D&st=2016-05-12T20%3A29%3A23Z&se=2016-05-13T00%3A34%3A23Z&sp=rw\",\r\n  \"storageUrlExpiry\": \"2016-05-13T00:34:23.0826293Z\",\r\n  \"state\": \"pending\"\r\n}",
-      "ResponseHeaders": {
-        "Content-Length": [
-          "384"
-        ],
-        "Content-Type": [
-          "application/json; charset=utf-8"
->>>>>>> d9610661
         ],
         "Expires": [
           "-1"
         ],
         "Last-Modified": [
-          "Thu, 05 May 2016 03:50:35 GMT"
-        ],
-        "Pragma": [
-          "no-cache"
-        ],
-        "request-id": [
-<<<<<<< HEAD
-          "fc4b38d6-801b-408a-9d80-8b34b4e8e0a6"
-=======
-          "b8e40cc4-ef46-4b7c-a278-6db9b3a21306"
->>>>>>> d9610661
+          "Thu, 12 May 2016 20:34:22 GMT"
+        ],
+        "Pragma": [
+          "no-cache"
+        ],
+        "request-id": [
+          "984a4235-3e54-4ee7-8a0d-70ae1771ca1e"
         ],
         "Strict-Transport-Security": [
           "max-age=31536000; includeSubDomains"
         ],
         "x-ms-ratelimit-remaining-subscription-writes": [
-          "1198"
-        ],
-        "x-ms-request-id": [
-<<<<<<< HEAD
-          "d65027eb-c67c-451d-a72e-d0affc4ff13b"
-        ],
-        "x-ms-correlation-request-id": [
-          "d65027eb-c67c-451d-a72e-d0affc4ff13b"
-        ],
-        "x-ms-routing-request-id": [
-          "WESTUS:20160505T035036Z:d65027eb-c67c-451d-a72e-d0affc4ff13b"
-=======
-          "f685fe69-5c8e-46b8-a387-6f73513b312b"
-        ],
-        "x-ms-correlation-request-id": [
-          "f685fe69-5c8e-46b8-a387-6f73513b312b"
-        ],
-        "x-ms-routing-request-id": [
-          "CENTRALUS:20160512T203422Z:f685fe69-5c8e-46b8-a387-6f73513b312b"
->>>>>>> d9610661
-        ],
-        "Cache-Control": [
-          "no-cache"
-        ],
-        "Date": [
-<<<<<<< HEAD
-          "Thu, 05 May 2016 03:50:35 GMT"
+          "1197"
+        ],
+        "x-ms-request-id": [
+          "286991f4-ec58-4c66-a66b-1d614a6b84de"
+        ],
+        "x-ms-correlation-request-id": [
+          "286991f4-ec58-4c66-a66b-1d614a6b84de"
+        ],
+        "x-ms-routing-request-id": [
+          "CENTRALUS:20160512T203423Z:286991f4-ec58-4c66-a66b-1d614a6b84de"
+        ],
+        "Cache-Control": [
+          "no-cache"
+        ],
+        "Date": [
+          "Thu, 12 May 2016 20:34:23 GMT"
         ],
         "ETag": [
-          "0x8D374986A2D2A8E"
-=======
-          "Thu, 12 May 2016 20:34:22 GMT"
->>>>>>> d9610661
+          "0x8D37AA4CD058D05"
         ],
         "Server": [
           "Microsoft-HTTPAPI/2.0"
@@ -417,38 +322,25 @@
       "StatusCode": 204
     },
     {
-<<<<<<< HEAD
       "RequestUri": "/subscriptions/46241355-bb95-46a9-ba6c-42b554d71925/resourceGroups/accountmgmtsamplegroup/providers/Microsoft.Batch/batchAccounts/pstestaccount/applications/test?api-version=2015-12-01",
       "EncodedRequestUri": "L3N1YnNjcmlwdGlvbnMvNDYyNDEzNTUtYmI5NS00NmE5LWJhNmMtNDJiNTU0ZDcxOTI1L3Jlc291cmNlR3JvdXBzL2FjY291bnRtZ210c2FtcGxlZ3JvdXAvcHJvdmlkZXJzL01pY3Jvc29mdC5CYXRjaC9iYXRjaEFjY291bnRzL3BzdGVzdGFjY291bnQvYXBwbGljYXRpb25zL3Rlc3Q/YXBpLXZlcnNpb249MjAxNS0xMi0wMQ==",
       "RequestMethod": "GET",
       "RequestBody": "",
-=======
-      "RequestUri": "/subscriptions/46241355-bb95-46a9-ba6c-42b554d71925/resourceGroups/accountmgmtsamplegroup/providers/Microsoft.Batch/batchAccounts/pstestaccount/applications/test/versions/foo/activate?api-version=2015-12-01",
-      "EncodedRequestUri": "L3N1YnNjcmlwdGlvbnMvNDYyNDEzNTUtYmI5NS00NmE5LWJhNmMtNDJiNTU0ZDcxOTI1L3Jlc291cmNlR3JvdXBzL2FjY291bnRtZ210c2FtcGxlZ3JvdXAvcHJvdmlkZXJzL01pY3Jvc29mdC5CYXRjaC9iYXRjaEFjY291bnRzL3BzdGVzdGFjY291bnQvYXBwbGljYXRpb25zL3Rlc3QvdmVyc2lvbnMvZm9vL2FjdGl2YXRlP2FwaS12ZXJzaW9uPTIwMTUtMTItMDE=",
-      "RequestMethod": "POST",
-      "RequestBody": "{\r\n  \"format\": \"zip\"\r\n}",
->>>>>>> d9610661
-      "RequestHeaders": {
-        "x-ms-client-request-id": [
-          "3d01c81e-17db-4dff-bcab-2fa26f2abf37"
-        ],
-<<<<<<< HEAD
-=======
-        "x-ms-client-request-id": [
-          "86c77a81-9185-4b06-995c-0fae492d08f3"
-        ],
->>>>>>> d9610661
-        "accept-language": [
-          "en-US"
-        ],
-        "User-Agent": [
-          "Microsoft.Azure.Management.Batch.BatchManagementClient/2.0.0.0"
-        ]
-      },
-      "ResponseBody": "{\r\n  \"id\": \"test\",\r\n  \"displayName\": \"application-display-name\",\r\n  \"packages\": [\r\n    {\r\n      \"version\": \"foo\",\r\n      \"state\": \"active\",\r\n      \"lastActivationTime\": \"2016-05-05T03:50:35.8153926Z\",\r\n      \"format\": \"zip\"\r\n    }\r\n  ],\r\n  \"allowUpdates\": true\r\n}",
-      "ResponseHeaders": {
-        "Content-Length": [
-          "189"
+      "RequestHeaders": {
+        "x-ms-client-request-id": [
+          "4989cb15-b25f-48df-98b8-a287e90dd57d"
+        ],
+        "accept-language": [
+          "en-US"
+        ],
+        "User-Agent": [
+          "Microsoft.Azure.Management.Batch.BatchManagementClient/2.0.0.0"
+        ]
+      },
+      "ResponseBody": "{\r\n  \"id\": \"test\",\r\n  \"packages\": [\r\n    {\r\n      \"version\": \"foo\",\r\n      \"state\": \"active\",\r\n      \"lastActivationTime\": \"2016-05-12T20:34:25.9440588Z\",\r\n      \"format\": \"zip\"\r\n    }\r\n  ],\r\n  \"allowUpdates\": true\r\n}",
+      "ResponseHeaders": {
+        "Content-Length": [
+          "148"
         ],
         "Content-Type": [
           "application/json; charset=utf-8"
@@ -457,66 +349,37 @@
           "-1"
         ],
         "Last-Modified": [
-<<<<<<< HEAD
-          "Wed, 04 May 2016 23:01:49 GMT"
-=======
-          "Thu, 12 May 2016 20:34:22 GMT"
->>>>>>> d9610661
-        ],
-        "Pragma": [
-          "no-cache"
-        ],
-        "request-id": [
-<<<<<<< HEAD
-          "b4499014-aaf8-44e5-9482-d7d91f2f7f34"
-=======
-          "984a4235-3e54-4ee7-8a0d-70ae1771ca1e"
->>>>>>> d9610661
-        ],
-        "Strict-Transport-Security": [
-          "max-age=31536000; includeSubDomains"
-        ],
-<<<<<<< HEAD
+          "Thu, 12 May 2016 20:34:21 GMT"
+        ],
+        "Pragma": [
+          "no-cache"
+        ],
+        "request-id": [
+          "43549dba-edbe-4e80-8ad5-2a3e8713a831"
+        ],
+        "Strict-Transport-Security": [
+          "max-age=31536000; includeSubDomains"
+        ],
         "x-ms-ratelimit-remaining-subscription-reads": [
-          "14992"
-        ],
-        "x-ms-request-id": [
-          "da2bbb76-4565-4c7b-b71a-ebd50e1043db"
-        ],
-        "x-ms-correlation-request-id": [
-          "da2bbb76-4565-4c7b-b71a-ebd50e1043db"
-        ],
-        "x-ms-routing-request-id": [
-          "WESTUS:20160505T035036Z:da2bbb76-4565-4c7b-b71a-ebd50e1043db"
-=======
-        "x-ms-ratelimit-remaining-subscription-writes": [
-          "1197"
-        ],
-        "x-ms-request-id": [
-          "286991f4-ec58-4c66-a66b-1d614a6b84de"
-        ],
-        "x-ms-correlation-request-id": [
-          "286991f4-ec58-4c66-a66b-1d614a6b84de"
-        ],
-        "x-ms-routing-request-id": [
-          "CENTRALUS:20160512T203423Z:286991f4-ec58-4c66-a66b-1d614a6b84de"
->>>>>>> d9610661
-        ],
-        "Cache-Control": [
-          "no-cache"
-        ],
-        "Date": [
-<<<<<<< HEAD
-          "Thu, 05 May 2016 03:50:36 GMT"
+          "14996"
+        ],
+        "x-ms-request-id": [
+          "58608b62-5bdd-4b64-accf-4fe57e1c3349"
+        ],
+        "x-ms-correlation-request-id": [
+          "58608b62-5bdd-4b64-accf-4fe57e1c3349"
+        ],
+        "x-ms-routing-request-id": [
+          "CENTRALUS:20160512T203423Z:58608b62-5bdd-4b64-accf-4fe57e1c3349"
+        ],
+        "Cache-Control": [
+          "no-cache"
+        ],
+        "Date": [
+          "Thu, 12 May 2016 20:34:23 GMT"
         ],
         "ETag": [
-          "0x8D3747013291793"
-=======
-          "Thu, 12 May 2016 20:34:23 GMT"
-        ],
-        "ETag": [
-          "0x8D37AA4CD058D05"
->>>>>>> d9610661
+          "0x8D37AA4CCB87C16"
         ],
         "Server": [
           "Microsoft-HTTPAPI/2.0"
@@ -531,30 +394,19 @@
       "RequestBody": "",
       "RequestHeaders": {
         "x-ms-client-request-id": [
-<<<<<<< HEAD
-          "14cd8e9e-4827-47e5-931e-6d967c99b6a2"
-=======
-          "4989cb15-b25f-48df-98b8-a287e90dd57d"
->>>>>>> d9610661
-        ],
-        "accept-language": [
-          "en-US"
-        ],
-        "User-Agent": [
-          "Microsoft.Azure.Management.Batch.BatchManagementClient/2.0.0.0"
-        ]
-      },
-<<<<<<< HEAD
-      "ResponseBody": "{\r\n  \"id\": \"test\",\r\n  \"displayName\": \"application-display-name\",\r\n  \"packages\": [\r\n    {\r\n      \"version\": \"foo\",\r\n      \"state\": \"active\",\r\n      \"lastActivationTime\": \"2016-05-05T03:50:35.8153926Z\",\r\n      \"format\": \"zip\"\r\n    }\r\n  ],\r\n  \"allowUpdates\": true,\r\n  \"defaultVersion\": \"foo\"\r\n}",
+          "556b920f-15cc-4a20-af65-5b8f3397acb2"
+        ],
+        "accept-language": [
+          "en-US"
+        ],
+        "User-Agent": [
+          "Microsoft.Azure.Management.Batch.BatchManagementClient/2.0.0.0"
+        ]
+      },
+      "ResponseBody": "{\r\n  \"id\": \"test\",\r\n  \"displayName\": \"application-display-name\",\r\n  \"packages\": [\r\n    {\r\n      \"version\": \"foo\",\r\n      \"state\": \"active\",\r\n      \"lastActivationTime\": \"2016-05-12T20:34:25.9440588Z\",\r\n      \"format\": \"zip\"\r\n    }\r\n  ],\r\n  \"allowUpdates\": true,\r\n  \"defaultVersion\": \"foo\"\r\n}",
       "ResponseHeaders": {
         "Content-Length": [
           "212"
-=======
-      "ResponseBody": "{\r\n  \"id\": \"test\",\r\n  \"packages\": [\r\n    {\r\n      \"version\": \"foo\",\r\n      \"state\": \"active\",\r\n      \"lastActivationTime\": \"2016-05-12T20:34:25.9440588Z\",\r\n      \"format\": \"zip\"\r\n    }\r\n  ],\r\n  \"allowUpdates\": true\r\n}",
-      "ResponseHeaders": {
-        "Content-Length": [
-          "148"
->>>>>>> d9610661
         ],
         "Content-Type": [
           "application/json; charset=utf-8"
@@ -563,153 +415,17 @@
           "-1"
         ],
         "Last-Modified": [
-<<<<<<< HEAD
-          "Thu, 05 May 2016 03:50:36 GMT"
-=======
-          "Thu, 12 May 2016 20:34:21 GMT"
->>>>>>> d9610661
-        ],
-        "Pragma": [
-          "no-cache"
-        ],
-        "request-id": [
-<<<<<<< HEAD
-          "a1a4e9e1-af77-4867-8e61-90a2d7b66763"
-=======
-          "43549dba-edbe-4e80-8ad5-2a3e8713a831"
->>>>>>> d9610661
-        ],
-        "Strict-Transport-Security": [
-          "max-age=31536000; includeSubDomains"
-        ],
-        "x-ms-ratelimit-remaining-subscription-reads": [
-<<<<<<< HEAD
-          "14991"
-        ],
-        "x-ms-request-id": [
-          "ba01021e-4710-453c-9f48-0c3a9f7d6a97"
-        ],
-        "x-ms-correlation-request-id": [
-          "ba01021e-4710-453c-9f48-0c3a9f7d6a97"
-        ],
-        "x-ms-routing-request-id": [
-          "WESTUS:20160505T035036Z:ba01021e-4710-453c-9f48-0c3a9f7d6a97"
-=======
-          "14996"
-        ],
-        "x-ms-request-id": [
-          "58608b62-5bdd-4b64-accf-4fe57e1c3349"
-        ],
-        "x-ms-correlation-request-id": [
-          "58608b62-5bdd-4b64-accf-4fe57e1c3349"
-        ],
-        "x-ms-routing-request-id": [
-          "CENTRALUS:20160512T203423Z:58608b62-5bdd-4b64-accf-4fe57e1c3349"
->>>>>>> d9610661
-        ],
-        "Cache-Control": [
-          "no-cache"
-        ],
-        "Date": [
-<<<<<<< HEAD
-          "Thu, 05 May 2016 03:50:36 GMT"
-        ],
-        "ETag": [
-          "0x8D374986AFA1EE3"
-=======
           "Thu, 12 May 2016 20:34:23 GMT"
         ],
-        "ETag": [
-          "0x8D37AA4CCB87C16"
->>>>>>> d9610661
-        ],
-        "Server": [
-          "Microsoft-HTTPAPI/2.0"
-        ]
-      },
-      "StatusCode": 200
-    },
-    {
-      "RequestUri": "/subscriptions/46241355-bb95-46a9-ba6c-42b554d71925/resourceGroups/accountmgmtsamplegroup/providers/Microsoft.Batch/batchAccounts/pstestaccount/applications/test?api-version=2015-12-01",
-      "EncodedRequestUri": "L3N1YnNjcmlwdGlvbnMvNDYyNDEzNTUtYmI5NS00NmE5LWJhNmMtNDJiNTU0ZDcxOTI1L3Jlc291cmNlR3JvdXBzL2FjY291bnRtZ210c2FtcGxlZ3JvdXAvcHJvdmlkZXJzL01pY3Jvc29mdC5CYXRjaC9iYXRjaEFjY291bnRzL3BzdGVzdGFjY291bnQvYXBwbGljYXRpb25zL3Rlc3Q/YXBpLXZlcnNpb249MjAxNS0xMi0wMQ==",
-<<<<<<< HEAD
-      "RequestMethod": "PATCH",
-      "RequestBody": "{\r\n  \"defaultVersion\": \"foo\",\r\n  \"displayName\": \"application-display-name\"\r\n}",
-      "RequestHeaders": {
-        "Content-Type": [
-          "application/json; charset=utf-8"
-        ],
-        "Content-Length": [
-          "77"
-        ],
-        "x-ms-client-request-id": [
-          "74d0516b-6855-466b-9a35-b45b49511c81"
-=======
-      "RequestMethod": "GET",
-      "RequestBody": "",
-      "RequestHeaders": {
-        "x-ms-client-request-id": [
-          "556b920f-15cc-4a20-af65-5b8f3397acb2"
->>>>>>> d9610661
-        ],
-        "accept-language": [
-          "en-US"
-        ],
-        "User-Agent": [
-          "Microsoft.Azure.Management.Batch.BatchManagementClient/2.0.0.0"
-        ]
-      },
-<<<<<<< HEAD
-      "ResponseBody": "",
-      "ResponseHeaders": {
-        "Content-Length": [
-          "0"
-=======
-      "ResponseBody": "{\r\n  \"id\": \"test\",\r\n  \"displayName\": \"application-display-name\",\r\n  \"packages\": [\r\n    {\r\n      \"version\": \"foo\",\r\n      \"state\": \"active\",\r\n      \"lastActivationTime\": \"2016-05-12T20:34:25.9440588Z\",\r\n      \"format\": \"zip\"\r\n    }\r\n  ],\r\n  \"allowUpdates\": true,\r\n  \"defaultVersion\": \"foo\"\r\n}",
-      "ResponseHeaders": {
-        "Content-Length": [
-          "212"
-        ],
-        "Content-Type": [
-          "application/json; charset=utf-8"
->>>>>>> d9610661
-        ],
-        "Expires": [
-          "-1"
-        ],
-        "Last-Modified": [
-<<<<<<< HEAD
-          "Wed, 04 May 2016 23:01:49 GMT"
-=======
-          "Thu, 12 May 2016 20:34:23 GMT"
->>>>>>> d9610661
-        ],
-        "Pragma": [
-          "no-cache"
-        ],
-        "request-id": [
-<<<<<<< HEAD
-          "628bbc9c-2583-4577-9580-91eef71a9e20"
-=======
+        "Pragma": [
+          "no-cache"
+        ],
+        "request-id": [
           "4e9f9ec6-4874-4f8b-8d10-83861b252ff2"
->>>>>>> d9610661
-        ],
-        "Strict-Transport-Security": [
-          "max-age=31536000; includeSubDomains"
-        ],
-<<<<<<< HEAD
-        "x-ms-ratelimit-remaining-subscription-writes": [
-          "1197"
-        ],
-        "x-ms-request-id": [
-          "b6ae891e-b0a5-4fa0-a4be-bbe7db39f2ba"
-        ],
-        "x-ms-correlation-request-id": [
-          "b6ae891e-b0a5-4fa0-a4be-bbe7db39f2ba"
-        ],
-        "x-ms-routing-request-id": [
-          "WESTUS:20160505T035036Z:b6ae891e-b0a5-4fa0-a4be-bbe7db39f2ba"
-=======
+        ],
+        "Strict-Transport-Security": [
+          "max-age=31536000; includeSubDomains"
+        ],
         "x-ms-ratelimit-remaining-subscription-reads": [
           "14995"
         ],
@@ -721,35 +437,23 @@
         ],
         "x-ms-routing-request-id": [
           "CENTRALUS:20160512T203423Z:49586c8e-ea18-4e2c-ba7f-16105c5fe61d"
->>>>>>> d9610661
-        ],
-        "Cache-Control": [
-          "no-cache"
-        ],
-        "Date": [
-<<<<<<< HEAD
-          "Thu, 05 May 2016 03:50:36 GMT"
-        ],
-        "ETag": [
-          "0x8D3747013291793"
-=======
+        ],
+        "Cache-Control": [
+          "no-cache"
+        ],
+        "Date": [
           "Thu, 12 May 2016 20:34:23 GMT"
         ],
         "ETag": [
           "0x8D37AA4CDBC387C"
->>>>>>> d9610661
-        ],
-        "Server": [
-          "Microsoft-HTTPAPI/2.0"
-        ]
-      },
-      "StatusCode": 204
-    },
-    {
-<<<<<<< HEAD
-      "RequestUri": "/subscriptions/46241355-bb95-46a9-ba6c-42b554d71925/resourceGroups/accountmgmtsamplegroup/providers/Microsoft.Batch/batchAccounts/pstestaccount/applications/test/versions/foo?api-version=2015-12-01",
-      "EncodedRequestUri": "L3N1YnNjcmlwdGlvbnMvNDYyNDEzNTUtYmI5NS00NmE5LWJhNmMtNDJiNTU0ZDcxOTI1L3Jlc291cmNlR3JvdXBzL2FjY291bnRtZ210c2FtcGxlZ3JvdXAvcHJvdmlkZXJzL01pY3Jvc29mdC5CYXRjaC9iYXRjaEFjY291bnRzL3BzdGVzdGFjY291bnQvYXBwbGljYXRpb25zL3Rlc3QvdmVyc2lvbnMvZm9vP2FwaS12ZXJzaW9uPTIwMTUtMTItMDE=",
-=======
+        ],
+        "Server": [
+          "Microsoft-HTTPAPI/2.0"
+        ]
+      },
+      "StatusCode": 200
+    },
+    {
       "RequestUri": "/subscriptions/46241355-bb95-46a9-ba6c-42b554d71925/resourceGroups/accountmgmtsamplegroup/providers/Microsoft.Batch/batchAccounts/pstestaccount/applications/test?api-version=2015-12-01",
       "EncodedRequestUri": "L3N1YnNjcmlwdGlvbnMvNDYyNDEzNTUtYmI5NS00NmE5LWJhNmMtNDJiNTU0ZDcxOTI1L3Jlc291cmNlR3JvdXBzL2FjY291bnRtZ210c2FtcGxlZ3JvdXAvcHJvdmlkZXJzL01pY3Jvc29mdC5CYXRjaC9iYXRjaEFjY291bnRzL3BzdGVzdGFjY291bnQvYXBwbGljYXRpb25zL3Rlc3Q/YXBpLXZlcnNpb249MjAxNS0xMi0wMQ==",
       "RequestMethod": "PATCH",
@@ -878,16 +582,11 @@
     {
       "RequestUri": "/subscriptions/46241355-bb95-46a9-ba6c-42b554d71925/resourceGroups/accountmgmtsamplegroup/providers/Microsoft.Batch/batchAccounts/pstestaccount/applications/test?api-version=2015-12-01",
       "EncodedRequestUri": "L3N1YnNjcmlwdGlvbnMvNDYyNDEzNTUtYmI5NS00NmE5LWJhNmMtNDJiNTU0ZDcxOTI1L3Jlc291cmNlR3JvdXBzL2FjY291bnRtZ210c2FtcGxlZ3JvdXAvcHJvdmlkZXJzL01pY3Jvc29mdC5CYXRjaC9iYXRjaEFjY291bnRzL3BzdGVzdGFjY291bnQvYXBwbGljYXRpb25zL3Rlc3Q/YXBpLXZlcnNpb249MjAxNS0xMi0wMQ==",
->>>>>>> d9610661
       "RequestMethod": "DELETE",
       "RequestBody": "",
       "RequestHeaders": {
         "x-ms-client-request-id": [
-<<<<<<< HEAD
-          "6913b267-4e92-4ed3-8666-09973caf13a6"
-=======
           "7c3e6c0f-80d4-480e-a928-b8e377029588"
->>>>>>> d9610661
         ],
         "accept-language": [
           "en-US"
@@ -908,28 +607,12 @@
           "no-cache"
         ],
         "request-id": [
-<<<<<<< HEAD
-          "7a269e15-3bef-480e-96c4-f0825dd11118"
-=======
           "1c40454c-82c3-4a65-86ac-345847066cde"
->>>>>>> d9610661
         ],
         "Strict-Transport-Security": [
           "max-age=31536000; includeSubDomains"
         ],
         "x-ms-ratelimit-remaining-subscription-writes": [
-<<<<<<< HEAD
-          "1196"
-        ],
-        "x-ms-request-id": [
-          "eb0bd620-59b7-4daf-94c4-e240819c03e2"
-        ],
-        "x-ms-correlation-request-id": [
-          "eb0bd620-59b7-4daf-94c4-e240819c03e2"
-        ],
-        "x-ms-routing-request-id": [
-          "WESTUS:20160505T035037Z:eb0bd620-59b7-4daf-94c4-e240819c03e2"
-=======
           "1194"
         ],
         "x-ms-request-id": [
@@ -940,17 +623,12 @@
         ],
         "x-ms-routing-request-id": [
           "CENTRALUS:20160512T203424Z:45308323-a8a8-4675-a71f-e687fdb9de79"
->>>>>>> d9610661
-        ],
-        "Cache-Control": [
-          "no-cache"
-        ],
-        "Date": [
-<<<<<<< HEAD
-          "Thu, 05 May 2016 03:50:36 GMT"
-=======
+        ],
+        "Cache-Control": [
+          "no-cache"
+        ],
+        "Date": [
           "Thu, 12 May 2016 20:34:24 GMT"
->>>>>>> d9610661
         ],
         "Server": [
           "Microsoft-HTTPAPI/2.0"
