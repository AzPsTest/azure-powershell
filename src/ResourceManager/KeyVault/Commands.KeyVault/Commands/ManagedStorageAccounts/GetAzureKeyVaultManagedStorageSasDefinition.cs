--- conflicted
+++ resolved
@@ -21,14 +21,8 @@
 
 namespace Microsoft.Azure.Commands.KeyVault
 {
-<<<<<<< HEAD
-    [Cmdlet( VerbsCommon.Get, CmdletNoun.AzureKeyVaultManagedStorageSasDefinition,
-        DefaultParameterSetName = ByAccountNameParameterSet)]
-    [OutputType( typeof( List<ManagedStorageSasDefinitionListItem> ), typeof( ManagedStorageSasDefinition ) )]
-=======
     [Cmdlet( VerbsCommon.Get, CmdletNoun.AzureKeyVaultManagedStorageSasDefinition)]
     [OutputType( typeof( List<PSKeyVaultManagedStorageSasDefinitionIdentityItem> ), typeof( PSKeyVaultManagedStorageSasDefinition ), typeof(PSDeletedKeyVaultManagedStorageSasDefinition), typeof(PSDeletedKeyVaultManagedStorageSasDefinitionIdentityItem) )]
->>>>>>> d310ccb8
     public class GetAzureKeyVaultManagedStorageSasDefinition : KeyVaultCmdletBase
     {
         #region Parameter Set Names
