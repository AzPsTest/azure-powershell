--- conflicted
+++ resolved
@@ -18,20 +18,15 @@
         - Additional information about change #1
 -->
 ## Current Release
-<<<<<<< HEAD
-
-## Version 4.4.0-preview
 * Updated cmdlets to include piping scenarios
 * Added new cmdlets around NewtorkRules: Add/Remove/Update-AzureKeyVaultNetworkRule
 * Added new cmdlets: Backup/Restore-AzureKeyVaultManagedStorageAccount, Backup/Restore-AzureKeyVaultCertificate, Undo-AzureKeyVaultManagedStorageSasDefinitionRemoval, and Undo-AzureKeyVaultManagedStorageAccountRemoval
-=======
 * Set minimum dependency of module to PowerShell 5.0
 
 ## Version 4.3.0
 * Updated cmdlets to include piping scenarios
 * Add deprecation messages for upcoming breaking change release
 * Updated to the latest version of the Azure ClientRuntime
->>>>>>> 0ec490f7
 
 ## Version 4.2.1
 * Fix issue with Default Resource Group in CloudShell
