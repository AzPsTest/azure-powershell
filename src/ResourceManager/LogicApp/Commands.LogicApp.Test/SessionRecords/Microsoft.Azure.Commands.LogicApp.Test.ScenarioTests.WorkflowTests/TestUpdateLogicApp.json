{
  "Entries": [
    {
<<<<<<< HEAD
      "RequestUri": "/subscriptions/57b7034d-72d4-433d-ace2-a7460aed6a99/resourcegroups/onesdk1801?api-version=2014-04-01-preview",
      "EncodedRequestUri": "L3N1YnNjcmlwdGlvbnMvNTdiNzAzNGQtNzJkNC00MzNkLWFjZTItYTc0NjBhZWQ2YTk5L3Jlc291cmNlZ3JvdXBzL29uZXNkazE4MDE/YXBpLXZlcnNpb249MjAxNC0wNC0wMS1wcmV2aWV3",
=======
      "RequestUri": "/subscriptions/57b7034d-72d4-433d-ace2-a7460aed6a99/resourcegroups/onesdk2543?api-version=2014-04-01-preview",
      "EncodedRequestUri": "L3N1YnNjcmlwdGlvbnMvNTdiNzAzNGQtNzJkNC00MzNkLWFjZTItYTc0NjBhZWQ2YTk5L3Jlc291cmNlZ3JvdXBzL29uZXNkazI1NDM/YXBpLXZlcnNpb249MjAxNC0wNC0wMS1wcmV2aWV3",
>>>>>>> 9fbe613e
      "RequestMethod": "HEAD",
      "RequestBody": "",
      "RequestHeaders": {
        "User-Agent": [
          "Microsoft.Azure.Management.Resources.ResourceManagementClient/2.0.0.0"
        ]
      },
      "ResponseBody": "",
      "ResponseHeaders": {
        "Content-Length": [
          "102"
        ],
        "Content-Type": [
          "application/json; charset=utf-8"
        ],
        "Expires": [
          "-1"
        ],
        "Pragma": [
          "no-cache"
        ],
        "x-ms-failure-cause": [
          "gateway"
        ],
        "x-ms-ratelimit-remaining-subscription-reads": [
<<<<<<< HEAD
          "14941"
        ],
        "x-ms-request-id": [
          "2c0524e7-96af-48dd-b001-91068740ae6c"
        ],
        "x-ms-correlation-request-id": [
          "2c0524e7-96af-48dd-b001-91068740ae6c"
        ],
        "x-ms-routing-request-id": [
          "WESTUS:20160129T231814Z:2c0524e7-96af-48dd-b001-91068740ae6c"
=======
          "14949"
        ],
        "x-ms-request-id": [
          "8bc74203-d099-4345-89e2-03d5fa4b3e23"
        ],
        "x-ms-correlation-request-id": [
          "8bc74203-d099-4345-89e2-03d5fa4b3e23"
        ],
        "x-ms-routing-request-id": [
          "WESTUS:20160129T221555Z:8bc74203-d099-4345-89e2-03d5fa4b3e23"
>>>>>>> 9fbe613e
        ],
        "Strict-Transport-Security": [
          "max-age=31536000; includeSubDomains"
        ],
        "Cache-Control": [
          "no-cache"
        ],
        "Date": [
<<<<<<< HEAD
          "Fri, 29 Jan 2016 23:18:13 GMT"
=======
          "Fri, 29 Jan 2016 22:15:54 GMT"
>>>>>>> 9fbe613e
        ]
      },
      "StatusCode": 404
    },
    {
<<<<<<< HEAD
      "RequestUri": "/subscriptions/57b7034d-72d4-433d-ace2-a7460aed6a99/resourcegroups/onesdk1801?api-version=2014-04-01-preview",
      "EncodedRequestUri": "L3N1YnNjcmlwdGlvbnMvNTdiNzAzNGQtNzJkNC00MzNkLWFjZTItYTc0NjBhZWQ2YTk5L3Jlc291cmNlZ3JvdXBzL29uZXNkazE4MDE/YXBpLXZlcnNpb249MjAxNC0wNC0wMS1wcmV2aWV3",
=======
      "RequestUri": "/subscriptions/57b7034d-72d4-433d-ace2-a7460aed6a99/resourcegroups/onesdk2543?api-version=2014-04-01-preview",
      "EncodedRequestUri": "L3N1YnNjcmlwdGlvbnMvNTdiNzAzNGQtNzJkNC00MzNkLWFjZTItYTc0NjBhZWQ2YTk5L3Jlc291cmNlZ3JvdXBzL29uZXNkazI1NDM/YXBpLXZlcnNpb249MjAxNC0wNC0wMS1wcmV2aWV3",
>>>>>>> 9fbe613e
      "RequestMethod": "PUT",
      "RequestBody": "{\r\n  \"location\": \"West US\"\r\n}",
      "RequestHeaders": {
        "Content-Type": [
          "application/json; charset=utf-8"
        ],
        "Content-Length": [
          "29"
        ],
        "User-Agent": [
          "Microsoft.Azure.Management.Resources.ResourceManagementClient/2.0.0.0"
        ]
      },
<<<<<<< HEAD
      "ResponseBody": "{\r\n  \"id\": \"/subscriptions/57b7034d-72d4-433d-ace2-a7460aed6a99/resourceGroups/onesdk1801\",\r\n  \"name\": \"onesdk1801\",\r\n  \"location\": \"westus\",\r\n  \"properties\": {\r\n    \"provisioningState\": \"Succeeded\"\r\n  }\r\n}",
=======
      "ResponseBody": "{\r\n  \"id\": \"/subscriptions/57b7034d-72d4-433d-ace2-a7460aed6a99/resourceGroups/onesdk2543\",\r\n  \"name\": \"onesdk2543\",\r\n  \"location\": \"westus\",\r\n  \"properties\": {\r\n    \"provisioningState\": \"Succeeded\"\r\n  }\r\n}",
>>>>>>> 9fbe613e
      "ResponseHeaders": {
        "Content-Length": [
          "173"
        ],
        "Content-Type": [
          "application/json; charset=utf-8"
        ],
        "Expires": [
          "-1"
        ],
        "Pragma": [
          "no-cache"
        ],
        "x-ms-ratelimit-remaining-subscription-writes": [
<<<<<<< HEAD
          "1194"
        ],
        "x-ms-request-id": [
          "e02de697-bf9f-41cf-97ba-3901502b13f1"
        ],
        "x-ms-correlation-request-id": [
          "e02de697-bf9f-41cf-97ba-3901502b13f1"
        ],
        "x-ms-routing-request-id": [
          "WESTUS:20160129T231815Z:e02de697-bf9f-41cf-97ba-3901502b13f1"
=======
          "1197"
        ],
        "x-ms-request-id": [
          "f54eb31f-56d3-4be6-bc8f-f57f8833f879"
        ],
        "x-ms-correlation-request-id": [
          "f54eb31f-56d3-4be6-bc8f-f57f8833f879"
        ],
        "x-ms-routing-request-id": [
          "WESTUS:20160129T221556Z:f54eb31f-56d3-4be6-bc8f-f57f8833f879"
>>>>>>> 9fbe613e
        ],
        "Strict-Transport-Security": [
          "max-age=31536000; includeSubDomains"
        ],
        "Cache-Control": [
          "no-cache"
        ],
        "Date": [
<<<<<<< HEAD
          "Fri, 29 Jan 2016 23:18:14 GMT"
=======
          "Fri, 29 Jan 2016 22:15:55 GMT"
>>>>>>> 9fbe613e
        ]
      },
      "StatusCode": 201
    },
    {
<<<<<<< HEAD
      "RequestUri": "/subscriptions/57b7034d-72d4-433d-ace2-a7460aed6a99/resourceGroups/onesdk1801/resources?api-version=2014-04-01-preview",
      "EncodedRequestUri": "L3N1YnNjcmlwdGlvbnMvNTdiNzAzNGQtNzJkNC00MzNkLWFjZTItYTc0NjBhZWQ2YTk5L3Jlc291cmNlR3JvdXBzL29uZXNkazE4MDEvcmVzb3VyY2VzP2FwaS12ZXJzaW9uPTIwMTQtMDQtMDEtcHJldmlldw==",
=======
      "RequestUri": "/subscriptions/57b7034d-72d4-433d-ace2-a7460aed6a99/resourceGroups/onesdk2543/resources?api-version=2014-04-01-preview",
      "EncodedRequestUri": "L3N1YnNjcmlwdGlvbnMvNTdiNzAzNGQtNzJkNC00MzNkLWFjZTItYTc0NjBhZWQ2YTk5L3Jlc291cmNlR3JvdXBzL29uZXNkazI1NDMvcmVzb3VyY2VzP2FwaS12ZXJzaW9uPTIwMTQtMDQtMDEtcHJldmlldw==",
>>>>>>> 9fbe613e
      "RequestMethod": "GET",
      "RequestBody": "",
      "RequestHeaders": {
        "User-Agent": [
          "Microsoft.Azure.Management.Resources.ResourceManagementClient/2.0.0.0"
        ]
      },
      "ResponseBody": "{\r\n  \"value\": []\r\n}",
      "ResponseHeaders": {
        "Content-Length": [
          "12"
        ],
        "Content-Type": [
          "application/json; charset=utf-8"
        ],
        "Expires": [
          "-1"
        ],
        "Pragma": [
          "no-cache"
        ],
        "x-ms-ratelimit-remaining-subscription-reads": [
<<<<<<< HEAD
          "14940"
        ],
        "x-ms-request-id": [
          "a385c328-49ce-4f66-aae9-f46638e26c3c"
        ],
        "x-ms-correlation-request-id": [
          "a385c328-49ce-4f66-aae9-f46638e26c3c"
        ],
        "x-ms-routing-request-id": [
          "WESTUS:20160129T231815Z:a385c328-49ce-4f66-aae9-f46638e26c3c"
=======
          "14948"
        ],
        "x-ms-request-id": [
          "ff56e366-f7c4-4522-94d0-8811c184a85c"
        ],
        "x-ms-correlation-request-id": [
          "ff56e366-f7c4-4522-94d0-8811c184a85c"
        ],
        "x-ms-routing-request-id": [
          "WESTUS:20160129T221556Z:ff56e366-f7c4-4522-94d0-8811c184a85c"
>>>>>>> 9fbe613e
        ],
        "Strict-Transport-Security": [
          "max-age=31536000; includeSubDomains"
        ],
        "Cache-Control": [
          "no-cache"
        ],
        "Date": [
<<<<<<< HEAD
          "Fri, 29 Jan 2016 23:18:14 GMT"
=======
          "Fri, 29 Jan 2016 22:15:55 GMT"
>>>>>>> 9fbe613e
        ]
      },
      "StatusCode": 200
    },
    {
<<<<<<< HEAD
      "RequestUri": "/subscriptions/57b7034d-72d4-433d-ace2-a7460aed6a99/resourceGroups/onesdk1801/providers/Microsoft.Web/serverfarms/StandardServicePlan?api-version=2015-08-01",
      "EncodedRequestUri": "L3N1YnNjcmlwdGlvbnMvNTdiNzAzNGQtNzJkNC00MzNkLWFjZTItYTc0NjBhZWQ2YTk5L3Jlc291cmNlR3JvdXBzL29uZXNkazE4MDEvcHJvdmlkZXJzL01pY3Jvc29mdC5XZWIvc2VydmVyZmFybXMvU3RhbmRhcmRTZXJ2aWNlUGxhbj9hcGktdmVyc2lvbj0yMDE1LTA4LTAx",
=======
      "RequestUri": "/subscriptions/57b7034d-72d4-433d-ace2-a7460aed6a99/resourceGroups/onesdk2543/providers/Microsoft.Web/serverfarms/StandardServicePlan?api-version=2015-08-01",
      "EncodedRequestUri": "L3N1YnNjcmlwdGlvbnMvNTdiNzAzNGQtNzJkNC00MzNkLWFjZTItYTc0NjBhZWQ2YTk5L3Jlc291cmNlR3JvdXBzL29uZXNkazI1NDMvcHJvdmlkZXJzL01pY3Jvc29mdC5XZWIvc2VydmVyZmFybXMvU3RhbmRhcmRTZXJ2aWNlUGxhbj9hcGktdmVyc2lvbj0yMDE1LTA4LTAx",
>>>>>>> 9fbe613e
      "RequestMethod": "GET",
      "RequestBody": "",
      "RequestHeaders": {
        "x-ms-client-request-id": [
<<<<<<< HEAD
          "694df554-3a92-438d-98ef-4ebcc47edd7f"
=======
          "98b070da-73d9-448d-a4c9-5d92a42802a2"
>>>>>>> 9fbe613e
        ],
        "accept-language": [
          "en-US"
        ],
        "User-Agent": [
          "Microsoft.Azure.Management.WebSites.WebSiteManagementClient/0.9.0.0"
        ],
        "Accept": [
          "application/json"
        ]
      },
<<<<<<< HEAD
      "ResponseBody": "{\r\n  \"id\": \"/subscriptions/57b7034d-72d4-433d-ace2-a7460aed6a99/resourceGroups/onesdk1801/providers/Microsoft.Web/serverfarms/StandardServicePlan\",\r\n  \"name\": \"StandardServicePlan\",\r\n  \"type\": \"Microsoft.Web/serverfarms\",\r\n  \"location\": \"West US\",\r\n  \"tags\": null,\r\n  \"properties\": {\r\n    \"serverFarmId\": 0,\r\n    \"name\": \"StandardServicePlan\",\r\n    \"workerSize\": 0,\r\n    \"workerSizeId\": 0,\r\n    \"numberOfWorkers\": 1,\r\n    \"currentWorkerSize\": 0,\r\n    \"currentWorkerSizeId\": 0,\r\n    \"currentNumberOfWorkers\": 1,\r\n    \"status\": 0,\r\n    \"webSpace\": \"onesdk1801-WestUSwebspace\",\r\n    \"subscription\": \"57b7034d-72d4-433d-ace2-a7460aed6a99\",\r\n    \"adminSiteName\": null,\r\n    \"hostingEnvironment\": null,\r\n    \"hostingEnvironmentProfile\": null,\r\n    \"maximumNumberOfWorkers\": 10,\r\n    \"planName\": \"VirtualDedicatedPlan\",\r\n    \"adminRuntimeSiteName\": null,\r\n    \"computeMode\": 0,\r\n    \"siteMode\": null,\r\n    \"geoRegion\": \"West US\",\r\n    \"perSiteScaling\": false,\r\n    \"numberOfSites\": 0,\r\n    \"hostingEnvironmentId\": null,\r\n    \"tags\": null,\r\n    \"kind\": null,\r\n    \"resourceGroup\": \"onesdk1801\"\r\n  },\r\n  \"sku\": {\r\n    \"name\": \"S1\",\r\n    \"tier\": \"Standard\",\r\n    \"size\": \"S1\",\r\n    \"family\": \"S\",\r\n    \"capacity\": 1\r\n  }\r\n}",
=======
      "ResponseBody": "{\r\n  \"id\": \"/subscriptions/57b7034d-72d4-433d-ace2-a7460aed6a99/resourceGroups/onesdk2543/providers/Microsoft.Web/serverfarms/StandardServicePlan\",\r\n  \"name\": \"StandardServicePlan\",\r\n  \"type\": \"Microsoft.Web/serverfarms\",\r\n  \"location\": \"West US\",\r\n  \"tags\": null,\r\n  \"properties\": {\r\n    \"serverFarmId\": 0,\r\n    \"name\": \"StandardServicePlan\",\r\n    \"workerSize\": 0,\r\n    \"workerSizeId\": 0,\r\n    \"numberOfWorkers\": 1,\r\n    \"currentWorkerSize\": 0,\r\n    \"currentWorkerSizeId\": 0,\r\n    \"currentNumberOfWorkers\": 1,\r\n    \"status\": 0,\r\n    \"webSpace\": \"onesdk2543-WestUSwebspace\",\r\n    \"subscription\": \"57b7034d-72d4-433d-ace2-a7460aed6a99\",\r\n    \"adminSiteName\": null,\r\n    \"hostingEnvironment\": null,\r\n    \"hostingEnvironmentProfile\": null,\r\n    \"maximumNumberOfWorkers\": 10,\r\n    \"planName\": \"VirtualDedicatedPlan\",\r\n    \"adminRuntimeSiteName\": null,\r\n    \"computeMode\": 0,\r\n    \"siteMode\": null,\r\n    \"geoRegion\": \"West US\",\r\n    \"perSiteScaling\": false,\r\n    \"numberOfSites\": 0,\r\n    \"hostingEnvironmentId\": null,\r\n    \"tags\": null,\r\n    \"kind\": null,\r\n    \"resourceGroup\": \"onesdk2543\"\r\n  },\r\n  \"sku\": {\r\n    \"name\": \"S1\",\r\n    \"tier\": \"Standard\",\r\n    \"size\": \"S1\",\r\n    \"family\": \"S\",\r\n    \"capacity\": 1\r\n  }\r\n}",
>>>>>>> 9fbe613e
      "ResponseHeaders": {
        "Content-Length": [
          "951"
        ],
        "Content-Type": [
          "application/json"
        ],
        "Expires": [
          "-1"
        ],
        "Pragma": [
          "no-cache"
        ],
        "Strict-Transport-Security": [
          "max-age=31536000; includeSubDomains"
        ],
        "x-ms-request-id": [
<<<<<<< HEAD
          "35cee21c-f25c-4650-a830-fb8a4c7ef147"
        ],
        "x-ms-ratelimit-remaining-subscription-reads": [
          "14900"
        ],
        "x-ms-correlation-request-id": [
          "7451d161-9052-46bf-b53b-04c37dbf9bfb"
        ],
        "x-ms-routing-request-id": [
          "WESTUS:20160129T231822Z:7451d161-9052-46bf-b53b-04c37dbf9bfb"
=======
          "033c2de1-66a6-4ae8-a134-9ee842a0978a"
        ],
        "x-ms-ratelimit-remaining-subscription-reads": [
          "14917"
        ],
        "x-ms-correlation-request-id": [
          "1ed5e292-3302-471b-b91b-51c0e0bbf99a"
        ],
        "x-ms-routing-request-id": [
          "WESTUS:20160129T221611Z:1ed5e292-3302-471b-b91b-51c0e0bbf99a"
>>>>>>> 9fbe613e
        ],
        "Cache-Control": [
          "no-cache"
        ],
        "Date": [
<<<<<<< HEAD
          "Fri, 29 Jan 2016 23:18:21 GMT"
=======
          "Fri, 29 Jan 2016 22:16:11 GMT"
>>>>>>> 9fbe613e
        ],
        "Server": [
          "Microsoft-IIS/8.0"
        ],
        "X-AspNet-Version": [
          "4.0.30319"
        ],
        "X-Powered-By": [
          "ASP.NET"
        ]
      },
      "StatusCode": 200
    },
    {
<<<<<<< HEAD
      "RequestUri": "/subscriptions/57b7034d-72d4-433d-ace2-a7460aed6a99/resourceGroups/onesdk1801/providers/Microsoft.Logic/workflows/onesdk9125?api-version=2015-02-01-preview",
      "EncodedRequestUri": "L3N1YnNjcmlwdGlvbnMvNTdiNzAzNGQtNzJkNC00MzNkLWFjZTItYTc0NjBhZWQ2YTk5L3Jlc291cmNlR3JvdXBzL29uZXNkazE4MDEvcHJvdmlkZXJzL01pY3Jvc29mdC5Mb2dpYy93b3JrZmxvd3Mvb25lc2RrOTEyNT9hcGktdmVyc2lvbj0yMDE1LTAyLTAxLXByZXZpZXc=",
=======
      "RequestUri": "/subscriptions/57b7034d-72d4-433d-ace2-a7460aed6a99/resourceGroups/onesdk2543/providers/Microsoft.Logic/workflows/onesdk6721?api-version=2015-02-01-preview",
      "EncodedRequestUri": "L3N1YnNjcmlwdGlvbnMvNTdiNzAzNGQtNzJkNC00MzNkLWFjZTItYTc0NjBhZWQ2YTk5L3Jlc291cmNlR3JvdXBzL29uZXNkazI1NDMvcHJvdmlkZXJzL01pY3Jvc29mdC5Mb2dpYy93b3JrZmxvd3Mvb25lc2RrNjcyMT9hcGktdmVyc2lvbj0yMDE1LTAyLTAxLXByZXZpZXc=",
>>>>>>> 9fbe613e
      "RequestMethod": "GET",
      "RequestBody": "",
      "RequestHeaders": {
        "x-ms-client-request-id": [
<<<<<<< HEAD
          "ed0eb3bc-e7cf-45e4-b29d-8ea9b9c1480f"
=======
          "4f03c4c6-4b97-4d44-81c9-11a3f06106a8"
>>>>>>> 9fbe613e
        ],
        "accept-language": [
          "en-US"
        ],
        "User-Agent": [
          "Microsoft.Azure.Management.Logic.LogicManagementClient/0.1.0.0"
        ]
      },
<<<<<<< HEAD
      "ResponseBody": "{\r\n  \"error\": {\r\n    \"code\": \"ResourceNotFound\",\r\n    \"message\": \"The Resource 'Microsoft.Logic/workflows/onesdk9125' under resource group 'onesdk1801' was not found.\"\r\n  }\r\n}",
=======
      "ResponseBody": "{\r\n  \"error\": {\r\n    \"code\": \"ResourceNotFound\",\r\n    \"message\": \"The Resource 'Microsoft.Logic/workflows/onesdk6721' under resource group 'onesdk2543' was not found.\"\r\n  }\r\n}",
>>>>>>> 9fbe613e
      "ResponseHeaders": {
        "Content-Length": [
          "150"
        ],
        "Content-Type": [
          "application/json; charset=utf-8"
        ],
        "Expires": [
          "-1"
        ],
        "Pragma": [
          "no-cache"
        ],
        "x-ms-failure-cause": [
          "gateway"
        ],
        "x-ms-request-id": [
<<<<<<< HEAD
          "6f28fb7c-4b86-4152-a88b-4f0c04a401a1"
        ],
        "x-ms-correlation-request-id": [
          "6f28fb7c-4b86-4152-a88b-4f0c04a401a1"
        ],
        "x-ms-routing-request-id": [
          "WESTUS:20160129T231822Z:6f28fb7c-4b86-4152-a88b-4f0c04a401a1"
=======
          "7ff4a87e-84f0-475e-bcda-09059c8ca10b"
        ],
        "x-ms-correlation-request-id": [
          "7ff4a87e-84f0-475e-bcda-09059c8ca10b"
        ],
        "x-ms-routing-request-id": [
          "WESTUS:20160129T221612Z:7ff4a87e-84f0-475e-bcda-09059c8ca10b"
>>>>>>> 9fbe613e
        ],
        "Strict-Transport-Security": [
          "max-age=31536000; includeSubDomains"
        ],
        "Cache-Control": [
          "no-cache"
        ],
        "Date": [
<<<<<<< HEAD
          "Fri, 29 Jan 2016 23:18:22 GMT"
=======
          "Fri, 29 Jan 2016 22:16:11 GMT"
>>>>>>> 9fbe613e
        ]
      },
      "StatusCode": 404
    },
    {
<<<<<<< HEAD
      "RequestUri": "/subscriptions/57b7034d-72d4-433d-ace2-a7460aed6a99/resourceGroups/onesdk1801/providers/Microsoft.Logic/workflows/onesdk9125?api-version=2015-02-01-preview",
      "EncodedRequestUri": "L3N1YnNjcmlwdGlvbnMvNTdiNzAzNGQtNzJkNC00MzNkLWFjZTItYTc0NjBhZWQ2YTk5L3Jlc291cmNlR3JvdXBzL29uZXNkazE4MDEvcHJvdmlkZXJzL01pY3Jvc29mdC5Mb2dpYy93b3JrZmxvd3Mvb25lc2RrOTEyNT9hcGktdmVyc2lvbj0yMDE1LTAyLTAxLXByZXZpZXc=",
=======
      "RequestUri": "/subscriptions/57b7034d-72d4-433d-ace2-a7460aed6a99/resourceGroups/onesdk2543/providers/Microsoft.Logic/workflows/onesdk6721?api-version=2015-02-01-preview",
      "EncodedRequestUri": "L3N1YnNjcmlwdGlvbnMvNTdiNzAzNGQtNzJkNC00MzNkLWFjZTItYTc0NjBhZWQ2YTk5L3Jlc291cmNlR3JvdXBzL29uZXNkazI1NDMvcHJvdmlkZXJzL01pY3Jvc29mdC5Mb2dpYy93b3JrZmxvd3Mvb25lc2RrNjcyMT9hcGktdmVyc2lvbj0yMDE1LTAyLTAxLXByZXZpZXc=",
>>>>>>> 9fbe613e
      "RequestMethod": "GET",
      "RequestBody": "",
      "RequestHeaders": {
        "x-ms-client-request-id": [
<<<<<<< HEAD
          "d5f83e01-424e-48e8-96e0-7df39fd87849"
=======
          "68945717-4a8f-4cd6-90f3-8cd0b73831e5"
>>>>>>> 9fbe613e
        ],
        "accept-language": [
          "en-US"
        ],
        "User-Agent": [
          "Microsoft.Azure.Management.Logic.LogicManagementClient/0.1.0.0"
        ]
      },
<<<<<<< HEAD
      "ResponseBody": "{\r\n  \"properties\": {\r\n    \"provisioningState\": \"Succeeded\",\r\n    \"createdTime\": \"2016-01-29T23:18:23.7835521Z\",\r\n    \"changedTime\": \"2016-01-29T23:18:23.7840706Z\",\r\n    \"state\": \"Enabled\",\r\n    \"version\": \"08587474973818156248\",\r\n    \"accessEndpoint\": \"https://westus.logic.azure.com:443/subscriptions/57b7034d-72d4-433d-ace2-a7460aed6a99/resourcegroups/onesdk1801/providers/Microsoft.Logic/workflows/onesdk9125\",\r\n    \"sku\": {\r\n      \"name\": \"Standard\",\r\n      \"plan\": {\r\n        \"id\": \"/subscriptions/57b7034d-72d4-433d-ace2-a7460aed6a99/resourceGroups/onesdk1801/providers/Microsoft.Web/serverfarms/StandardServicePlan\",\r\n        \"type\": \"Microsoft.Web/ServerFarms\",\r\n        \"name\": \"StandardServicePlan\"\r\n      }\r\n    },\r\n    \"definition\": {\r\n      \"$schema\": \"https://schema.management.azure.com/providers/Microsoft.Logic/schemas/2014-12-01-preview/workflowdefinition.json#\",\r\n      \"contentVersion\": \"1.0.0.0\",\r\n      \"parameters\": {\r\n        \"runworkflowmanually\": {\r\n          \"defaultValue\": true,\r\n          \"type\": \"Bool\"\r\n        },\r\n        \"destinationUri\": {\r\n          \"defaultValue\": \"http://tempuri.org\",\r\n          \"type\": \"String\"\r\n        }\r\n      },\r\n      \"triggers\": {},\r\n      \"actions\": {\r\n        \"http\": {\r\n          \"type\": \"Http\",\r\n          \"inputs\": {\r\n            \"method\": \"POST\",\r\n            \"uri\": \"@parameters('destinationUri')\",\r\n            \"body\": \"Test\"\r\n          },\r\n          \"conditions\": []\r\n        }\r\n      },\r\n      \"outputs\": {}\r\n    },\r\n    \"parameters\": {\r\n      \"destinationUri\": {\r\n        \"value\": \"http://requestb.in/1kj7g8e1\"\r\n      }\r\n    }\r\n  },\r\n  \"id\": \"/subscriptions/57b7034d-72d4-433d-ace2-a7460aed6a99/resourceGroups/onesdk1801/providers/Microsoft.Logic/workflows/onesdk9125\",\r\n  \"name\": \"onesdk9125\",\r\n  \"type\": \"Microsoft.Logic/workflows\",\r\n  \"location\": \"westus\"\r\n}",
=======
      "ResponseBody": "{\r\n  \"properties\": {\r\n    \"provisioningState\": \"Succeeded\",\r\n    \"createdTime\": \"2016-01-29T22:16:13.8324068Z\",\r\n    \"changedTime\": \"2016-01-29T22:16:13.8327754Z\",\r\n    \"state\": \"Enabled\",\r\n    \"version\": \"08587475011116918888\",\r\n    \"accessEndpoint\": \"https://westus.logic.azure.com:443/subscriptions/57b7034d-72d4-433d-ace2-a7460aed6a99/resourcegroups/onesdk2543/providers/Microsoft.Logic/workflows/onesdk6721\",\r\n    \"sku\": {\r\n      \"name\": \"Standard\",\r\n      \"plan\": {\r\n        \"id\": \"/subscriptions/57b7034d-72d4-433d-ace2-a7460aed6a99/resourceGroups/onesdk2543/providers/Microsoft.Web/serverfarms/StandardServicePlan\",\r\n        \"type\": \"Microsoft.Web/ServerFarms\",\r\n        \"name\": \"StandardServicePlan\"\r\n      }\r\n    },\r\n    \"definition\": {\r\n      \"$schema\": \"https://schema.management.azure.com/providers/Microsoft.Logic/schemas/2014-12-01-preview/workflowdefinition.json#\",\r\n      \"contentVersion\": \"1.0.0.0\",\r\n      \"parameters\": {\r\n        \"runworkflowmanually\": {\r\n          \"defaultValue\": true,\r\n          \"type\": \"Bool\"\r\n        },\r\n        \"destinationUri\": {\r\n          \"defaultValue\": \"http://tempuri.org\",\r\n          \"type\": \"String\"\r\n        }\r\n      },\r\n      \"triggers\": {},\r\n      \"actions\": {\r\n        \"http\": {\r\n          \"type\": \"Http\",\r\n          \"inputs\": {\r\n            \"method\": \"POST\",\r\n            \"uri\": \"@parameters('destinationUri')\",\r\n            \"body\": \"Test\"\r\n          },\r\n          \"conditions\": []\r\n        }\r\n      },\r\n      \"outputs\": {}\r\n    },\r\n    \"parameters\": {\r\n      \"destinationUri\": {\r\n        \"value\": \"http://requestb.in/1kj7g8e1\"\r\n      }\r\n    }\r\n  },\r\n  \"id\": \"/subscriptions/57b7034d-72d4-433d-ace2-a7460aed6a99/resourceGroups/onesdk2543/providers/Microsoft.Logic/workflows/onesdk6721\",\r\n  \"name\": \"onesdk6721\",\r\n  \"type\": \"Microsoft.Logic/workflows\",\r\n  \"location\": \"westus\"\r\n}",
>>>>>>> 9fbe613e
      "ResponseHeaders": {
        "Content-Length": [
          "1355"
        ],
        "Content-Type": [
          "application/json; charset=utf-8"
        ],
        "Expires": [
          "-1"
        ],
        "Pragma": [
          "no-cache"
        ],
        "Vary": [
          "Accept-Encoding"
        ],
        "x-ms-request-id": [
<<<<<<< HEAD
          "westus:f6ee937a-71bf-4c46-b15e-253eb335b6c0"
        ],
        "x-ms-ratelimit-remaining-subscription-reads": [
          "14902"
        ],
        "x-ms-correlation-request-id": [
          "131eac99-6ad2-46e5-9125-5731622820a4"
        ],
        "x-ms-routing-request-id": [
          "WESTUS:20160129T231824Z:131eac99-6ad2-46e5-9125-5731622820a4"
=======
          "westus:c4d93952-b2c6-4e11-930f-298e38c9d02e"
        ],
        "x-ms-ratelimit-remaining-subscription-reads": [
          "14973"
        ],
        "x-ms-correlation-request-id": [
          "3e6242de-5114-45bf-86b8-2ff9be4e606d"
        ],
        "x-ms-routing-request-id": [
          "WESTUS:20160129T221614Z:3e6242de-5114-45bf-86b8-2ff9be4e606d"
>>>>>>> 9fbe613e
        ],
        "Strict-Transport-Security": [
          "max-age=31536000; includeSubDomains"
        ],
        "Cache-Control": [
          "no-cache"
        ],
        "Date": [
<<<<<<< HEAD
          "Fri, 29 Jan 2016 23:18:24 GMT"
=======
          "Fri, 29 Jan 2016 22:16:14 GMT"
>>>>>>> 9fbe613e
        ]
      },
      "StatusCode": 200
    },
    {
<<<<<<< HEAD
      "RequestUri": "/subscriptions/57b7034d-72d4-433d-ace2-a7460aed6a99/resourceGroups/onesdk1801/providers/Microsoft.Logic/workflows/onesdk9125?api-version=2015-02-01-preview",
      "EncodedRequestUri": "L3N1YnNjcmlwdGlvbnMvNTdiNzAzNGQtNzJkNC00MzNkLWFjZTItYTc0NjBhZWQ2YTk5L3Jlc291cmNlR3JvdXBzL29uZXNkazE4MDEvcHJvdmlkZXJzL01pY3Jvc29mdC5Mb2dpYy93b3JrZmxvd3Mvb25lc2RrOTEyNT9hcGktdmVyc2lvbj0yMDE1LTAyLTAxLXByZXZpZXc=",
=======
      "RequestUri": "/subscriptions/57b7034d-72d4-433d-ace2-a7460aed6a99/resourceGroups/onesdk2543/providers/Microsoft.Logic/workflows/onesdk6721?api-version=2015-02-01-preview",
      "EncodedRequestUri": "L3N1YnNjcmlwdGlvbnMvNTdiNzAzNGQtNzJkNC00MzNkLWFjZTItYTc0NjBhZWQ2YTk5L3Jlc291cmNlR3JvdXBzL29uZXNkazI1NDMvcHJvdmlkZXJzL01pY3Jvc29mdC5Mb2dpYy93b3JrZmxvd3Mvb25lc2RrNjcyMT9hcGktdmVyc2lvbj0yMDE1LTAyLTAxLXByZXZpZXc=",
>>>>>>> 9fbe613e
      "RequestMethod": "GET",
      "RequestBody": "",
      "RequestHeaders": {
        "x-ms-client-request-id": [
<<<<<<< HEAD
          "18a0fbce-fe72-4dc1-8af1-029a2cfab604"
=======
          "4e282d4c-d499-4b53-82ed-8245d713c4a1"
>>>>>>> 9fbe613e
        ],
        "accept-language": [
          "en-US"
        ],
        "User-Agent": [
          "Microsoft.Azure.Management.Logic.LogicManagementClient/0.1.0.0"
        ]
      },
<<<<<<< HEAD
      "ResponseBody": "{\r\n  \"properties\": {\r\n    \"provisioningState\": \"Succeeded\",\r\n    \"createdTime\": \"2016-01-29T23:18:23.7835521Z\",\r\n    \"changedTime\": \"2016-01-29T23:18:24.7894582Z\",\r\n    \"state\": \"Disabled\",\r\n    \"version\": \"08587474973807399163\",\r\n    \"accessEndpoint\": \"https://westus.logic.azure.com:443/subscriptions/57b7034d-72d4-433d-ace2-a7460aed6a99/resourcegroups/onesdk1801/providers/Microsoft.Logic/workflows/onesdk9125\",\r\n    \"sku\": {\r\n      \"name\": \"Standard\",\r\n      \"plan\": {\r\n        \"id\": \"/subscriptions/57b7034d-72d4-433d-ace2-a7460aed6a99/resourceGroups/onesdk1801/providers/Microsoft.Web/serverfarms/StandardServicePlan\",\r\n        \"type\": \"Microsoft.Web/ServerFarms\",\r\n        \"name\": \"StandardServicePlan\"\r\n      }\r\n    },\r\n    \"definition\": {\r\n      \"$schema\": \"http://schema.management.azure.com/providers/Microsoft.Logic/schemas/2014-12-01-preview/workflowdefinition.json#\",\r\n      \"contentVersion\": \"1.0.0.0\",\r\n      \"parameters\": {\r\n        \"runworkflowmanually\": {\r\n          \"defaultValue\": false,\r\n          \"type\": \"Bool\"\r\n        }\r\n      },\r\n      \"triggers\": {\r\n        \"httpTrigger\": {\r\n          \"recurrence\": {\r\n            \"frequency\": \"Hour\",\r\n            \"interval\": 1\r\n          },\r\n          \"type\": \"Http\",\r\n          \"inputs\": {\r\n            \"method\": \"GET\",\r\n            \"uri\": \"http://www.bing.com\"\r\n          },\r\n          \"conditions\": [\r\n            {\r\n              \"expression\": \"@bool('true')\"\r\n            }\r\n          ]\r\n        }\r\n      },\r\n      \"actions\": {\r\n        \"http\": {\r\n          \"type\": \"Http\",\r\n          \"inputs\": {\r\n            \"method\": \"GET\",\r\n            \"uri\": \"http://www.bing.com\"\r\n          },\r\n          \"conditions\": [\r\n            {\r\n              \"expression\": \"@bool('true')\"\r\n            }\r\n          ]\r\n        },\r\n        \"http1\": {\r\n          \"type\": \"Http\",\r\n          \"inputs\": {\r\n            \"method\": \"GET\",\r\n            \"uri\": \"http://www.bing.com\"\r\n          },\r\n          \"conditions\": [\r\n            {\r\n              \"expression\": \"@bool('true')\"\r\n            }\r\n          ]\r\n        }\r\n      },\r\n      \"outputs\": {\r\n        \"output1\": {\r\n          \"type\": \"String\",\r\n          \"value\": \"true\"\r\n        }\r\n      }\r\n    },\r\n    \"parameters\": {}\r\n  },\r\n  \"id\": \"/subscriptions/57b7034d-72d4-433d-ace2-a7460aed6a99/resourceGroups/onesdk1801/providers/Microsoft.Logic/workflows/onesdk9125\",\r\n  \"name\": \"onesdk9125\",\r\n  \"type\": \"Microsoft.Logic/workflows\",\r\n  \"location\": \"westus\"\r\n}",
=======
      "ResponseBody": "{\r\n  \"properties\": {\r\n    \"provisioningState\": \"Succeeded\",\r\n    \"createdTime\": \"2016-01-29T22:16:13.8324068Z\",\r\n    \"changedTime\": \"2016-01-29T22:16:15.1004614Z\",\r\n    \"state\": \"Disabled\",\r\n    \"version\": \"08587475011104127425\",\r\n    \"accessEndpoint\": \"https://westus.logic.azure.com:443/subscriptions/57b7034d-72d4-433d-ace2-a7460aed6a99/resourcegroups/onesdk2543/providers/Microsoft.Logic/workflows/onesdk6721\",\r\n    \"sku\": {\r\n      \"name\": \"Standard\",\r\n      \"plan\": {\r\n        \"id\": \"/subscriptions/57b7034d-72d4-433d-ace2-a7460aed6a99/resourceGroups/onesdk2543/providers/Microsoft.Web/serverfarms/StandardServicePlan\",\r\n        \"type\": \"Microsoft.Web/ServerFarms\",\r\n        \"name\": \"StandardServicePlan\"\r\n      }\r\n    },\r\n    \"definition\": {\r\n      \"$schema\": \"http://schema.management.azure.com/providers/Microsoft.Logic/schemas/2014-12-01-preview/workflowdefinition.json#\",\r\n      \"contentVersion\": \"1.0.0.0\",\r\n      \"parameters\": {\r\n        \"runworkflowmanually\": {\r\n          \"defaultValue\": false,\r\n          \"type\": \"Bool\"\r\n        }\r\n      },\r\n      \"triggers\": {\r\n        \"httpTrigger\": {\r\n          \"recurrence\": {\r\n            \"frequency\": \"Hour\",\r\n            \"interval\": 1\r\n          },\r\n          \"type\": \"Http\",\r\n          \"inputs\": {\r\n            \"method\": \"GET\",\r\n            \"uri\": \"http://www.bing.com\"\r\n          },\r\n          \"conditions\": [\r\n            {\r\n              \"expression\": \"@bool('true')\"\r\n            }\r\n          ]\r\n        }\r\n      },\r\n      \"actions\": {\r\n        \"http\": {\r\n          \"type\": \"Http\",\r\n          \"inputs\": {\r\n            \"method\": \"GET\",\r\n            \"uri\": \"http://www.bing.com\"\r\n          },\r\n          \"conditions\": [\r\n            {\r\n              \"expression\": \"@bool('true')\"\r\n            }\r\n          ]\r\n        },\r\n        \"http1\": {\r\n          \"type\": \"Http\",\r\n          \"inputs\": {\r\n            \"method\": \"GET\",\r\n            \"uri\": \"http://www.bing.com\"\r\n          },\r\n          \"conditions\": [\r\n            {\r\n              \"expression\": \"@bool('true')\"\r\n            }\r\n          ]\r\n        }\r\n      },\r\n      \"outputs\": {\r\n        \"output1\": {\r\n          \"type\": \"String\",\r\n          \"value\": \"true\"\r\n        }\r\n      }\r\n    },\r\n    \"parameters\": {}\r\n  },\r\n  \"id\": \"/subscriptions/57b7034d-72d4-433d-ace2-a7460aed6a99/resourceGroups/onesdk2543/providers/Microsoft.Logic/workflows/onesdk6721\",\r\n  \"name\": \"onesdk6721\",\r\n  \"type\": \"Microsoft.Logic/workflows\",\r\n  \"location\": \"westus\"\r\n}",
>>>>>>> 9fbe613e
      "ResponseHeaders": {
        "Content-Length": [
          "1576"
        ],
        "Content-Type": [
          "application/json; charset=utf-8"
        ],
        "Expires": [
          "-1"
        ],
        "Pragma": [
          "no-cache"
        ],
        "Vary": [
          "Accept-Encoding"
        ],
        "x-ms-request-id": [
<<<<<<< HEAD
          "westus:6a7991e2-b82c-42f4-b813-0be66861c7cc"
        ],
        "x-ms-ratelimit-remaining-subscription-reads": [
          "14901"
        ],
        "x-ms-correlation-request-id": [
          "bd4c0381-3cac-4a10-81b3-c35559aef70b"
        ],
        "x-ms-routing-request-id": [
          "WESTUS:20160129T231824Z:bd4c0381-3cac-4a10-81b3-c35559aef70b"
=======
          "westus:44a48bfd-814a-4075-bf7c-2e674e5c8a02"
        ],
        "x-ms-ratelimit-remaining-subscription-reads": [
          "14972"
        ],
        "x-ms-correlation-request-id": [
          "0bd62be2-1429-4d0f-a219-97a2b5d9b462"
        ],
        "x-ms-routing-request-id": [
          "WESTUS:20160129T221615Z:0bd62be2-1429-4d0f-a219-97a2b5d9b462"
>>>>>>> 9fbe613e
        ],
        "Strict-Transport-Security": [
          "max-age=31536000; includeSubDomains"
        ],
        "Cache-Control": [
          "no-cache"
        ],
        "Date": [
<<<<<<< HEAD
          "Fri, 29 Jan 2016 23:18:24 GMT"
=======
          "Fri, 29 Jan 2016 22:16:14 GMT"
>>>>>>> 9fbe613e
        ]
      },
      "StatusCode": 200
    },
    {
<<<<<<< HEAD
      "RequestUri": "/subscriptions/57b7034d-72d4-433d-ace2-a7460aed6a99/resourceGroups/onesdk1801/providers/Microsoft.Logic/workflows/onesdk9125?api-version=2015-02-01-preview",
      "EncodedRequestUri": "L3N1YnNjcmlwdGlvbnMvNTdiNzAzNGQtNzJkNC00MzNkLWFjZTItYTc0NjBhZWQ2YTk5L3Jlc291cmNlR3JvdXBzL29uZXNkazE4MDEvcHJvdmlkZXJzL01pY3Jvc29mdC5Mb2dpYy93b3JrZmxvd3Mvb25lc2RrOTEyNT9hcGktdmVyc2lvbj0yMDE1LTAyLTAxLXByZXZpZXc=",
=======
      "RequestUri": "/subscriptions/57b7034d-72d4-433d-ace2-a7460aed6a99/resourceGroups/onesdk2543/providers/Microsoft.Logic/workflows/onesdk6721?api-version=2015-02-01-preview",
      "EncodedRequestUri": "L3N1YnNjcmlwdGlvbnMvNTdiNzAzNGQtNzJkNC00MzNkLWFjZTItYTc0NjBhZWQ2YTk5L3Jlc291cmNlR3JvdXBzL29uZXNkazI1NDMvcHJvdmlkZXJzL01pY3Jvc29mdC5Mb2dpYy93b3JrZmxvd3Mvb25lc2RrNjcyMT9hcGktdmVyc2lvbj0yMDE1LTAyLTAxLXByZXZpZXc=",
>>>>>>> 9fbe613e
      "RequestMethod": "GET",
      "RequestBody": "",
      "RequestHeaders": {
        "x-ms-client-request-id": [
<<<<<<< HEAD
          "f5a1e5ea-4df5-43eb-9707-e826665e0149"
=======
          "b32770c7-953b-49c8-8f7b-77d755eb09a0"
>>>>>>> 9fbe613e
        ],
        "accept-language": [
          "en-US"
        ],
        "User-Agent": [
          "Microsoft.Azure.Management.Logic.LogicManagementClient/0.1.0.0"
        ]
      },
<<<<<<< HEAD
      "ResponseBody": "{\r\n  \"properties\": {\r\n    \"provisioningState\": \"Succeeded\",\r\n    \"createdTime\": \"2016-01-29T23:18:23.7835521Z\",\r\n    \"changedTime\": \"2016-01-29T23:18:25.2204798Z\",\r\n    \"state\": \"Enabled\",\r\n    \"version\": \"08587474973803074745\",\r\n    \"accessEndpoint\": \"https://westus.logic.azure.com:443/subscriptions/57b7034d-72d4-433d-ace2-a7460aed6a99/resourcegroups/onesdk1801/providers/Microsoft.Logic/workflows/onesdk9125\",\r\n    \"sku\": {\r\n      \"name\": \"Standard\",\r\n      \"plan\": {\r\n        \"id\": \"/subscriptions/57b7034d-72d4-433d-ace2-a7460aed6a99/resourceGroups/onesdk1801/providers/Microsoft.Web/serverfarms/StandardServicePlan\",\r\n        \"type\": \"Microsoft.Web/ServerFarms\",\r\n        \"name\": \"StandardServicePlan\"\r\n      }\r\n    },\r\n    \"definition\": {\r\n      \"$schema\": \"https://schema.management.azure.com/providers/Microsoft.Logic/schemas/2014-12-01-preview/workflowdefinition.json#\",\r\n      \"contentVersion\": \"1.0.0.0\",\r\n      \"parameters\": {\r\n        \"runworkflowmanually\": {\r\n          \"defaultValue\": true,\r\n          \"type\": \"Bool\"\r\n        },\r\n        \"destinationUri\": {\r\n          \"defaultValue\": \"http://tempuri.org\",\r\n          \"type\": \"String\"\r\n        }\r\n      },\r\n      \"triggers\": {},\r\n      \"actions\": {\r\n        \"http\": {\r\n          \"type\": \"Http\",\r\n          \"inputs\": {\r\n            \"method\": \"POST\",\r\n            \"uri\": \"@parameters('destinationUri')\",\r\n            \"body\": \"Test\"\r\n          },\r\n          \"conditions\": []\r\n        }\r\n      },\r\n      \"outputs\": {}\r\n    },\r\n    \"parameters\": {\r\n      \"destinationUri\": {\r\n        \"value\": \"http://requestb.in/1kj7g8e1\"\r\n      }\r\n    }\r\n  },\r\n  \"id\": \"/subscriptions/57b7034d-72d4-433d-ace2-a7460aed6a99/resourceGroups/onesdk1801/providers/Microsoft.Logic/workflows/onesdk9125\",\r\n  \"name\": \"onesdk9125\",\r\n  \"type\": \"Microsoft.Logic/workflows\",\r\n  \"location\": \"westus\"\r\n}",
=======
      "ResponseBody": "{\r\n  \"properties\": {\r\n    \"provisioningState\": \"Succeeded\",\r\n    \"createdTime\": \"2016-01-29T22:16:13.8324068Z\",\r\n    \"changedTime\": \"2016-01-29T22:16:16.8592647Z\",\r\n    \"state\": \"Enabled\",\r\n    \"version\": \"08587475011086629102\",\r\n    \"accessEndpoint\": \"https://westus.logic.azure.com:443/subscriptions/57b7034d-72d4-433d-ace2-a7460aed6a99/resourcegroups/onesdk2543/providers/Microsoft.Logic/workflows/onesdk6721\",\r\n    \"sku\": {\r\n      \"name\": \"Standard\",\r\n      \"plan\": {\r\n        \"id\": \"/subscriptions/57b7034d-72d4-433d-ace2-a7460aed6a99/resourceGroups/onesdk2543/providers/Microsoft.Web/serverfarms/StandardServicePlan\",\r\n        \"type\": \"Microsoft.Web/ServerFarms\",\r\n        \"name\": \"StandardServicePlan\"\r\n      }\r\n    },\r\n    \"definition\": {\r\n      \"$schema\": \"https://schema.management.azure.com/providers/Microsoft.Logic/schemas/2014-12-01-preview/workflowdefinition.json#\",\r\n      \"contentVersion\": \"1.0.0.0\",\r\n      \"parameters\": {\r\n        \"runworkflowmanually\": {\r\n          \"defaultValue\": true,\r\n          \"type\": \"Bool\"\r\n        },\r\n        \"destinationUri\": {\r\n          \"defaultValue\": \"http://tempuri.org\",\r\n          \"type\": \"String\"\r\n        }\r\n      },\r\n      \"triggers\": {},\r\n      \"actions\": {\r\n        \"http\": {\r\n          \"type\": \"Http\",\r\n          \"inputs\": {\r\n            \"method\": \"POST\",\r\n            \"uri\": \"@parameters('destinationUri')\",\r\n            \"body\": \"Test\"\r\n          },\r\n          \"conditions\": []\r\n        }\r\n      },\r\n      \"outputs\": {}\r\n    },\r\n    \"parameters\": {\r\n      \"destinationUri\": {\r\n        \"value\": \"http://requestb.in/1kj7g8e1\"\r\n      }\r\n    }\r\n  },\r\n  \"id\": \"/subscriptions/57b7034d-72d4-433d-ace2-a7460aed6a99/resourceGroups/onesdk2543/providers/Microsoft.Logic/workflows/onesdk6721\",\r\n  \"name\": \"onesdk6721\",\r\n  \"type\": \"Microsoft.Logic/workflows\",\r\n  \"location\": \"westus\"\r\n}",
>>>>>>> 9fbe613e
      "ResponseHeaders": {
        "Content-Length": [
          "1355"
        ],
        "Content-Type": [
          "application/json; charset=utf-8"
        ],
        "Expires": [
          "-1"
        ],
        "Pragma": [
          "no-cache"
        ],
        "Vary": [
          "Accept-Encoding"
        ],
        "x-ms-request-id": [
<<<<<<< HEAD
          "westus:da39f083-9440-454e-85af-fe50a743ce34"
        ],
        "x-ms-ratelimit-remaining-subscription-reads": [
          "14900"
        ],
        "x-ms-correlation-request-id": [
          "bc7fba21-24b9-469b-baaa-b25e8d851ec8"
        ],
        "x-ms-routing-request-id": [
          "WESTUS:20160129T231825Z:bc7fba21-24b9-469b-baaa-b25e8d851ec8"
=======
          "westus:fe4e15df-5838-47c5-a77f-492b0c69b2a0"
        ],
        "x-ms-ratelimit-remaining-subscription-reads": [
          "14971"
        ],
        "x-ms-correlation-request-id": [
          "2cf9fbc0-a6ce-4359-9430-6e3dbacdd2bb"
        ],
        "x-ms-routing-request-id": [
          "WESTUS:20160129T221617Z:2cf9fbc0-a6ce-4359-9430-6e3dbacdd2bb"
>>>>>>> 9fbe613e
        ],
        "Strict-Transport-Security": [
          "max-age=31536000; includeSubDomains"
        ],
        "Cache-Control": [
          "no-cache"
        ],
        "Date": [
<<<<<<< HEAD
          "Fri, 29 Jan 2016 23:18:25 GMT"
=======
          "Fri, 29 Jan 2016 22:16:16 GMT"
>>>>>>> 9fbe613e
        ]
      },
      "StatusCode": 200
    },
    {
<<<<<<< HEAD
      "RequestUri": "/subscriptions/57b7034d-72d4-433d-ace2-a7460aed6a99/resourceGroups/onesdk1801/providers/Microsoft.Logic/workflows/onesdk9125?api-version=2015-02-01-preview",
      "EncodedRequestUri": "L3N1YnNjcmlwdGlvbnMvNTdiNzAzNGQtNzJkNC00MzNkLWFjZTItYTc0NjBhZWQ2YTk5L3Jlc291cmNlR3JvdXBzL29uZXNkazE4MDEvcHJvdmlkZXJzL01pY3Jvc29mdC5Mb2dpYy93b3JrZmxvd3Mvb25lc2RrOTEyNT9hcGktdmVyc2lvbj0yMDE1LTAyLTAxLXByZXZpZXc=",
=======
      "RequestUri": "/subscriptions/57b7034d-72d4-433d-ace2-a7460aed6a99/resourceGroups/onesdk2543/providers/Microsoft.Logic/workflows/onesdk6721?api-version=2015-02-01-preview",
      "EncodedRequestUri": "L3N1YnNjcmlwdGlvbnMvNTdiNzAzNGQtNzJkNC00MzNkLWFjZTItYTc0NjBhZWQ2YTk5L3Jlc291cmNlR3JvdXBzL29uZXNkazI1NDMvcHJvdmlkZXJzL01pY3Jvc29mdC5Mb2dpYy93b3JrZmxvd3Mvb25lc2RrNjcyMT9hcGktdmVyc2lvbj0yMDE1LTAyLTAxLXByZXZpZXc=",
>>>>>>> 9fbe613e
      "RequestMethod": "GET",
      "RequestBody": "",
      "RequestHeaders": {
        "x-ms-client-request-id": [
<<<<<<< HEAD
          "260624eb-507c-4382-a7a8-76a9b683273e"
=======
          "39724f93-fb98-43e5-a515-2427670dc869"
>>>>>>> 9fbe613e
        ],
        "accept-language": [
          "en-US"
        ],
        "User-Agent": [
          "Microsoft.Azure.Management.Logic.LogicManagementClient/0.1.0.0"
        ]
      },
<<<<<<< HEAD
      "ResponseBody": "{\r\n  \"properties\": {\r\n    \"provisioningState\": \"Succeeded\",\r\n    \"createdTime\": \"2016-01-29T23:18:23.7835521Z\",\r\n    \"changedTime\": \"2016-01-29T23:18:26.2102882Z\",\r\n    \"state\": \"Enabled\",\r\n    \"version\": \"08587474973793081561\",\r\n    \"accessEndpoint\": \"https://westus.logic.azure.com:443/subscriptions/57b7034d-72d4-433d-ace2-a7460aed6a99/resourcegroups/onesdk1801/providers/Microsoft.Logic/workflows/onesdk9125\",\r\n    \"sku\": {\r\n      \"name\": \"Standard\",\r\n      \"plan\": {\r\n        \"id\": \"/subscriptions/57b7034d-72d4-433d-ace2-a7460aed6a99/resourceGroups/onesdk1801/providers/Microsoft.Web/serverfarms/StandardServicePlan\",\r\n        \"type\": \"Microsoft.Web/ServerFarms\",\r\n        \"name\": \"StandardServicePlan\"\r\n      }\r\n    },\r\n    \"definition\": {\r\n      \"$schema\": \"https://schema.management.azure.com/providers/Microsoft.Logic/schemas/2014-12-01-preview/workflowdefinition.json#\",\r\n      \"contentVersion\": \"1.0.0.0\",\r\n      \"parameters\": {\r\n        \"runworkflowmanually\": {\r\n          \"defaultValue\": true,\r\n          \"type\": \"Bool\"\r\n        },\r\n        \"destinationUri\": {\r\n          \"defaultValue\": \"http://tempuri.org\",\r\n          \"type\": \"String\"\r\n        }\r\n      },\r\n      \"triggers\": {},\r\n      \"actions\": {\r\n        \"http\": {\r\n          \"type\": \"Http\",\r\n          \"inputs\": {\r\n            \"method\": \"POST\",\r\n            \"uri\": \"@parameters('destinationUri')\",\r\n            \"body\": \"Test\"\r\n          },\r\n          \"conditions\": []\r\n        }\r\n      },\r\n      \"outputs\": {}\r\n    },\r\n    \"parameters\": {\r\n      \"destinationUri\": {\r\n        \"value\": \"http://requestb.in/1kj7g8e1\"\r\n      }\r\n    }\r\n  },\r\n  \"id\": \"/subscriptions/57b7034d-72d4-433d-ace2-a7460aed6a99/resourceGroups/onesdk1801/providers/Microsoft.Logic/workflows/onesdk9125\",\r\n  \"name\": \"onesdk9125\",\r\n  \"type\": \"Microsoft.Logic/workflows\",\r\n  \"location\": \"westus\"\r\n}",
=======
      "ResponseBody": "{\r\n  \"properties\": {\r\n    \"provisioningState\": \"Succeeded\",\r\n    \"createdTime\": \"2016-01-29T22:16:13.8324068Z\",\r\n    \"changedTime\": \"2016-01-29T22:16:17.5459997Z\",\r\n    \"state\": \"Enabled\",\r\n    \"version\": \"08587475011079737843\",\r\n    \"accessEndpoint\": \"https://westus.logic.azure.com:443/subscriptions/57b7034d-72d4-433d-ace2-a7460aed6a99/resourcegroups/onesdk2543/providers/Microsoft.Logic/workflows/onesdk6721\",\r\n    \"sku\": {\r\n      \"name\": \"Standard\",\r\n      \"plan\": {\r\n        \"id\": \"/subscriptions/57b7034d-72d4-433d-ace2-a7460aed6a99/resourceGroups/onesdk2543/providers/Microsoft.Web/serverfarms/StandardServicePlan\",\r\n        \"type\": \"Microsoft.Web/ServerFarms\",\r\n        \"name\": \"StandardServicePlan\"\r\n      }\r\n    },\r\n    \"definition\": {\r\n      \"$schema\": \"https://schema.management.azure.com/providers/Microsoft.Logic/schemas/2014-12-01-preview/workflowdefinition.json#\",\r\n      \"contentVersion\": \"1.0.0.0\",\r\n      \"parameters\": {\r\n        \"runworkflowmanually\": {\r\n          \"defaultValue\": true,\r\n          \"type\": \"Bool\"\r\n        },\r\n        \"destinationUri\": {\r\n          \"defaultValue\": \"http://tempuri.org\",\r\n          \"type\": \"String\"\r\n        }\r\n      },\r\n      \"triggers\": {},\r\n      \"actions\": {\r\n        \"http\": {\r\n          \"type\": \"Http\",\r\n          \"inputs\": {\r\n            \"method\": \"POST\",\r\n            \"uri\": \"@parameters('destinationUri')\",\r\n            \"body\": \"Test\"\r\n          },\r\n          \"conditions\": []\r\n        }\r\n      },\r\n      \"outputs\": {}\r\n    },\r\n    \"parameters\": {\r\n      \"destinationUri\": {\r\n        \"value\": \"http://requestb.in/1kj7g8e1\"\r\n      }\r\n    }\r\n  },\r\n  \"id\": \"/subscriptions/57b7034d-72d4-433d-ace2-a7460aed6a99/resourceGroups/onesdk2543/providers/Microsoft.Logic/workflows/onesdk6721\",\r\n  \"name\": \"onesdk6721\",\r\n  \"type\": \"Microsoft.Logic/workflows\",\r\n  \"location\": \"westus\"\r\n}",
>>>>>>> 9fbe613e
      "ResponseHeaders": {
        "Content-Length": [
          "1355"
        ],
        "Content-Type": [
          "application/json; charset=utf-8"
        ],
        "Expires": [
          "-1"
        ],
        "Pragma": [
          "no-cache"
        ],
        "Vary": [
          "Accept-Encoding"
        ],
        "x-ms-request-id": [
<<<<<<< HEAD
          "westus:78b3ae3e-867d-4758-9344-216b4c20cc13"
        ],
        "x-ms-ratelimit-remaining-subscription-reads": [
          "14899"
        ],
        "x-ms-correlation-request-id": [
          "4f5f743b-3a4d-415a-b72c-6c83b4c69df3"
        ],
        "x-ms-routing-request-id": [
          "WESTUS:20160129T231826Z:4f5f743b-3a4d-415a-b72c-6c83b4c69df3"
=======
          "westus:f7e5b517-bec0-4fc5-91c6-8fee48fb74cb"
        ],
        "x-ms-ratelimit-remaining-subscription-reads": [
          "14970"
        ],
        "x-ms-correlation-request-id": [
          "a0e598f9-6555-4ec0-906e-00ce62baeb60"
        ],
        "x-ms-routing-request-id": [
          "WESTUS:20160129T221617Z:a0e598f9-6555-4ec0-906e-00ce62baeb60"
>>>>>>> 9fbe613e
        ],
        "Strict-Transport-Security": [
          "max-age=31536000; includeSubDomains"
        ],
        "Cache-Control": [
          "no-cache"
        ],
        "Date": [
<<<<<<< HEAD
          "Fri, 29 Jan 2016 23:18:26 GMT"
=======
          "Fri, 29 Jan 2016 22:16:16 GMT"
>>>>>>> 9fbe613e
        ]
      },
      "StatusCode": 200
    },
    {
<<<<<<< HEAD
      "RequestUri": "/subscriptions/57b7034d-72d4-433d-ace2-a7460aed6a99/resourceGroups/onesdk1801/providers/Microsoft.Logic/workflows/onesdk9125?api-version=2015-02-01-preview",
      "EncodedRequestUri": "L3N1YnNjcmlwdGlvbnMvNTdiNzAzNGQtNzJkNC00MzNkLWFjZTItYTc0NjBhZWQ2YTk5L3Jlc291cmNlR3JvdXBzL29uZXNkazE4MDEvcHJvdmlkZXJzL01pY3Jvc29mdC5Mb2dpYy93b3JrZmxvd3Mvb25lc2RrOTEyNT9hcGktdmVyc2lvbj0yMDE1LTAyLTAxLXByZXZpZXc=",
      "RequestMethod": "PUT",
      "RequestBody": "{\r\n  \"location\": \"westus\",\r\n  \"properties\": {\r\n    \"state\": \"Enabled\",\r\n    \"sku\": {\r\n      \"name\": \"Standard\",\r\n      \"plan\": {\r\n        \"id\": \"/subscriptions/57b7034d-72d4-433d-ace2-a7460aed6a99/resourceGroups/onesdk1801/providers/Microsoft.Web/serverfarms/StandardServicePlan\"\r\n      }\r\n    },\r\n    \"definition\": {\r\n      \"$schema\": \"https://schema.management.azure.com/providers/Microsoft.Logic/schemas/2014-12-01-preview/workflowdefinition.json#\",\r\n      \"contentVersion\": \"1.0.0.0\",\r\n      \"parameters\": {\r\n        \"runworkflowmanually\": {\r\n          \"type\": \"bool\",\r\n          \"defaultValue\": true\r\n        },\r\n        \"destinationUri\": {\r\n          \"type\": \"string\",\r\n          \"defaultValue\": \"http://tempuri.org\"\r\n        }\r\n      },\r\n      \"triggers\": {},\r\n      \"actions\": {\r\n        \"http\": {\r\n          \"type\": \"Http\",\r\n          \"inputs\": {\r\n            \"method\": \"POST\",\r\n            \"uri\": \"@parameters('destinationUri')\",\r\n            \"body\": \"Test\"\r\n          },\r\n          \"conditions\": []\r\n        }\r\n      },\r\n      \"outputs\": {}\r\n    },\r\n    \"parameters\": {\r\n      \"destinationUri\": {\r\n        \"value\": \"http://requestb.in/1kj7g8e1\"\r\n      }\r\n    }\r\n  }\r\n}",
=======
      "RequestUri": "/subscriptions/57b7034d-72d4-433d-ace2-a7460aed6a99/resourceGroups/onesdk2543/providers/Microsoft.Logic/workflows/onesdk6721?api-version=2015-02-01-preview",
      "EncodedRequestUri": "L3N1YnNjcmlwdGlvbnMvNTdiNzAzNGQtNzJkNC00MzNkLWFjZTItYTc0NjBhZWQ2YTk5L3Jlc291cmNlR3JvdXBzL29uZXNkazI1NDMvcHJvdmlkZXJzL01pY3Jvc29mdC5Mb2dpYy93b3JrZmxvd3Mvb25lc2RrNjcyMT9hcGktdmVyc2lvbj0yMDE1LTAyLTAxLXByZXZpZXc=",
      "RequestMethod": "PUT",
      "RequestBody": "{\r\n  \"location\": \"westus\",\r\n  \"properties\": {\r\n    \"state\": \"Enabled\",\r\n    \"sku\": {\r\n      \"name\": \"Standard\",\r\n      \"plan\": {\r\n        \"id\": \"/subscriptions/57b7034d-72d4-433d-ace2-a7460aed6a99/resourceGroups/onesdk2543/providers/Microsoft.Web/serverfarms/StandardServicePlan\"\r\n      }\r\n    },\r\n    \"definition\": {\r\n      \"$schema\": \"https://schema.management.azure.com/providers/Microsoft.Logic/schemas/2014-12-01-preview/workflowdefinition.json#\",\r\n      \"contentVersion\": \"1.0.0.0\",\r\n      \"parameters\": {\r\n        \"runworkflowmanually\": {\r\n          \"type\": \"bool\",\r\n          \"defaultValue\": true\r\n        },\r\n        \"destinationUri\": {\r\n          \"type\": \"string\",\r\n          \"defaultValue\": \"http://tempuri.org\"\r\n        }\r\n      },\r\n      \"triggers\": {},\r\n      \"actions\": {\r\n        \"http\": {\r\n          \"type\": \"Http\",\r\n          \"inputs\": {\r\n            \"method\": \"POST\",\r\n            \"uri\": \"@parameters('destinationUri')\",\r\n            \"body\": \"Test\"\r\n          },\r\n          \"conditions\": []\r\n        }\r\n      },\r\n      \"outputs\": {}\r\n    },\r\n    \"parameters\": {\r\n      \"destinationUri\": {\r\n        \"value\": \"http://requestb.in/1kj7g8e1\"\r\n      }\r\n    }\r\n  }\r\n}",
>>>>>>> 9fbe613e
      "RequestHeaders": {
        "Content-Type": [
          "application/json; charset=utf-8"
        ],
        "Content-Length": [
          "1179"
        ],
        "x-ms-client-request-id": [
<<<<<<< HEAD
          "5c080e44-725b-4374-ac81-acd51570edfc"
=======
          "6e664631-7cc0-42f7-9c87-75d4fc63d018"
>>>>>>> 9fbe613e
        ],
        "accept-language": [
          "en-US"
        ],
        "User-Agent": [
          "Microsoft.Azure.Management.Logic.LogicManagementClient/0.1.0.0"
        ]
      },
<<<<<<< HEAD
      "ResponseBody": "{\r\n  \"properties\": {\r\n    \"provisioningState\": \"Succeeded\",\r\n    \"createdTime\": \"2016-01-29T23:18:23.7835521Z\",\r\n    \"changedTime\": \"2016-01-29T23:18:23.7835521Z\",\r\n    \"state\": \"Enabled\",\r\n    \"version\": \"08587474973818156248\",\r\n    \"accessEndpoint\": \"https://westus.logic.azure.com:443/subscriptions/57b7034d-72d4-433d-ace2-a7460aed6a99/resourcegroups/onesdk1801/providers/Microsoft.Logic/workflows/onesdk9125\",\r\n    \"sku\": {\r\n      \"name\": \"Standard\",\r\n      \"plan\": {\r\n        \"id\": \"/subscriptions/57b7034d-72d4-433d-ace2-a7460aed6a99/resourceGroups/onesdk1801/providers/Microsoft.Web/serverfarms/StandardServicePlan\",\r\n        \"type\": \"Microsoft.Web/ServerFarms\",\r\n        \"name\": \"StandardServicePlan\"\r\n      }\r\n    },\r\n    \"definition\": {\r\n      \"$schema\": \"https://schema.management.azure.com/providers/Microsoft.Logic/schemas/2014-12-01-preview/workflowdefinition.json#\",\r\n      \"contentVersion\": \"1.0.0.0\",\r\n      \"parameters\": {\r\n        \"runworkflowmanually\": {\r\n          \"defaultValue\": true,\r\n          \"type\": \"Bool\"\r\n        },\r\n        \"destinationUri\": {\r\n          \"defaultValue\": \"http://tempuri.org\",\r\n          \"type\": \"String\"\r\n        }\r\n      },\r\n      \"triggers\": {},\r\n      \"actions\": {\r\n        \"http\": {\r\n          \"type\": \"Http\",\r\n          \"inputs\": {\r\n            \"method\": \"POST\",\r\n            \"uri\": \"@parameters('destinationUri')\",\r\n            \"body\": \"Test\"\r\n          },\r\n          \"conditions\": []\r\n        }\r\n      },\r\n      \"outputs\": {}\r\n    },\r\n    \"parameters\": {\r\n      \"destinationUri\": {\r\n        \"value\": \"http://requestb.in/1kj7g8e1\"\r\n      }\r\n    }\r\n  },\r\n  \"id\": \"/subscriptions/57b7034d-72d4-433d-ace2-a7460aed6a99/resourceGroups/onesdk1801/providers/Microsoft.Logic/workflows/onesdk9125\",\r\n  \"name\": \"onesdk9125\",\r\n  \"type\": \"Microsoft.Logic/workflows\",\r\n  \"location\": \"westus\"\r\n}",
=======
      "ResponseBody": "{\r\n  \"properties\": {\r\n    \"provisioningState\": \"Succeeded\",\r\n    \"createdTime\": \"2016-01-29T22:16:13.8324068Z\",\r\n    \"changedTime\": \"2016-01-29T22:16:13.8324068Z\",\r\n    \"state\": \"Enabled\",\r\n    \"version\": \"08587475011116918888\",\r\n    \"accessEndpoint\": \"https://westus.logic.azure.com:443/subscriptions/57b7034d-72d4-433d-ace2-a7460aed6a99/resourcegroups/onesdk2543/providers/Microsoft.Logic/workflows/onesdk6721\",\r\n    \"sku\": {\r\n      \"name\": \"Standard\",\r\n      \"plan\": {\r\n        \"id\": \"/subscriptions/57b7034d-72d4-433d-ace2-a7460aed6a99/resourceGroups/onesdk2543/providers/Microsoft.Web/serverfarms/StandardServicePlan\",\r\n        \"type\": \"Microsoft.Web/ServerFarms\",\r\n        \"name\": \"StandardServicePlan\"\r\n      }\r\n    },\r\n    \"definition\": {\r\n      \"$schema\": \"https://schema.management.azure.com/providers/Microsoft.Logic/schemas/2014-12-01-preview/workflowdefinition.json#\",\r\n      \"contentVersion\": \"1.0.0.0\",\r\n      \"parameters\": {\r\n        \"runworkflowmanually\": {\r\n          \"defaultValue\": true,\r\n          \"type\": \"Bool\"\r\n        },\r\n        \"destinationUri\": {\r\n          \"defaultValue\": \"http://tempuri.org\",\r\n          \"type\": \"String\"\r\n        }\r\n      },\r\n      \"triggers\": {},\r\n      \"actions\": {\r\n        \"http\": {\r\n          \"type\": \"Http\",\r\n          \"inputs\": {\r\n            \"method\": \"POST\",\r\n            \"uri\": \"@parameters('destinationUri')\",\r\n            \"body\": \"Test\"\r\n          },\r\n          \"conditions\": []\r\n        }\r\n      },\r\n      \"outputs\": {}\r\n    },\r\n    \"parameters\": {\r\n      \"destinationUri\": {\r\n        \"value\": \"http://requestb.in/1kj7g8e1\"\r\n      }\r\n    }\r\n  },\r\n  \"id\": \"/subscriptions/57b7034d-72d4-433d-ace2-a7460aed6a99/resourceGroups/onesdk2543/providers/Microsoft.Logic/workflows/onesdk6721\",\r\n  \"name\": \"onesdk6721\",\r\n  \"type\": \"Microsoft.Logic/workflows\",\r\n  \"location\": \"westus\"\r\n}",
>>>>>>> 9fbe613e
      "ResponseHeaders": {
        "Content-Length": [
          "1355"
        ],
        "Content-Type": [
          "application/json; charset=utf-8"
        ],
        "Expires": [
          "-1"
        ],
        "Pragma": [
          "no-cache"
        ],
        "x-ms-request-id": [
<<<<<<< HEAD
          "westus:b82f7e4a-99a7-4eed-8ac8-618a3278fb19"
        ],
        "x-ms-ratelimit-remaining-subscription-writes": [
          "1195"
        ],
        "x-ms-correlation-request-id": [
          "0299b252-2c6c-4cdd-93af-cbdb6643ad3d"
        ],
        "x-ms-routing-request-id": [
          "WESTUS:20160129T231824Z:0299b252-2c6c-4cdd-93af-cbdb6643ad3d"
=======
          "westus:2e1cac57-e1da-40df-86b5-b512a4b0d857"
        ],
        "x-ms-ratelimit-remaining-subscription-writes": [
          "1198"
        ],
        "x-ms-correlation-request-id": [
          "2d83d357-780c-4cf0-822b-0f70f1303fb3"
        ],
        "x-ms-routing-request-id": [
          "WESTUS:20160129T221614Z:2d83d357-780c-4cf0-822b-0f70f1303fb3"
>>>>>>> 9fbe613e
        ],
        "Strict-Transport-Security": [
          "max-age=31536000; includeSubDomains"
        ],
        "Cache-Control": [
          "no-cache"
        ],
        "Date": [
<<<<<<< HEAD
          "Fri, 29 Jan 2016 23:18:23 GMT"
=======
          "Fri, 29 Jan 2016 22:16:14 GMT"
>>>>>>> 9fbe613e
        ]
      },
      "StatusCode": 201
    },
    {
<<<<<<< HEAD
      "RequestUri": "/subscriptions/57b7034d-72d4-433d-ace2-a7460aed6a99/resourceGroups/onesdk1801/providers/Microsoft.Logic/workflows/onesdk9125?api-version=2015-02-01-preview",
      "EncodedRequestUri": "L3N1YnNjcmlwdGlvbnMvNTdiNzAzNGQtNzJkNC00MzNkLWFjZTItYTc0NjBhZWQ2YTk5L3Jlc291cmNlR3JvdXBzL29uZXNkazE4MDEvcHJvdmlkZXJzL01pY3Jvc29mdC5Mb2dpYy93b3JrZmxvd3Mvb25lc2RrOTEyNT9hcGktdmVyc2lvbj0yMDE1LTAyLTAxLXByZXZpZXc=",
      "RequestMethod": "PUT",
      "RequestBody": "{\r\n  \"location\": \"westus\",\r\n  \"properties\": {\r\n    \"state\": \"Disabled\",\r\n    \"sku\": {\r\n      \"name\": \"Standard\",\r\n      \"plan\": {\r\n        \"id\": \"/subscriptions/57b7034d-72d4-433d-ace2-a7460aed6a99/resourceGroups/onesdk1801/providers/Microsoft.Web/serverfarms/StandardServicePlan\"\r\n      }\r\n    },\r\n    \"definition\": {\r\n      \"$schema\": \"http://schema.management.azure.com/providers/Microsoft.Logic/schemas/2014-12-01-preview/workflowdefinition.json#\",\r\n      \"contentVersion\": \"1.0.0.0\",\r\n      \"parameters\": {\r\n        \"runworkflowmanually\": {\r\n          \"defaultValue\": false,\r\n          \"type\": \"bool\"\r\n        }\r\n      },\r\n      \"triggers\": {\r\n        \"httpTrigger\": {\r\n          \"type\": \"Http\",\r\n          \"inputs\": {\r\n            \"method\": \"GET\",\r\n            \"uri\": \"http://www.bing.com\"\r\n          },\r\n          \"recurrence\": {\r\n            \"frequency\": \"Hour\",\r\n            \"interval\": 1\r\n          },\r\n          \"conditions\": [\r\n            {\r\n              \"expression\": \"@bool('true')\"\r\n            }\r\n          ]\r\n        }\r\n      },\r\n      \"actions\": {\r\n        \"http\": {\r\n          \"type\": \"Http\",\r\n          \"inputs\": {\r\n            \"method\": \"GET\",\r\n            \"uri\": \"http://www.bing.com\"\r\n          },\r\n          \"conditions\": [\r\n            {\r\n              \"expression\": \"@bool('true')\"\r\n            }\r\n          ]\r\n        },\r\n        \"http1\": {\r\n          \"type\": \"Http\",\r\n          \"inputs\": {\r\n            \"method\": \"GET\",\r\n            \"uri\": \"http://www.bing.com\"\r\n          },\r\n          \"conditions\": [\r\n            {\r\n              \"expression\": \"@bool('true')\"\r\n            }\r\n          ]\r\n        }\r\n      },\r\n      \"outputs\": {\r\n        \"output1\": {\r\n          \"type\": \"string\",\r\n          \"value\": \"true\"\r\n        }\r\n      }\r\n    }\r\n  }\r\n}",
=======
      "RequestUri": "/subscriptions/57b7034d-72d4-433d-ace2-a7460aed6a99/resourceGroups/onesdk2543/providers/Microsoft.Logic/workflows/onesdk6721?api-version=2015-02-01-preview",
      "EncodedRequestUri": "L3N1YnNjcmlwdGlvbnMvNTdiNzAzNGQtNzJkNC00MzNkLWFjZTItYTc0NjBhZWQ2YTk5L3Jlc291cmNlR3JvdXBzL29uZXNkazI1NDMvcHJvdmlkZXJzL01pY3Jvc29mdC5Mb2dpYy93b3JrZmxvd3Mvb25lc2RrNjcyMT9hcGktdmVyc2lvbj0yMDE1LTAyLTAxLXByZXZpZXc=",
      "RequestMethod": "PUT",
      "RequestBody": "{\r\n  \"location\": \"westus\",\r\n  \"properties\": {\r\n    \"state\": \"Disabled\",\r\n    \"sku\": {\r\n      \"name\": \"Standard\",\r\n      \"plan\": {\r\n        \"id\": \"/subscriptions/57b7034d-72d4-433d-ace2-a7460aed6a99/resourceGroups/onesdk2543/providers/Microsoft.Web/serverfarms/StandardServicePlan\"\r\n      }\r\n    },\r\n    \"definition\": {\r\n      \"$schema\": \"http://schema.management.azure.com/providers/Microsoft.Logic/schemas/2014-12-01-preview/workflowdefinition.json#\",\r\n      \"contentVersion\": \"1.0.0.0\",\r\n      \"parameters\": {\r\n        \"runworkflowmanually\": {\r\n          \"defaultValue\": false,\r\n          \"type\": \"bool\"\r\n        }\r\n      },\r\n      \"triggers\": {\r\n        \"httpTrigger\": {\r\n          \"type\": \"Http\",\r\n          \"inputs\": {\r\n            \"method\": \"GET\",\r\n            \"uri\": \"http://www.bing.com\"\r\n          },\r\n          \"recurrence\": {\r\n            \"frequency\": \"Hour\",\r\n            \"interval\": 1\r\n          },\r\n          \"conditions\": [\r\n            {\r\n              \"expression\": \"@bool('true')\"\r\n            }\r\n          ]\r\n        }\r\n      },\r\n      \"actions\": {\r\n        \"http\": {\r\n          \"type\": \"Http\",\r\n          \"inputs\": {\r\n            \"method\": \"GET\",\r\n            \"uri\": \"http://www.bing.com\"\r\n          },\r\n          \"conditions\": [\r\n            {\r\n              \"expression\": \"@bool('true')\"\r\n            }\r\n          ]\r\n        },\r\n        \"http1\": {\r\n          \"type\": \"Http\",\r\n          \"inputs\": {\r\n            \"method\": \"GET\",\r\n            \"uri\": \"http://www.bing.com\"\r\n          },\r\n          \"conditions\": [\r\n            {\r\n              \"expression\": \"@bool('true')\"\r\n            }\r\n          ]\r\n        }\r\n      },\r\n      \"outputs\": {\r\n        \"output1\": {\r\n          \"type\": \"string\",\r\n          \"value\": \"true\"\r\n        }\r\n      }\r\n    }\r\n  }\r\n}",
>>>>>>> 9fbe613e
      "RequestHeaders": {
        "Content-Type": [
          "application/json; charset=utf-8"
        ],
        "Content-Length": [
          "1774"
        ],
        "x-ms-client-request-id": [
<<<<<<< HEAD
          "bb717011-0769-487f-9887-675583b6e187"
=======
          "7faafb60-6afe-4158-85fd-84d2ae006e49"
>>>>>>> 9fbe613e
        ],
        "accept-language": [
          "en-US"
        ],
        "User-Agent": [
          "Microsoft.Azure.Management.Logic.LogicManagementClient/0.1.0.0"
        ]
      },
<<<<<<< HEAD
      "ResponseBody": "{\r\n  \"properties\": {\r\n    \"provisioningState\": \"Succeeded\",\r\n    \"createdTime\": \"2016-01-29T23:18:24.7890764Z\",\r\n    \"changedTime\": \"2016-01-29T23:18:24.7894582Z\",\r\n    \"state\": \"Disabled\",\r\n    \"version\": \"08587474973807399163\",\r\n    \"accessEndpoint\": \"https://westus.logic.azure.com:443/subscriptions/57b7034d-72d4-433d-ace2-a7460aed6a99/resourcegroups/onesdk1801/providers/Microsoft.Logic/workflows/onesdk9125\",\r\n    \"sku\": {\r\n      \"name\": \"Standard\",\r\n      \"plan\": {\r\n        \"id\": \"/subscriptions/57b7034d-72d4-433d-ace2-a7460aed6a99/resourceGroups/onesdk1801/providers/Microsoft.Web/serverfarms/StandardServicePlan\",\r\n        \"type\": \"Microsoft.Web/ServerFarms\",\r\n        \"name\": \"StandardServicePlan\"\r\n      }\r\n    },\r\n    \"definition\": {\r\n      \"$schema\": \"http://schema.management.azure.com/providers/Microsoft.Logic/schemas/2014-12-01-preview/workflowdefinition.json#\",\r\n      \"contentVersion\": \"1.0.0.0\",\r\n      \"parameters\": {\r\n        \"runworkflowmanually\": {\r\n          \"defaultValue\": false,\r\n          \"type\": \"Bool\"\r\n        }\r\n      },\r\n      \"triggers\": {\r\n        \"httpTrigger\": {\r\n          \"recurrence\": {\r\n            \"frequency\": \"Hour\",\r\n            \"interval\": 1\r\n          },\r\n          \"type\": \"Http\",\r\n          \"inputs\": {\r\n            \"method\": \"GET\",\r\n            \"uri\": \"http://www.bing.com\"\r\n          },\r\n          \"conditions\": [\r\n            {\r\n              \"expression\": \"@bool('true')\"\r\n            }\r\n          ]\r\n        }\r\n      },\r\n      \"actions\": {\r\n        \"http\": {\r\n          \"type\": \"Http\",\r\n          \"inputs\": {\r\n            \"method\": \"GET\",\r\n            \"uri\": \"http://www.bing.com\"\r\n          },\r\n          \"conditions\": [\r\n            {\r\n              \"expression\": \"@bool('true')\"\r\n            }\r\n          ]\r\n        },\r\n        \"http1\": {\r\n          \"type\": \"Http\",\r\n          \"inputs\": {\r\n            \"method\": \"GET\",\r\n            \"uri\": \"http://www.bing.com\"\r\n          },\r\n          \"conditions\": [\r\n            {\r\n              \"expression\": \"@bool('true')\"\r\n            }\r\n          ]\r\n        }\r\n      },\r\n      \"outputs\": {\r\n        \"output1\": {\r\n          \"type\": \"String\",\r\n          \"value\": \"true\"\r\n        }\r\n      }\r\n    },\r\n    \"parameters\": {}\r\n  },\r\n  \"id\": \"/subscriptions/57b7034d-72d4-433d-ace2-a7460aed6a99/resourceGroups/onesdk1801/providers/Microsoft.Logic/workflows/onesdk9125\",\r\n  \"name\": \"onesdk9125\",\r\n  \"type\": \"Microsoft.Logic/workflows\",\r\n  \"location\": \"westus\"\r\n}",
=======
      "ResponseBody": "{\r\n  \"properties\": {\r\n    \"provisioningState\": \"Succeeded\",\r\n    \"createdTime\": \"2016-01-29T22:16:15.0997216Z\",\r\n    \"changedTime\": \"2016-01-29T22:16:15.1004614Z\",\r\n    \"state\": \"Disabled\",\r\n    \"version\": \"08587475011104127425\",\r\n    \"accessEndpoint\": \"https://westus.logic.azure.com:443/subscriptions/57b7034d-72d4-433d-ace2-a7460aed6a99/resourcegroups/onesdk2543/providers/Microsoft.Logic/workflows/onesdk6721\",\r\n    \"sku\": {\r\n      \"name\": \"Standard\",\r\n      \"plan\": {\r\n        \"id\": \"/subscriptions/57b7034d-72d4-433d-ace2-a7460aed6a99/resourceGroups/onesdk2543/providers/Microsoft.Web/serverfarms/StandardServicePlan\",\r\n        \"type\": \"Microsoft.Web/ServerFarms\",\r\n        \"name\": \"StandardServicePlan\"\r\n      }\r\n    },\r\n    \"definition\": {\r\n      \"$schema\": \"http://schema.management.azure.com/providers/Microsoft.Logic/schemas/2014-12-01-preview/workflowdefinition.json#\",\r\n      \"contentVersion\": \"1.0.0.0\",\r\n      \"parameters\": {\r\n        \"runworkflowmanually\": {\r\n          \"defaultValue\": false,\r\n          \"type\": \"Bool\"\r\n        }\r\n      },\r\n      \"triggers\": {\r\n        \"httpTrigger\": {\r\n          \"recurrence\": {\r\n            \"frequency\": \"Hour\",\r\n            \"interval\": 1\r\n          },\r\n          \"type\": \"Http\",\r\n          \"inputs\": {\r\n            \"method\": \"GET\",\r\n            \"uri\": \"http://www.bing.com\"\r\n          },\r\n          \"conditions\": [\r\n            {\r\n              \"expression\": \"@bool('true')\"\r\n            }\r\n          ]\r\n        }\r\n      },\r\n      \"actions\": {\r\n        \"http\": {\r\n          \"type\": \"Http\",\r\n          \"inputs\": {\r\n            \"method\": \"GET\",\r\n            \"uri\": \"http://www.bing.com\"\r\n          },\r\n          \"conditions\": [\r\n            {\r\n              \"expression\": \"@bool('true')\"\r\n            }\r\n          ]\r\n        },\r\n        \"http1\": {\r\n          \"type\": \"Http\",\r\n          \"inputs\": {\r\n            \"method\": \"GET\",\r\n            \"uri\": \"http://www.bing.com\"\r\n          },\r\n          \"conditions\": [\r\n            {\r\n              \"expression\": \"@bool('true')\"\r\n            }\r\n          ]\r\n        }\r\n      },\r\n      \"outputs\": {\r\n        \"output1\": {\r\n          \"type\": \"String\",\r\n          \"value\": \"true\"\r\n        }\r\n      }\r\n    },\r\n    \"parameters\": {}\r\n  },\r\n  \"id\": \"/subscriptions/57b7034d-72d4-433d-ace2-a7460aed6a99/resourceGroups/onesdk2543/providers/Microsoft.Logic/workflows/onesdk6721\",\r\n  \"name\": \"onesdk6721\",\r\n  \"type\": \"Microsoft.Logic/workflows\",\r\n  \"location\": \"westus\"\r\n}",
>>>>>>> 9fbe613e
      "ResponseHeaders": {
        "Content-Length": [
          "1576"
        ],
        "Content-Type": [
          "application/json; charset=utf-8"
        ],
        "Expires": [
          "-1"
        ],
        "Pragma": [
          "no-cache"
        ],
        "Vary": [
          "Accept-Encoding"
        ],
        "x-ms-request-id": [
<<<<<<< HEAD
          "westus:96335f3e-5226-4824-8f38-4e869616a6e0"
        ],
        "x-ms-ratelimit-remaining-subscription-writes": [
          "1194"
        ],
        "x-ms-correlation-request-id": [
          "b3640724-be3d-49dd-8b7b-8f594fb1b339"
        ],
        "x-ms-routing-request-id": [
          "WESTUS:20160129T231824Z:b3640724-be3d-49dd-8b7b-8f594fb1b339"
=======
          "westus:4b33ec3e-5397-48ab-b3c7-2b83825e5794"
        ],
        "x-ms-ratelimit-remaining-subscription-writes": [
          "1197"
        ],
        "x-ms-correlation-request-id": [
          "45f942bb-9949-471c-9204-8962a86a827b"
        ],
        "x-ms-routing-request-id": [
          "WESTUS:20160129T221615Z:45f942bb-9949-471c-9204-8962a86a827b"
>>>>>>> 9fbe613e
        ],
        "Strict-Transport-Security": [
          "max-age=31536000; includeSubDomains"
        ],
        "Cache-Control": [
          "no-cache"
        ],
        "Date": [
<<<<<<< HEAD
          "Fri, 29 Jan 2016 23:18:24 GMT"
=======
          "Fri, 29 Jan 2016 22:16:14 GMT"
>>>>>>> 9fbe613e
        ]
      },
      "StatusCode": 200
    },
    {
<<<<<<< HEAD
      "RequestUri": "/subscriptions/57b7034d-72d4-433d-ace2-a7460aed6a99/resourceGroups/onesdk1801/providers/Microsoft.Logic/workflows/onesdk9125?api-version=2015-02-01-preview",
      "EncodedRequestUri": "L3N1YnNjcmlwdGlvbnMvNTdiNzAzNGQtNzJkNC00MzNkLWFjZTItYTc0NjBhZWQ2YTk5L3Jlc291cmNlR3JvdXBzL29uZXNkazE4MDEvcHJvdmlkZXJzL01pY3Jvc29mdC5Mb2dpYy93b3JrZmxvd3Mvb25lc2RrOTEyNT9hcGktdmVyc2lvbj0yMDE1LTAyLTAxLXByZXZpZXc=",
      "RequestMethod": "PUT",
      "RequestBody": "{\r\n  \"location\": \"westus\",\r\n  \"properties\": {\r\n    \"state\": \"Enabled\",\r\n    \"sku\": {\r\n      \"name\": \"Standard\",\r\n      \"plan\": {\r\n        \"id\": \"/subscriptions/57b7034d-72d4-433d-ace2-a7460aed6a99/resourceGroups/onesdk1801/providers/Microsoft.Web/serverfarms/StandardServicePlan\"\r\n      }\r\n    },\r\n    \"definition\": {\r\n      \"$schema\": \"https://schema.management.azure.com/providers/Microsoft.Logic/schemas/2014-12-01-preview/workflowdefinition.json#\",\r\n      \"contentVersion\": \"1.0.0.0\",\r\n      \"parameters\": {\r\n        \"runworkflowmanually\": {\r\n          \"type\": \"bool\",\r\n          \"defaultValue\": true\r\n        },\r\n        \"destinationUri\": {\r\n          \"type\": \"string\",\r\n          \"defaultValue\": \"http://tempuri.org\"\r\n        }\r\n      },\r\n      \"triggers\": {},\r\n      \"actions\": {\r\n        \"http\": {\r\n          \"type\": \"Http\",\r\n          \"inputs\": {\r\n            \"method\": \"POST\",\r\n            \"uri\": \"@parameters('destinationUri')\",\r\n            \"body\": \"Test\"\r\n          },\r\n          \"conditions\": []\r\n        }\r\n      },\r\n      \"outputs\": {}\r\n    },\r\n    \"parameters\": {\r\n      \"destinationUri\": {\r\n        \"value\": \"http://requestb.in/1kj7g8e1\"\r\n      }\r\n    }\r\n  }\r\n}",
=======
      "RequestUri": "/subscriptions/57b7034d-72d4-433d-ace2-a7460aed6a99/resourceGroups/onesdk2543/providers/Microsoft.Logic/workflows/onesdk6721?api-version=2015-02-01-preview",
      "EncodedRequestUri": "L3N1YnNjcmlwdGlvbnMvNTdiNzAzNGQtNzJkNC00MzNkLWFjZTItYTc0NjBhZWQ2YTk5L3Jlc291cmNlR3JvdXBzL29uZXNkazI1NDMvcHJvdmlkZXJzL01pY3Jvc29mdC5Mb2dpYy93b3JrZmxvd3Mvb25lc2RrNjcyMT9hcGktdmVyc2lvbj0yMDE1LTAyLTAxLXByZXZpZXc=",
      "RequestMethod": "PUT",
      "RequestBody": "{\r\n  \"location\": \"westus\",\r\n  \"properties\": {\r\n    \"state\": \"Enabled\",\r\n    \"sku\": {\r\n      \"name\": \"Standard\",\r\n      \"plan\": {\r\n        \"id\": \"/subscriptions/57b7034d-72d4-433d-ace2-a7460aed6a99/resourceGroups/onesdk2543/providers/Microsoft.Web/serverfarms/StandardServicePlan\"\r\n      }\r\n    },\r\n    \"definition\": {\r\n      \"$schema\": \"https://schema.management.azure.com/providers/Microsoft.Logic/schemas/2014-12-01-preview/workflowdefinition.json#\",\r\n      \"contentVersion\": \"1.0.0.0\",\r\n      \"parameters\": {\r\n        \"runworkflowmanually\": {\r\n          \"type\": \"bool\",\r\n          \"defaultValue\": true\r\n        },\r\n        \"destinationUri\": {\r\n          \"type\": \"string\",\r\n          \"defaultValue\": \"http://tempuri.org\"\r\n        }\r\n      },\r\n      \"triggers\": {},\r\n      \"actions\": {\r\n        \"http\": {\r\n          \"type\": \"Http\",\r\n          \"inputs\": {\r\n            \"method\": \"POST\",\r\n            \"uri\": \"@parameters('destinationUri')\",\r\n            \"body\": \"Test\"\r\n          },\r\n          \"conditions\": []\r\n        }\r\n      },\r\n      \"outputs\": {}\r\n    },\r\n    \"parameters\": {\r\n      \"destinationUri\": {\r\n        \"value\": \"http://requestb.in/1kj7g8e1\"\r\n      }\r\n    }\r\n  }\r\n}",
>>>>>>> 9fbe613e
      "RequestHeaders": {
        "Content-Type": [
          "application/json; charset=utf-8"
        ],
        "Content-Length": [
          "1179"
        ],
        "x-ms-client-request-id": [
<<<<<<< HEAD
          "9136c04f-cb76-4d98-afde-0e34b4317654"
=======
          "f625102a-8109-47ea-9584-fc1532d71d37"
>>>>>>> 9fbe613e
        ],
        "accept-language": [
          "en-US"
        ],
        "User-Agent": [
          "Microsoft.Azure.Management.Logic.LogicManagementClient/0.1.0.0"
        ]
      },
<<<<<<< HEAD
      "ResponseBody": "{\r\n  \"properties\": {\r\n    \"provisioningState\": \"Succeeded\",\r\n    \"createdTime\": \"2016-01-29T23:18:25.2200429Z\",\r\n    \"changedTime\": \"2016-01-29T23:18:25.2204798Z\",\r\n    \"state\": \"Enabled\",\r\n    \"version\": \"08587474973803074745\",\r\n    \"accessEndpoint\": \"https://westus.logic.azure.com:443/subscriptions/57b7034d-72d4-433d-ace2-a7460aed6a99/resourcegroups/onesdk1801/providers/Microsoft.Logic/workflows/onesdk9125\",\r\n    \"sku\": {\r\n      \"name\": \"Standard\",\r\n      \"plan\": {\r\n        \"id\": \"/subscriptions/57b7034d-72d4-433d-ace2-a7460aed6a99/resourceGroups/onesdk1801/providers/Microsoft.Web/serverfarms/StandardServicePlan\",\r\n        \"type\": \"Microsoft.Web/ServerFarms\",\r\n        \"name\": \"StandardServicePlan\"\r\n      }\r\n    },\r\n    \"definition\": {\r\n      \"$schema\": \"https://schema.management.azure.com/providers/Microsoft.Logic/schemas/2014-12-01-preview/workflowdefinition.json#\",\r\n      \"contentVersion\": \"1.0.0.0\",\r\n      \"parameters\": {\r\n        \"runworkflowmanually\": {\r\n          \"defaultValue\": true,\r\n          \"type\": \"Bool\"\r\n        },\r\n        \"destinationUri\": {\r\n          \"defaultValue\": \"http://tempuri.org\",\r\n          \"type\": \"String\"\r\n        }\r\n      },\r\n      \"triggers\": {},\r\n      \"actions\": {\r\n        \"http\": {\r\n          \"type\": \"Http\",\r\n          \"inputs\": {\r\n            \"method\": \"POST\",\r\n            \"uri\": \"@parameters('destinationUri')\",\r\n            \"body\": \"Test\"\r\n          },\r\n          \"conditions\": []\r\n        }\r\n      },\r\n      \"outputs\": {}\r\n    },\r\n    \"parameters\": {\r\n      \"destinationUri\": {\r\n        \"value\": \"http://requestb.in/1kj7g8e1\"\r\n      }\r\n    }\r\n  },\r\n  \"id\": \"/subscriptions/57b7034d-72d4-433d-ace2-a7460aed6a99/resourceGroups/onesdk1801/providers/Microsoft.Logic/workflows/onesdk9125\",\r\n  \"name\": \"onesdk9125\",\r\n  \"type\": \"Microsoft.Logic/workflows\",\r\n  \"location\": \"westus\"\r\n}",
=======
      "ResponseBody": "{\r\n  \"properties\": {\r\n    \"provisioningState\": \"Succeeded\",\r\n    \"createdTime\": \"2016-01-29T22:16:16.8589691Z\",\r\n    \"changedTime\": \"2016-01-29T22:16:16.8592647Z\",\r\n    \"state\": \"Enabled\",\r\n    \"version\": \"08587475011086629102\",\r\n    \"accessEndpoint\": \"https://westus.logic.azure.com:443/subscriptions/57b7034d-72d4-433d-ace2-a7460aed6a99/resourcegroups/onesdk2543/providers/Microsoft.Logic/workflows/onesdk6721\",\r\n    \"sku\": {\r\n      \"name\": \"Standard\",\r\n      \"plan\": {\r\n        \"id\": \"/subscriptions/57b7034d-72d4-433d-ace2-a7460aed6a99/resourceGroups/onesdk2543/providers/Microsoft.Web/serverfarms/StandardServicePlan\",\r\n        \"type\": \"Microsoft.Web/ServerFarms\",\r\n        \"name\": \"StandardServicePlan\"\r\n      }\r\n    },\r\n    \"definition\": {\r\n      \"$schema\": \"https://schema.management.azure.com/providers/Microsoft.Logic/schemas/2014-12-01-preview/workflowdefinition.json#\",\r\n      \"contentVersion\": \"1.0.0.0\",\r\n      \"parameters\": {\r\n        \"runworkflowmanually\": {\r\n          \"defaultValue\": true,\r\n          \"type\": \"Bool\"\r\n        },\r\n        \"destinationUri\": {\r\n          \"defaultValue\": \"http://tempuri.org\",\r\n          \"type\": \"String\"\r\n        }\r\n      },\r\n      \"triggers\": {},\r\n      \"actions\": {\r\n        \"http\": {\r\n          \"type\": \"Http\",\r\n          \"inputs\": {\r\n            \"method\": \"POST\",\r\n            \"uri\": \"@parameters('destinationUri')\",\r\n            \"body\": \"Test\"\r\n          },\r\n          \"conditions\": []\r\n        }\r\n      },\r\n      \"outputs\": {}\r\n    },\r\n    \"parameters\": {\r\n      \"destinationUri\": {\r\n        \"value\": \"http://requestb.in/1kj7g8e1\"\r\n      }\r\n    }\r\n  },\r\n  \"id\": \"/subscriptions/57b7034d-72d4-433d-ace2-a7460aed6a99/resourceGroups/onesdk2543/providers/Microsoft.Logic/workflows/onesdk6721\",\r\n  \"name\": \"onesdk6721\",\r\n  \"type\": \"Microsoft.Logic/workflows\",\r\n  \"location\": \"westus\"\r\n}",
>>>>>>> 9fbe613e
      "ResponseHeaders": {
        "Content-Length": [
          "1355"
        ],
        "Content-Type": [
          "application/json; charset=utf-8"
        ],
        "Expires": [
          "-1"
        ],
        "Pragma": [
          "no-cache"
        ],
        "Vary": [
          "Accept-Encoding"
        ],
        "x-ms-request-id": [
<<<<<<< HEAD
          "westus:586eba3f-5a98-4df1-83e0-1aa405408243"
        ],
        "x-ms-ratelimit-remaining-subscription-writes": [
          "1193"
        ],
        "x-ms-correlation-request-id": [
          "ed1283bb-56bc-484f-955d-2cc30e4e2467"
        ],
        "x-ms-routing-request-id": [
          "WESTUS:20160129T231825Z:ed1283bb-56bc-484f-955d-2cc30e4e2467"
=======
          "westus:4c760f26-5fdd-44e4-8924-aeedd3650d4e"
        ],
        "x-ms-ratelimit-remaining-subscription-writes": [
          "1196"
        ],
        "x-ms-correlation-request-id": [
          "3b0994fb-b7a0-499c-bbf7-5398f409c56a"
        ],
        "x-ms-routing-request-id": [
          "WESTUS:20160129T221617Z:3b0994fb-b7a0-499c-bbf7-5398f409c56a"
>>>>>>> 9fbe613e
        ],
        "Strict-Transport-Security": [
          "max-age=31536000; includeSubDomains"
        ],
        "Cache-Control": [
          "no-cache"
        ],
        "Date": [
<<<<<<< HEAD
          "Fri, 29 Jan 2016 23:18:25 GMT"
=======
          "Fri, 29 Jan 2016 22:16:16 GMT"
>>>>>>> 9fbe613e
        ]
      },
      "StatusCode": 200
    },
    {
<<<<<<< HEAD
      "RequestUri": "/subscriptions/57b7034d-72d4-433d-ace2-a7460aed6a99/resourceGroups/onesdk1801/providers/Microsoft.Logic/workflows/onesdk9125?api-version=2015-02-01-preview",
      "EncodedRequestUri": "L3N1YnNjcmlwdGlvbnMvNTdiNzAzNGQtNzJkNC00MzNkLWFjZTItYTc0NjBhZWQ2YTk5L3Jlc291cmNlR3JvdXBzL29uZXNkazE4MDEvcHJvdmlkZXJzL01pY3Jvc29mdC5Mb2dpYy93b3JrZmxvd3Mvb25lc2RrOTEyNT9hcGktdmVyc2lvbj0yMDE1LTAyLTAxLXByZXZpZXc=",
      "RequestMethod": "PUT",
      "RequestBody": "{\r\n  \"location\": \"westus\",\r\n  \"properties\": {\r\n    \"state\": \"Enabled\",\r\n    \"sku\": {\r\n      \"name\": \"Standard\",\r\n      \"plan\": {\r\n        \"id\": \"/subscriptions/57b7034d-72d4-433d-ace2-a7460aed6a99/resourceGroups/onesdk1801/providers/Microsoft.Web/serverfarms/StandardServicePlan\"\r\n      }\r\n    },\r\n    \"definition\": {\r\n      \"$schema\": \"https://schema.management.azure.com/providers/Microsoft.Logic/schemas/2014-12-01-preview/workflowdefinition.json#\",\r\n      \"contentVersion\": \"1.0.0.0\",\r\n      \"parameters\": {\r\n        \"runworkflowmanually\": {\r\n          \"defaultValue\": true,\r\n          \"type\": \"Bool\"\r\n        },\r\n        \"destinationUri\": {\r\n          \"defaultValue\": \"http://tempuri.org\",\r\n          \"type\": \"String\"\r\n        }\r\n      },\r\n      \"triggers\": {},\r\n      \"actions\": {\r\n        \"http\": {\r\n          \"type\": \"Http\",\r\n          \"inputs\": {\r\n            \"method\": \"POST\",\r\n            \"uri\": \"@parameters('destinationUri')\",\r\n            \"body\": \"Test\"\r\n          },\r\n          \"conditions\": []\r\n        }\r\n      },\r\n      \"outputs\": {}\r\n    },\r\n    \"parameters\": {\r\n      \"destinationUri\": {\r\n        \"value\": \"http://requestb.in/1kj7g8e1\"\r\n      }\r\n    }\r\n  }\r\n}",
=======
      "RequestUri": "/subscriptions/57b7034d-72d4-433d-ace2-a7460aed6a99/resourceGroups/onesdk2543/providers/Microsoft.Logic/workflows/onesdk6721?api-version=2015-02-01-preview",
      "EncodedRequestUri": "L3N1YnNjcmlwdGlvbnMvNTdiNzAzNGQtNzJkNC00MzNkLWFjZTItYTc0NjBhZWQ2YTk5L3Jlc291cmNlR3JvdXBzL29uZXNkazI1NDMvcHJvdmlkZXJzL01pY3Jvc29mdC5Mb2dpYy93b3JrZmxvd3Mvb25lc2RrNjcyMT9hcGktdmVyc2lvbj0yMDE1LTAyLTAxLXByZXZpZXc=",
      "RequestMethod": "PUT",
      "RequestBody": "{\r\n  \"location\": \"westus\",\r\n  \"properties\": {\r\n    \"state\": \"Enabled\",\r\n    \"sku\": {\r\n      \"name\": \"Standard\",\r\n      \"plan\": {\r\n        \"id\": \"/subscriptions/57b7034d-72d4-433d-ace2-a7460aed6a99/resourceGroups/onesdk2543/providers/Microsoft.Web/serverfarms/StandardServicePlan\"\r\n      }\r\n    },\r\n    \"definition\": {\r\n      \"$schema\": \"https://schema.management.azure.com/providers/Microsoft.Logic/schemas/2014-12-01-preview/workflowdefinition.json#\",\r\n      \"contentVersion\": \"1.0.0.0\",\r\n      \"parameters\": {\r\n        \"runworkflowmanually\": {\r\n          \"defaultValue\": true,\r\n          \"type\": \"Bool\"\r\n        },\r\n        \"destinationUri\": {\r\n          \"defaultValue\": \"http://tempuri.org\",\r\n          \"type\": \"String\"\r\n        }\r\n      },\r\n      \"triggers\": {},\r\n      \"actions\": {\r\n        \"http\": {\r\n          \"type\": \"Http\",\r\n          \"inputs\": {\r\n            \"method\": \"POST\",\r\n            \"uri\": \"@parameters('destinationUri')\",\r\n            \"body\": \"Test\"\r\n          },\r\n          \"conditions\": []\r\n        }\r\n      },\r\n      \"outputs\": {}\r\n    },\r\n    \"parameters\": {\r\n      \"destinationUri\": {\r\n        \"value\": \"http://requestb.in/1kj7g8e1\"\r\n      }\r\n    }\r\n  }\r\n}",
>>>>>>> 9fbe613e
      "RequestHeaders": {
        "Content-Type": [
          "application/json; charset=utf-8"
        ],
        "Content-Length": [
          "1179"
        ],
        "x-ms-client-request-id": [
<<<<<<< HEAD
          "ca856370-dfe6-4da4-b499-ef9aa13d37e8"
=======
          "0a321723-5041-4ee7-baf0-6f22b0d3118f"
>>>>>>> 9fbe613e
        ],
        "accept-language": [
          "en-US"
        ],
        "User-Agent": [
          "Microsoft.Azure.Management.Logic.LogicManagementClient/0.1.0.0"
        ]
      },
<<<<<<< HEAD
      "ResponseBody": "{\r\n  \"properties\": {\r\n    \"provisioningState\": \"Succeeded\",\r\n    \"createdTime\": \"2016-01-29T23:18:26.2097313Z\",\r\n    \"changedTime\": \"2016-01-29T23:18:26.2102882Z\",\r\n    \"state\": \"Enabled\",\r\n    \"version\": \"08587474973793081561\",\r\n    \"accessEndpoint\": \"https://westus.logic.azure.com:443/subscriptions/57b7034d-72d4-433d-ace2-a7460aed6a99/resourcegroups/onesdk1801/providers/Microsoft.Logic/workflows/onesdk9125\",\r\n    \"sku\": {\r\n      \"name\": \"Standard\",\r\n      \"plan\": {\r\n        \"id\": \"/subscriptions/57b7034d-72d4-433d-ace2-a7460aed6a99/resourceGroups/onesdk1801/providers/Microsoft.Web/serverfarms/StandardServicePlan\",\r\n        \"type\": \"Microsoft.Web/ServerFarms\",\r\n        \"name\": \"StandardServicePlan\"\r\n      }\r\n    },\r\n    \"definition\": {\r\n      \"$schema\": \"https://schema.management.azure.com/providers/Microsoft.Logic/schemas/2014-12-01-preview/workflowdefinition.json#\",\r\n      \"contentVersion\": \"1.0.0.0\",\r\n      \"parameters\": {\r\n        \"runworkflowmanually\": {\r\n          \"defaultValue\": true,\r\n          \"type\": \"Bool\"\r\n        },\r\n        \"destinationUri\": {\r\n          \"defaultValue\": \"http://tempuri.org\",\r\n          \"type\": \"String\"\r\n        }\r\n      },\r\n      \"triggers\": {},\r\n      \"actions\": {\r\n        \"http\": {\r\n          \"type\": \"Http\",\r\n          \"inputs\": {\r\n            \"method\": \"POST\",\r\n            \"uri\": \"@parameters('destinationUri')\",\r\n            \"body\": \"Test\"\r\n          },\r\n          \"conditions\": []\r\n        }\r\n      },\r\n      \"outputs\": {}\r\n    },\r\n    \"parameters\": {\r\n      \"destinationUri\": {\r\n        \"value\": \"http://requestb.in/1kj7g8e1\"\r\n      }\r\n    }\r\n  },\r\n  \"id\": \"/subscriptions/57b7034d-72d4-433d-ace2-a7460aed6a99/resourceGroups/onesdk1801/providers/Microsoft.Logic/workflows/onesdk9125\",\r\n  \"name\": \"onesdk9125\",\r\n  \"type\": \"Microsoft.Logic/workflows\",\r\n  \"location\": \"westus\"\r\n}",
=======
      "ResponseBody": "{\r\n  \"properties\": {\r\n    \"provisioningState\": \"Succeeded\",\r\n    \"createdTime\": \"2016-01-29T22:16:17.5454265Z\",\r\n    \"changedTime\": \"2016-01-29T22:16:17.5459997Z\",\r\n    \"state\": \"Enabled\",\r\n    \"version\": \"08587475011079737843\",\r\n    \"accessEndpoint\": \"https://westus.logic.azure.com:443/subscriptions/57b7034d-72d4-433d-ace2-a7460aed6a99/resourcegroups/onesdk2543/providers/Microsoft.Logic/workflows/onesdk6721\",\r\n    \"sku\": {\r\n      \"name\": \"Standard\",\r\n      \"plan\": {\r\n        \"id\": \"/subscriptions/57b7034d-72d4-433d-ace2-a7460aed6a99/resourceGroups/onesdk2543/providers/Microsoft.Web/serverfarms/StandardServicePlan\",\r\n        \"type\": \"Microsoft.Web/ServerFarms\",\r\n        \"name\": \"StandardServicePlan\"\r\n      }\r\n    },\r\n    \"definition\": {\r\n      \"$schema\": \"https://schema.management.azure.com/providers/Microsoft.Logic/schemas/2014-12-01-preview/workflowdefinition.json#\",\r\n      \"contentVersion\": \"1.0.0.0\",\r\n      \"parameters\": {\r\n        \"runworkflowmanually\": {\r\n          \"defaultValue\": true,\r\n          \"type\": \"Bool\"\r\n        },\r\n        \"destinationUri\": {\r\n          \"defaultValue\": \"http://tempuri.org\",\r\n          \"type\": \"String\"\r\n        }\r\n      },\r\n      \"triggers\": {},\r\n      \"actions\": {\r\n        \"http\": {\r\n          \"type\": \"Http\",\r\n          \"inputs\": {\r\n            \"method\": \"POST\",\r\n            \"uri\": \"@parameters('destinationUri')\",\r\n            \"body\": \"Test\"\r\n          },\r\n          \"conditions\": []\r\n        }\r\n      },\r\n      \"outputs\": {}\r\n    },\r\n    \"parameters\": {\r\n      \"destinationUri\": {\r\n        \"value\": \"http://requestb.in/1kj7g8e1\"\r\n      }\r\n    }\r\n  },\r\n  \"id\": \"/subscriptions/57b7034d-72d4-433d-ace2-a7460aed6a99/resourceGroups/onesdk2543/providers/Microsoft.Logic/workflows/onesdk6721\",\r\n  \"name\": \"onesdk6721\",\r\n  \"type\": \"Microsoft.Logic/workflows\",\r\n  \"location\": \"westus\"\r\n}",
>>>>>>> 9fbe613e
      "ResponseHeaders": {
        "Content-Length": [
          "1355"
        ],
        "Content-Type": [
          "application/json; charset=utf-8"
        ],
        "Expires": [
          "-1"
        ],
        "Pragma": [
          "no-cache"
        ],
        "Vary": [
          "Accept-Encoding"
        ],
        "x-ms-request-id": [
<<<<<<< HEAD
          "westus:1e5bf9eb-cc9a-49ca-a1d1-71c1cc4b005c"
        ],
        "x-ms-ratelimit-remaining-subscription-writes": [
          "1192"
        ],
        "x-ms-correlation-request-id": [
          "a5b1adb5-708b-44fe-a34c-6d5c34dbeef4"
        ],
        "x-ms-routing-request-id": [
          "WESTUS:20160129T231826Z:a5b1adb5-708b-44fe-a34c-6d5c34dbeef4"
=======
          "westus:a4a3871d-6913-4049-909b-0fa289d05613"
        ],
        "x-ms-ratelimit-remaining-subscription-writes": [
          "1195"
        ],
        "x-ms-correlation-request-id": [
          "2498c6c8-c5d5-4d2a-8af0-f853cc77c995"
        ],
        "x-ms-routing-request-id": [
          "WESTUS:20160129T221617Z:2498c6c8-c5d5-4d2a-8af0-f853cc77c995"
>>>>>>> 9fbe613e
        ],
        "Strict-Transport-Security": [
          "max-age=31536000; includeSubDomains"
        ],
        "Cache-Control": [
          "no-cache"
        ],
        "Date": [
<<<<<<< HEAD
          "Fri, 29 Jan 2016 23:18:26 GMT"
=======
          "Fri, 29 Jan 2016 22:16:16 GMT"
>>>>>>> 9fbe613e
        ]
      },
      "StatusCode": 200
    },
    {
<<<<<<< HEAD
      "RequestUri": "/subscriptions/57b7034d-72d4-433d-ace2-a7460aed6a99/resourceGroups/onesdk1801/providers/Microsoft.Logic/workflows/82D2D842-C312-445C-8A4D-E3EE9542436D?api-version=2015-02-01-preview",
      "EncodedRequestUri": "L3N1YnNjcmlwdGlvbnMvNTdiNzAzNGQtNzJkNC00MzNkLWFjZTItYTc0NjBhZWQ2YTk5L3Jlc291cmNlR3JvdXBzL29uZXNkazE4MDEvcHJvdmlkZXJzL01pY3Jvc29mdC5Mb2dpYy93b3JrZmxvd3MvODJEMkQ4NDItQzMxMi00NDVDLThBNEQtRTNFRTk1NDI0MzZEP2FwaS12ZXJzaW9uPTIwMTUtMDItMDEtcHJldmlldw==",
=======
      "RequestUri": "/subscriptions/57b7034d-72d4-433d-ace2-a7460aed6a99/resourceGroups/onesdk2543/providers/Microsoft.Logic/workflows/82D2D842-C312-445C-8A4D-E3EE9542436D?api-version=2015-02-01-preview",
      "EncodedRequestUri": "L3N1YnNjcmlwdGlvbnMvNTdiNzAzNGQtNzJkNC00MzNkLWFjZTItYTc0NjBhZWQ2YTk5L3Jlc291cmNlR3JvdXBzL29uZXNkazI1NDMvcHJvdmlkZXJzL01pY3Jvc29mdC5Mb2dpYy93b3JrZmxvd3MvODJEMkQ4NDItQzMxMi00NDVDLThBNEQtRTNFRTk1NDI0MzZEP2FwaS12ZXJzaW9uPTIwMTUtMDItMDEtcHJldmlldw==",
>>>>>>> 9fbe613e
      "RequestMethod": "GET",
      "RequestBody": "",
      "RequestHeaders": {
        "x-ms-client-request-id": [
<<<<<<< HEAD
          "9168f1e5-17db-4a20-ab08-3ecd9d76d846"
=======
          "9b486259-2abd-4713-a8e4-43d8a0327f17"
>>>>>>> 9fbe613e
        ],
        "accept-language": [
          "en-US"
        ],
        "User-Agent": [
          "Microsoft.Azure.Management.Logic.LogicManagementClient/0.1.0.0"
        ]
      },
<<<<<<< HEAD
      "ResponseBody": "{\r\n  \"error\": {\r\n    \"code\": \"ResourceNotFound\",\r\n    \"message\": \"The Resource 'Microsoft.Logic/workflows/82D2D842-C312-445C-8A4D-E3EE9542436D' under resource group 'onesdk1801' was not found.\"\r\n  }\r\n}",
=======
      "ResponseBody": "{\r\n  \"error\": {\r\n    \"code\": \"ResourceNotFound\",\r\n    \"message\": \"The Resource 'Microsoft.Logic/workflows/82D2D842-C312-445C-8A4D-E3EE9542436D' under resource group 'onesdk2543' was not found.\"\r\n  }\r\n}",
>>>>>>> 9fbe613e
      "ResponseHeaders": {
        "Content-Length": [
          "176"
        ],
        "Content-Type": [
          "application/json; charset=utf-8"
        ],
        "Expires": [
          "-1"
        ],
        "Pragma": [
          "no-cache"
        ],
        "x-ms-failure-cause": [
          "gateway"
        ],
        "x-ms-request-id": [
<<<<<<< HEAD
          "9aeef4e6-3712-4bb2-81ee-dbd2898f1718"
        ],
        "x-ms-correlation-request-id": [
          "9aeef4e6-3712-4bb2-81ee-dbd2898f1718"
        ],
        "x-ms-routing-request-id": [
          "WESTUS:20160129T231826Z:9aeef4e6-3712-4bb2-81ee-dbd2898f1718"
=======
          "3926b713-fe3f-4b90-8db7-ee479c70d348"
        ],
        "x-ms-correlation-request-id": [
          "3926b713-fe3f-4b90-8db7-ee479c70d348"
        ],
        "x-ms-routing-request-id": [
          "WESTUS:20160129T221617Z:3926b713-fe3f-4b90-8db7-ee479c70d348"
>>>>>>> 9fbe613e
        ],
        "Strict-Transport-Security": [
          "max-age=31536000; includeSubDomains"
        ],
        "Cache-Control": [
          "no-cache"
        ],
        "Date": [
<<<<<<< HEAD
          "Fri, 29 Jan 2016 23:18:26 GMT"
=======
          "Fri, 29 Jan 2016 22:16:17 GMT"
>>>>>>> 9fbe613e
        ]
      },
      "StatusCode": 404
    }
  ],
  "Names": {
    "Test-UpdateLogicApp": [
<<<<<<< HEAD
      "onesdk1801",
      "onesdk9125"
=======
      "onesdk2543",
      "onesdk6721"
>>>>>>> 9fbe613e
    ]
  },
  "Variables": {
    "SubscriptionId": "57b7034d-72d4-433d-ace2-a7460aed6a99"
  }
}<|MERGE_RESOLUTION|>--- conflicted
+++ resolved
@@ -1,13 +1,8 @@
 {
   "Entries": [
     {
-<<<<<<< HEAD
-      "RequestUri": "/subscriptions/57b7034d-72d4-433d-ace2-a7460aed6a99/resourcegroups/onesdk1801?api-version=2014-04-01-preview",
-      "EncodedRequestUri": "L3N1YnNjcmlwdGlvbnMvNTdiNzAzNGQtNzJkNC00MzNkLWFjZTItYTc0NjBhZWQ2YTk5L3Jlc291cmNlZ3JvdXBzL29uZXNkazE4MDE/YXBpLXZlcnNpb249MjAxNC0wNC0wMS1wcmV2aWV3",
-=======
       "RequestUri": "/subscriptions/57b7034d-72d4-433d-ace2-a7460aed6a99/resourcegroups/onesdk2543?api-version=2014-04-01-preview",
       "EncodedRequestUri": "L3N1YnNjcmlwdGlvbnMvNTdiNzAzNGQtNzJkNC00MzNkLWFjZTItYTc0NjBhZWQ2YTk5L3Jlc291cmNlZ3JvdXBzL29uZXNkazI1NDM/YXBpLXZlcnNpb249MjAxNC0wNC0wMS1wcmV2aWV3",
->>>>>>> 9fbe613e
       "RequestMethod": "HEAD",
       "RequestBody": "",
       "RequestHeaders": {
@@ -33,18 +28,6 @@
           "gateway"
         ],
         "x-ms-ratelimit-remaining-subscription-reads": [
-<<<<<<< HEAD
-          "14941"
-        ],
-        "x-ms-request-id": [
-          "2c0524e7-96af-48dd-b001-91068740ae6c"
-        ],
-        "x-ms-correlation-request-id": [
-          "2c0524e7-96af-48dd-b001-91068740ae6c"
-        ],
-        "x-ms-routing-request-id": [
-          "WESTUS:20160129T231814Z:2c0524e7-96af-48dd-b001-91068740ae6c"
-=======
           "14949"
         ],
         "x-ms-request-id": [
@@ -55,32 +38,22 @@
         ],
         "x-ms-routing-request-id": [
           "WESTUS:20160129T221555Z:8bc74203-d099-4345-89e2-03d5fa4b3e23"
->>>>>>> 9fbe613e
-        ],
-        "Strict-Transport-Security": [
-          "max-age=31536000; includeSubDomains"
-        ],
-        "Cache-Control": [
-          "no-cache"
-        ],
-        "Date": [
-<<<<<<< HEAD
-          "Fri, 29 Jan 2016 23:18:13 GMT"
-=======
+        ],
+        "Strict-Transport-Security": [
+          "max-age=31536000; includeSubDomains"
+        ],
+        "Cache-Control": [
+          "no-cache"
+        ],
+        "Date": [
           "Fri, 29 Jan 2016 22:15:54 GMT"
->>>>>>> 9fbe613e
         ]
       },
       "StatusCode": 404
     },
     {
-<<<<<<< HEAD
-      "RequestUri": "/subscriptions/57b7034d-72d4-433d-ace2-a7460aed6a99/resourcegroups/onesdk1801?api-version=2014-04-01-preview",
-      "EncodedRequestUri": "L3N1YnNjcmlwdGlvbnMvNTdiNzAzNGQtNzJkNC00MzNkLWFjZTItYTc0NjBhZWQ2YTk5L3Jlc291cmNlZ3JvdXBzL29uZXNkazE4MDE/YXBpLXZlcnNpb249MjAxNC0wNC0wMS1wcmV2aWV3",
-=======
       "RequestUri": "/subscriptions/57b7034d-72d4-433d-ace2-a7460aed6a99/resourcegroups/onesdk2543?api-version=2014-04-01-preview",
       "EncodedRequestUri": "L3N1YnNjcmlwdGlvbnMvNTdiNzAzNGQtNzJkNC00MzNkLWFjZTItYTc0NjBhZWQ2YTk5L3Jlc291cmNlZ3JvdXBzL29uZXNkazI1NDM/YXBpLXZlcnNpb249MjAxNC0wNC0wMS1wcmV2aWV3",
->>>>>>> 9fbe613e
       "RequestMethod": "PUT",
       "RequestBody": "{\r\n  \"location\": \"West US\"\r\n}",
       "RequestHeaders": {
@@ -94,11 +67,7 @@
           "Microsoft.Azure.Management.Resources.ResourceManagementClient/2.0.0.0"
         ]
       },
-<<<<<<< HEAD
-      "ResponseBody": "{\r\n  \"id\": \"/subscriptions/57b7034d-72d4-433d-ace2-a7460aed6a99/resourceGroups/onesdk1801\",\r\n  \"name\": \"onesdk1801\",\r\n  \"location\": \"westus\",\r\n  \"properties\": {\r\n    \"provisioningState\": \"Succeeded\"\r\n  }\r\n}",
-=======
       "ResponseBody": "{\r\n  \"id\": \"/subscriptions/57b7034d-72d4-433d-ace2-a7460aed6a99/resourceGroups/onesdk2543\",\r\n  \"name\": \"onesdk2543\",\r\n  \"location\": \"westus\",\r\n  \"properties\": {\r\n    \"provisioningState\": \"Succeeded\"\r\n  }\r\n}",
->>>>>>> 9fbe613e
       "ResponseHeaders": {
         "Content-Length": [
           "173"
@@ -113,18 +82,6 @@
           "no-cache"
         ],
         "x-ms-ratelimit-remaining-subscription-writes": [
-<<<<<<< HEAD
-          "1194"
-        ],
-        "x-ms-request-id": [
-          "e02de697-bf9f-41cf-97ba-3901502b13f1"
-        ],
-        "x-ms-correlation-request-id": [
-          "e02de697-bf9f-41cf-97ba-3901502b13f1"
-        ],
-        "x-ms-routing-request-id": [
-          "WESTUS:20160129T231815Z:e02de697-bf9f-41cf-97ba-3901502b13f1"
-=======
           "1197"
         ],
         "x-ms-request-id": [
@@ -135,32 +92,22 @@
         ],
         "x-ms-routing-request-id": [
           "WESTUS:20160129T221556Z:f54eb31f-56d3-4be6-bc8f-f57f8833f879"
->>>>>>> 9fbe613e
-        ],
-        "Strict-Transport-Security": [
-          "max-age=31536000; includeSubDomains"
-        ],
-        "Cache-Control": [
-          "no-cache"
-        ],
-        "Date": [
-<<<<<<< HEAD
-          "Fri, 29 Jan 2016 23:18:14 GMT"
-=======
+        ],
+        "Strict-Transport-Security": [
+          "max-age=31536000; includeSubDomains"
+        ],
+        "Cache-Control": [
+          "no-cache"
+        ],
+        "Date": [
           "Fri, 29 Jan 2016 22:15:55 GMT"
->>>>>>> 9fbe613e
         ]
       },
       "StatusCode": 201
     },
     {
-<<<<<<< HEAD
-      "RequestUri": "/subscriptions/57b7034d-72d4-433d-ace2-a7460aed6a99/resourceGroups/onesdk1801/resources?api-version=2014-04-01-preview",
-      "EncodedRequestUri": "L3N1YnNjcmlwdGlvbnMvNTdiNzAzNGQtNzJkNC00MzNkLWFjZTItYTc0NjBhZWQ2YTk5L3Jlc291cmNlR3JvdXBzL29uZXNkazE4MDEvcmVzb3VyY2VzP2FwaS12ZXJzaW9uPTIwMTQtMDQtMDEtcHJldmlldw==",
-=======
       "RequestUri": "/subscriptions/57b7034d-72d4-433d-ace2-a7460aed6a99/resourceGroups/onesdk2543/resources?api-version=2014-04-01-preview",
       "EncodedRequestUri": "L3N1YnNjcmlwdGlvbnMvNTdiNzAzNGQtNzJkNC00MzNkLWFjZTItYTc0NjBhZWQ2YTk5L3Jlc291cmNlR3JvdXBzL29uZXNkazI1NDMvcmVzb3VyY2VzP2FwaS12ZXJzaW9uPTIwMTQtMDQtMDEtcHJldmlldw==",
->>>>>>> 9fbe613e
       "RequestMethod": "GET",
       "RequestBody": "",
       "RequestHeaders": {
@@ -183,18 +130,6 @@
           "no-cache"
         ],
         "x-ms-ratelimit-remaining-subscription-reads": [
-<<<<<<< HEAD
-          "14940"
-        ],
-        "x-ms-request-id": [
-          "a385c328-49ce-4f66-aae9-f46638e26c3c"
-        ],
-        "x-ms-correlation-request-id": [
-          "a385c328-49ce-4f66-aae9-f46638e26c3c"
-        ],
-        "x-ms-routing-request-id": [
-          "WESTUS:20160129T231815Z:a385c328-49ce-4f66-aae9-f46638e26c3c"
-=======
           "14948"
         ],
         "x-ms-request-id": [
@@ -205,41 +140,27 @@
         ],
         "x-ms-routing-request-id": [
           "WESTUS:20160129T221556Z:ff56e366-f7c4-4522-94d0-8811c184a85c"
->>>>>>> 9fbe613e
-        ],
-        "Strict-Transport-Security": [
-          "max-age=31536000; includeSubDomains"
-        ],
-        "Cache-Control": [
-          "no-cache"
-        ],
-        "Date": [
-<<<<<<< HEAD
-          "Fri, 29 Jan 2016 23:18:14 GMT"
-=======
+        ],
+        "Strict-Transport-Security": [
+          "max-age=31536000; includeSubDomains"
+        ],
+        "Cache-Control": [
+          "no-cache"
+        ],
+        "Date": [
           "Fri, 29 Jan 2016 22:15:55 GMT"
->>>>>>> 9fbe613e
         ]
       },
       "StatusCode": 200
     },
     {
-<<<<<<< HEAD
-      "RequestUri": "/subscriptions/57b7034d-72d4-433d-ace2-a7460aed6a99/resourceGroups/onesdk1801/providers/Microsoft.Web/serverfarms/StandardServicePlan?api-version=2015-08-01",
-      "EncodedRequestUri": "L3N1YnNjcmlwdGlvbnMvNTdiNzAzNGQtNzJkNC00MzNkLWFjZTItYTc0NjBhZWQ2YTk5L3Jlc291cmNlR3JvdXBzL29uZXNkazE4MDEvcHJvdmlkZXJzL01pY3Jvc29mdC5XZWIvc2VydmVyZmFybXMvU3RhbmRhcmRTZXJ2aWNlUGxhbj9hcGktdmVyc2lvbj0yMDE1LTA4LTAx",
-=======
       "RequestUri": "/subscriptions/57b7034d-72d4-433d-ace2-a7460aed6a99/resourceGroups/onesdk2543/providers/Microsoft.Web/serverfarms/StandardServicePlan?api-version=2015-08-01",
       "EncodedRequestUri": "L3N1YnNjcmlwdGlvbnMvNTdiNzAzNGQtNzJkNC00MzNkLWFjZTItYTc0NjBhZWQ2YTk5L3Jlc291cmNlR3JvdXBzL29uZXNkazI1NDMvcHJvdmlkZXJzL01pY3Jvc29mdC5XZWIvc2VydmVyZmFybXMvU3RhbmRhcmRTZXJ2aWNlUGxhbj9hcGktdmVyc2lvbj0yMDE1LTA4LTAx",
->>>>>>> 9fbe613e
       "RequestMethod": "GET",
       "RequestBody": "",
       "RequestHeaders": {
         "x-ms-client-request-id": [
-<<<<<<< HEAD
-          "694df554-3a92-438d-98ef-4ebcc47edd7f"
-=======
           "98b070da-73d9-448d-a4c9-5d92a42802a2"
->>>>>>> 9fbe613e
         ],
         "accept-language": [
           "en-US"
@@ -251,11 +172,7 @@
           "application/json"
         ]
       },
-<<<<<<< HEAD
-      "ResponseBody": "{\r\n  \"id\": \"/subscriptions/57b7034d-72d4-433d-ace2-a7460aed6a99/resourceGroups/onesdk1801/providers/Microsoft.Web/serverfarms/StandardServicePlan\",\r\n  \"name\": \"StandardServicePlan\",\r\n  \"type\": \"Microsoft.Web/serverfarms\",\r\n  \"location\": \"West US\",\r\n  \"tags\": null,\r\n  \"properties\": {\r\n    \"serverFarmId\": 0,\r\n    \"name\": \"StandardServicePlan\",\r\n    \"workerSize\": 0,\r\n    \"workerSizeId\": 0,\r\n    \"numberOfWorkers\": 1,\r\n    \"currentWorkerSize\": 0,\r\n    \"currentWorkerSizeId\": 0,\r\n    \"currentNumberOfWorkers\": 1,\r\n    \"status\": 0,\r\n    \"webSpace\": \"onesdk1801-WestUSwebspace\",\r\n    \"subscription\": \"57b7034d-72d4-433d-ace2-a7460aed6a99\",\r\n    \"adminSiteName\": null,\r\n    \"hostingEnvironment\": null,\r\n    \"hostingEnvironmentProfile\": null,\r\n    \"maximumNumberOfWorkers\": 10,\r\n    \"planName\": \"VirtualDedicatedPlan\",\r\n    \"adminRuntimeSiteName\": null,\r\n    \"computeMode\": 0,\r\n    \"siteMode\": null,\r\n    \"geoRegion\": \"West US\",\r\n    \"perSiteScaling\": false,\r\n    \"numberOfSites\": 0,\r\n    \"hostingEnvironmentId\": null,\r\n    \"tags\": null,\r\n    \"kind\": null,\r\n    \"resourceGroup\": \"onesdk1801\"\r\n  },\r\n  \"sku\": {\r\n    \"name\": \"S1\",\r\n    \"tier\": \"Standard\",\r\n    \"size\": \"S1\",\r\n    \"family\": \"S\",\r\n    \"capacity\": 1\r\n  }\r\n}",
-=======
       "ResponseBody": "{\r\n  \"id\": \"/subscriptions/57b7034d-72d4-433d-ace2-a7460aed6a99/resourceGroups/onesdk2543/providers/Microsoft.Web/serverfarms/StandardServicePlan\",\r\n  \"name\": \"StandardServicePlan\",\r\n  \"type\": \"Microsoft.Web/serverfarms\",\r\n  \"location\": \"West US\",\r\n  \"tags\": null,\r\n  \"properties\": {\r\n    \"serverFarmId\": 0,\r\n    \"name\": \"StandardServicePlan\",\r\n    \"workerSize\": 0,\r\n    \"workerSizeId\": 0,\r\n    \"numberOfWorkers\": 1,\r\n    \"currentWorkerSize\": 0,\r\n    \"currentWorkerSizeId\": 0,\r\n    \"currentNumberOfWorkers\": 1,\r\n    \"status\": 0,\r\n    \"webSpace\": \"onesdk2543-WestUSwebspace\",\r\n    \"subscription\": \"57b7034d-72d4-433d-ace2-a7460aed6a99\",\r\n    \"adminSiteName\": null,\r\n    \"hostingEnvironment\": null,\r\n    \"hostingEnvironmentProfile\": null,\r\n    \"maximumNumberOfWorkers\": 10,\r\n    \"planName\": \"VirtualDedicatedPlan\",\r\n    \"adminRuntimeSiteName\": null,\r\n    \"computeMode\": 0,\r\n    \"siteMode\": null,\r\n    \"geoRegion\": \"West US\",\r\n    \"perSiteScaling\": false,\r\n    \"numberOfSites\": 0,\r\n    \"hostingEnvironmentId\": null,\r\n    \"tags\": null,\r\n    \"kind\": null,\r\n    \"resourceGroup\": \"onesdk2543\"\r\n  },\r\n  \"sku\": {\r\n    \"name\": \"S1\",\r\n    \"tier\": \"Standard\",\r\n    \"size\": \"S1\",\r\n    \"family\": \"S\",\r\n    \"capacity\": 1\r\n  }\r\n}",
->>>>>>> 9fbe613e
       "ResponseHeaders": {
         "Content-Length": [
           "951"
@@ -273,18 +190,6 @@
           "max-age=31536000; includeSubDomains"
         ],
         "x-ms-request-id": [
-<<<<<<< HEAD
-          "35cee21c-f25c-4650-a830-fb8a4c7ef147"
-        ],
-        "x-ms-ratelimit-remaining-subscription-reads": [
-          "14900"
-        ],
-        "x-ms-correlation-request-id": [
-          "7451d161-9052-46bf-b53b-04c37dbf9bfb"
-        ],
-        "x-ms-routing-request-id": [
-          "WESTUS:20160129T231822Z:7451d161-9052-46bf-b53b-04c37dbf9bfb"
-=======
           "033c2de1-66a6-4ae8-a134-9ee842a0978a"
         ],
         "x-ms-ratelimit-remaining-subscription-reads": [
@@ -295,17 +200,12 @@
         ],
         "x-ms-routing-request-id": [
           "WESTUS:20160129T221611Z:1ed5e292-3302-471b-b91b-51c0e0bbf99a"
->>>>>>> 9fbe613e
-        ],
-        "Cache-Control": [
-          "no-cache"
-        ],
-        "Date": [
-<<<<<<< HEAD
-          "Fri, 29 Jan 2016 23:18:21 GMT"
-=======
+        ],
+        "Cache-Control": [
+          "no-cache"
+        ],
+        "Date": [
           "Fri, 29 Jan 2016 22:16:11 GMT"
->>>>>>> 9fbe613e
         ],
         "Server": [
           "Microsoft-IIS/8.0"
@@ -320,35 +220,22 @@
       "StatusCode": 200
     },
     {
-<<<<<<< HEAD
-      "RequestUri": "/subscriptions/57b7034d-72d4-433d-ace2-a7460aed6a99/resourceGroups/onesdk1801/providers/Microsoft.Logic/workflows/onesdk9125?api-version=2015-02-01-preview",
-      "EncodedRequestUri": "L3N1YnNjcmlwdGlvbnMvNTdiNzAzNGQtNzJkNC00MzNkLWFjZTItYTc0NjBhZWQ2YTk5L3Jlc291cmNlR3JvdXBzL29uZXNkazE4MDEvcHJvdmlkZXJzL01pY3Jvc29mdC5Mb2dpYy93b3JrZmxvd3Mvb25lc2RrOTEyNT9hcGktdmVyc2lvbj0yMDE1LTAyLTAxLXByZXZpZXc=",
-=======
       "RequestUri": "/subscriptions/57b7034d-72d4-433d-ace2-a7460aed6a99/resourceGroups/onesdk2543/providers/Microsoft.Logic/workflows/onesdk6721?api-version=2015-02-01-preview",
       "EncodedRequestUri": "L3N1YnNjcmlwdGlvbnMvNTdiNzAzNGQtNzJkNC00MzNkLWFjZTItYTc0NjBhZWQ2YTk5L3Jlc291cmNlR3JvdXBzL29uZXNkazI1NDMvcHJvdmlkZXJzL01pY3Jvc29mdC5Mb2dpYy93b3JrZmxvd3Mvb25lc2RrNjcyMT9hcGktdmVyc2lvbj0yMDE1LTAyLTAxLXByZXZpZXc=",
->>>>>>> 9fbe613e
       "RequestMethod": "GET",
       "RequestBody": "",
       "RequestHeaders": {
         "x-ms-client-request-id": [
-<<<<<<< HEAD
-          "ed0eb3bc-e7cf-45e4-b29d-8ea9b9c1480f"
-=======
           "4f03c4c6-4b97-4d44-81c9-11a3f06106a8"
->>>>>>> 9fbe613e
-        ],
-        "accept-language": [
-          "en-US"
-        ],
-        "User-Agent": [
-          "Microsoft.Azure.Management.Logic.LogicManagementClient/0.1.0.0"
-        ]
-      },
-<<<<<<< HEAD
-      "ResponseBody": "{\r\n  \"error\": {\r\n    \"code\": \"ResourceNotFound\",\r\n    \"message\": \"The Resource 'Microsoft.Logic/workflows/onesdk9125' under resource group 'onesdk1801' was not found.\"\r\n  }\r\n}",
-=======
+        ],
+        "accept-language": [
+          "en-US"
+        ],
+        "User-Agent": [
+          "Microsoft.Azure.Management.Logic.LogicManagementClient/0.1.0.0"
+        ]
+      },
       "ResponseBody": "{\r\n  \"error\": {\r\n    \"code\": \"ResourceNotFound\",\r\n    \"message\": \"The Resource 'Microsoft.Logic/workflows/onesdk6721' under resource group 'onesdk2543' was not found.\"\r\n  }\r\n}",
->>>>>>> 9fbe613e
       "ResponseHeaders": {
         "Content-Length": [
           "150"
@@ -366,15 +253,6 @@
           "gateway"
         ],
         "x-ms-request-id": [
-<<<<<<< HEAD
-          "6f28fb7c-4b86-4152-a88b-4f0c04a401a1"
-        ],
-        "x-ms-correlation-request-id": [
-          "6f28fb7c-4b86-4152-a88b-4f0c04a401a1"
-        ],
-        "x-ms-routing-request-id": [
-          "WESTUS:20160129T231822Z:6f28fb7c-4b86-4152-a88b-4f0c04a401a1"
-=======
           "7ff4a87e-84f0-475e-bcda-09059c8ca10b"
         ],
         "x-ms-correlation-request-id": [
@@ -382,54 +260,36 @@
         ],
         "x-ms-routing-request-id": [
           "WESTUS:20160129T221612Z:7ff4a87e-84f0-475e-bcda-09059c8ca10b"
->>>>>>> 9fbe613e
-        ],
-        "Strict-Transport-Security": [
-          "max-age=31536000; includeSubDomains"
-        ],
-        "Cache-Control": [
-          "no-cache"
-        ],
-        "Date": [
-<<<<<<< HEAD
-          "Fri, 29 Jan 2016 23:18:22 GMT"
-=======
+        ],
+        "Strict-Transport-Security": [
+          "max-age=31536000; includeSubDomains"
+        ],
+        "Cache-Control": [
+          "no-cache"
+        ],
+        "Date": [
           "Fri, 29 Jan 2016 22:16:11 GMT"
->>>>>>> 9fbe613e
         ]
       },
       "StatusCode": 404
     },
     {
-<<<<<<< HEAD
-      "RequestUri": "/subscriptions/57b7034d-72d4-433d-ace2-a7460aed6a99/resourceGroups/onesdk1801/providers/Microsoft.Logic/workflows/onesdk9125?api-version=2015-02-01-preview",
-      "EncodedRequestUri": "L3N1YnNjcmlwdGlvbnMvNTdiNzAzNGQtNzJkNC00MzNkLWFjZTItYTc0NjBhZWQ2YTk5L3Jlc291cmNlR3JvdXBzL29uZXNkazE4MDEvcHJvdmlkZXJzL01pY3Jvc29mdC5Mb2dpYy93b3JrZmxvd3Mvb25lc2RrOTEyNT9hcGktdmVyc2lvbj0yMDE1LTAyLTAxLXByZXZpZXc=",
-=======
       "RequestUri": "/subscriptions/57b7034d-72d4-433d-ace2-a7460aed6a99/resourceGroups/onesdk2543/providers/Microsoft.Logic/workflows/onesdk6721?api-version=2015-02-01-preview",
       "EncodedRequestUri": "L3N1YnNjcmlwdGlvbnMvNTdiNzAzNGQtNzJkNC00MzNkLWFjZTItYTc0NjBhZWQ2YTk5L3Jlc291cmNlR3JvdXBzL29uZXNkazI1NDMvcHJvdmlkZXJzL01pY3Jvc29mdC5Mb2dpYy93b3JrZmxvd3Mvb25lc2RrNjcyMT9hcGktdmVyc2lvbj0yMDE1LTAyLTAxLXByZXZpZXc=",
->>>>>>> 9fbe613e
       "RequestMethod": "GET",
       "RequestBody": "",
       "RequestHeaders": {
         "x-ms-client-request-id": [
-<<<<<<< HEAD
-          "d5f83e01-424e-48e8-96e0-7df39fd87849"
-=======
           "68945717-4a8f-4cd6-90f3-8cd0b73831e5"
->>>>>>> 9fbe613e
-        ],
-        "accept-language": [
-          "en-US"
-        ],
-        "User-Agent": [
-          "Microsoft.Azure.Management.Logic.LogicManagementClient/0.1.0.0"
-        ]
-      },
-<<<<<<< HEAD
-      "ResponseBody": "{\r\n  \"properties\": {\r\n    \"provisioningState\": \"Succeeded\",\r\n    \"createdTime\": \"2016-01-29T23:18:23.7835521Z\",\r\n    \"changedTime\": \"2016-01-29T23:18:23.7840706Z\",\r\n    \"state\": \"Enabled\",\r\n    \"version\": \"08587474973818156248\",\r\n    \"accessEndpoint\": \"https://westus.logic.azure.com:443/subscriptions/57b7034d-72d4-433d-ace2-a7460aed6a99/resourcegroups/onesdk1801/providers/Microsoft.Logic/workflows/onesdk9125\",\r\n    \"sku\": {\r\n      \"name\": \"Standard\",\r\n      \"plan\": {\r\n        \"id\": \"/subscriptions/57b7034d-72d4-433d-ace2-a7460aed6a99/resourceGroups/onesdk1801/providers/Microsoft.Web/serverfarms/StandardServicePlan\",\r\n        \"type\": \"Microsoft.Web/ServerFarms\",\r\n        \"name\": \"StandardServicePlan\"\r\n      }\r\n    },\r\n    \"definition\": {\r\n      \"$schema\": \"https://schema.management.azure.com/providers/Microsoft.Logic/schemas/2014-12-01-preview/workflowdefinition.json#\",\r\n      \"contentVersion\": \"1.0.0.0\",\r\n      \"parameters\": {\r\n        \"runworkflowmanually\": {\r\n          \"defaultValue\": true,\r\n          \"type\": \"Bool\"\r\n        },\r\n        \"destinationUri\": {\r\n          \"defaultValue\": \"http://tempuri.org\",\r\n          \"type\": \"String\"\r\n        }\r\n      },\r\n      \"triggers\": {},\r\n      \"actions\": {\r\n        \"http\": {\r\n          \"type\": \"Http\",\r\n          \"inputs\": {\r\n            \"method\": \"POST\",\r\n            \"uri\": \"@parameters('destinationUri')\",\r\n            \"body\": \"Test\"\r\n          },\r\n          \"conditions\": []\r\n        }\r\n      },\r\n      \"outputs\": {}\r\n    },\r\n    \"parameters\": {\r\n      \"destinationUri\": {\r\n        \"value\": \"http://requestb.in/1kj7g8e1\"\r\n      }\r\n    }\r\n  },\r\n  \"id\": \"/subscriptions/57b7034d-72d4-433d-ace2-a7460aed6a99/resourceGroups/onesdk1801/providers/Microsoft.Logic/workflows/onesdk9125\",\r\n  \"name\": \"onesdk9125\",\r\n  \"type\": \"Microsoft.Logic/workflows\",\r\n  \"location\": \"westus\"\r\n}",
-=======
+        ],
+        "accept-language": [
+          "en-US"
+        ],
+        "User-Agent": [
+          "Microsoft.Azure.Management.Logic.LogicManagementClient/0.1.0.0"
+        ]
+      },
       "ResponseBody": "{\r\n  \"properties\": {\r\n    \"provisioningState\": \"Succeeded\",\r\n    \"createdTime\": \"2016-01-29T22:16:13.8324068Z\",\r\n    \"changedTime\": \"2016-01-29T22:16:13.8327754Z\",\r\n    \"state\": \"Enabled\",\r\n    \"version\": \"08587475011116918888\",\r\n    \"accessEndpoint\": \"https://westus.logic.azure.com:443/subscriptions/57b7034d-72d4-433d-ace2-a7460aed6a99/resourcegroups/onesdk2543/providers/Microsoft.Logic/workflows/onesdk6721\",\r\n    \"sku\": {\r\n      \"name\": \"Standard\",\r\n      \"plan\": {\r\n        \"id\": \"/subscriptions/57b7034d-72d4-433d-ace2-a7460aed6a99/resourceGroups/onesdk2543/providers/Microsoft.Web/serverfarms/StandardServicePlan\",\r\n        \"type\": \"Microsoft.Web/ServerFarms\",\r\n        \"name\": \"StandardServicePlan\"\r\n      }\r\n    },\r\n    \"definition\": {\r\n      \"$schema\": \"https://schema.management.azure.com/providers/Microsoft.Logic/schemas/2014-12-01-preview/workflowdefinition.json#\",\r\n      \"contentVersion\": \"1.0.0.0\",\r\n      \"parameters\": {\r\n        \"runworkflowmanually\": {\r\n          \"defaultValue\": true,\r\n          \"type\": \"Bool\"\r\n        },\r\n        \"destinationUri\": {\r\n          \"defaultValue\": \"http://tempuri.org\",\r\n          \"type\": \"String\"\r\n        }\r\n      },\r\n      \"triggers\": {},\r\n      \"actions\": {\r\n        \"http\": {\r\n          \"type\": \"Http\",\r\n          \"inputs\": {\r\n            \"method\": \"POST\",\r\n            \"uri\": \"@parameters('destinationUri')\",\r\n            \"body\": \"Test\"\r\n          },\r\n          \"conditions\": []\r\n        }\r\n      },\r\n      \"outputs\": {}\r\n    },\r\n    \"parameters\": {\r\n      \"destinationUri\": {\r\n        \"value\": \"http://requestb.in/1kj7g8e1\"\r\n      }\r\n    }\r\n  },\r\n  \"id\": \"/subscriptions/57b7034d-72d4-433d-ace2-a7460aed6a99/resourceGroups/onesdk2543/providers/Microsoft.Logic/workflows/onesdk6721\",\r\n  \"name\": \"onesdk6721\",\r\n  \"type\": \"Microsoft.Logic/workflows\",\r\n  \"location\": \"westus\"\r\n}",
->>>>>>> 9fbe613e
       "ResponseHeaders": {
         "Content-Length": [
           "1355"
@@ -447,18 +307,6 @@
           "Accept-Encoding"
         ],
         "x-ms-request-id": [
-<<<<<<< HEAD
-          "westus:f6ee937a-71bf-4c46-b15e-253eb335b6c0"
-        ],
-        "x-ms-ratelimit-remaining-subscription-reads": [
-          "14902"
-        ],
-        "x-ms-correlation-request-id": [
-          "131eac99-6ad2-46e5-9125-5731622820a4"
-        ],
-        "x-ms-routing-request-id": [
-          "WESTUS:20160129T231824Z:131eac99-6ad2-46e5-9125-5731622820a4"
-=======
           "westus:c4d93952-b2c6-4e11-930f-298e38c9d02e"
         ],
         "x-ms-ratelimit-remaining-subscription-reads": [
@@ -469,54 +317,36 @@
         ],
         "x-ms-routing-request-id": [
           "WESTUS:20160129T221614Z:3e6242de-5114-45bf-86b8-2ff9be4e606d"
->>>>>>> 9fbe613e
-        ],
-        "Strict-Transport-Security": [
-          "max-age=31536000; includeSubDomains"
-        ],
-        "Cache-Control": [
-          "no-cache"
-        ],
-        "Date": [
-<<<<<<< HEAD
-          "Fri, 29 Jan 2016 23:18:24 GMT"
-=======
+        ],
+        "Strict-Transport-Security": [
+          "max-age=31536000; includeSubDomains"
+        ],
+        "Cache-Control": [
+          "no-cache"
+        ],
+        "Date": [
           "Fri, 29 Jan 2016 22:16:14 GMT"
->>>>>>> 9fbe613e
         ]
       },
       "StatusCode": 200
     },
     {
-<<<<<<< HEAD
-      "RequestUri": "/subscriptions/57b7034d-72d4-433d-ace2-a7460aed6a99/resourceGroups/onesdk1801/providers/Microsoft.Logic/workflows/onesdk9125?api-version=2015-02-01-preview",
-      "EncodedRequestUri": "L3N1YnNjcmlwdGlvbnMvNTdiNzAzNGQtNzJkNC00MzNkLWFjZTItYTc0NjBhZWQ2YTk5L3Jlc291cmNlR3JvdXBzL29uZXNkazE4MDEvcHJvdmlkZXJzL01pY3Jvc29mdC5Mb2dpYy93b3JrZmxvd3Mvb25lc2RrOTEyNT9hcGktdmVyc2lvbj0yMDE1LTAyLTAxLXByZXZpZXc=",
-=======
       "RequestUri": "/subscriptions/57b7034d-72d4-433d-ace2-a7460aed6a99/resourceGroups/onesdk2543/providers/Microsoft.Logic/workflows/onesdk6721?api-version=2015-02-01-preview",
       "EncodedRequestUri": "L3N1YnNjcmlwdGlvbnMvNTdiNzAzNGQtNzJkNC00MzNkLWFjZTItYTc0NjBhZWQ2YTk5L3Jlc291cmNlR3JvdXBzL29uZXNkazI1NDMvcHJvdmlkZXJzL01pY3Jvc29mdC5Mb2dpYy93b3JrZmxvd3Mvb25lc2RrNjcyMT9hcGktdmVyc2lvbj0yMDE1LTAyLTAxLXByZXZpZXc=",
->>>>>>> 9fbe613e
       "RequestMethod": "GET",
       "RequestBody": "",
       "RequestHeaders": {
         "x-ms-client-request-id": [
-<<<<<<< HEAD
-          "18a0fbce-fe72-4dc1-8af1-029a2cfab604"
-=======
           "4e282d4c-d499-4b53-82ed-8245d713c4a1"
->>>>>>> 9fbe613e
-        ],
-        "accept-language": [
-          "en-US"
-        ],
-        "User-Agent": [
-          "Microsoft.Azure.Management.Logic.LogicManagementClient/0.1.0.0"
-        ]
-      },
-<<<<<<< HEAD
-      "ResponseBody": "{\r\n  \"properties\": {\r\n    \"provisioningState\": \"Succeeded\",\r\n    \"createdTime\": \"2016-01-29T23:18:23.7835521Z\",\r\n    \"changedTime\": \"2016-01-29T23:18:24.7894582Z\",\r\n    \"state\": \"Disabled\",\r\n    \"version\": \"08587474973807399163\",\r\n    \"accessEndpoint\": \"https://westus.logic.azure.com:443/subscriptions/57b7034d-72d4-433d-ace2-a7460aed6a99/resourcegroups/onesdk1801/providers/Microsoft.Logic/workflows/onesdk9125\",\r\n    \"sku\": {\r\n      \"name\": \"Standard\",\r\n      \"plan\": {\r\n        \"id\": \"/subscriptions/57b7034d-72d4-433d-ace2-a7460aed6a99/resourceGroups/onesdk1801/providers/Microsoft.Web/serverfarms/StandardServicePlan\",\r\n        \"type\": \"Microsoft.Web/ServerFarms\",\r\n        \"name\": \"StandardServicePlan\"\r\n      }\r\n    },\r\n    \"definition\": {\r\n      \"$schema\": \"http://schema.management.azure.com/providers/Microsoft.Logic/schemas/2014-12-01-preview/workflowdefinition.json#\",\r\n      \"contentVersion\": \"1.0.0.0\",\r\n      \"parameters\": {\r\n        \"runworkflowmanually\": {\r\n          \"defaultValue\": false,\r\n          \"type\": \"Bool\"\r\n        }\r\n      },\r\n      \"triggers\": {\r\n        \"httpTrigger\": {\r\n          \"recurrence\": {\r\n            \"frequency\": \"Hour\",\r\n            \"interval\": 1\r\n          },\r\n          \"type\": \"Http\",\r\n          \"inputs\": {\r\n            \"method\": \"GET\",\r\n            \"uri\": \"http://www.bing.com\"\r\n          },\r\n          \"conditions\": [\r\n            {\r\n              \"expression\": \"@bool('true')\"\r\n            }\r\n          ]\r\n        }\r\n      },\r\n      \"actions\": {\r\n        \"http\": {\r\n          \"type\": \"Http\",\r\n          \"inputs\": {\r\n            \"method\": \"GET\",\r\n            \"uri\": \"http://www.bing.com\"\r\n          },\r\n          \"conditions\": [\r\n            {\r\n              \"expression\": \"@bool('true')\"\r\n            }\r\n          ]\r\n        },\r\n        \"http1\": {\r\n          \"type\": \"Http\",\r\n          \"inputs\": {\r\n            \"method\": \"GET\",\r\n            \"uri\": \"http://www.bing.com\"\r\n          },\r\n          \"conditions\": [\r\n            {\r\n              \"expression\": \"@bool('true')\"\r\n            }\r\n          ]\r\n        }\r\n      },\r\n      \"outputs\": {\r\n        \"output1\": {\r\n          \"type\": \"String\",\r\n          \"value\": \"true\"\r\n        }\r\n      }\r\n    },\r\n    \"parameters\": {}\r\n  },\r\n  \"id\": \"/subscriptions/57b7034d-72d4-433d-ace2-a7460aed6a99/resourceGroups/onesdk1801/providers/Microsoft.Logic/workflows/onesdk9125\",\r\n  \"name\": \"onesdk9125\",\r\n  \"type\": \"Microsoft.Logic/workflows\",\r\n  \"location\": \"westus\"\r\n}",
-=======
+        ],
+        "accept-language": [
+          "en-US"
+        ],
+        "User-Agent": [
+          "Microsoft.Azure.Management.Logic.LogicManagementClient/0.1.0.0"
+        ]
+      },
       "ResponseBody": "{\r\n  \"properties\": {\r\n    \"provisioningState\": \"Succeeded\",\r\n    \"createdTime\": \"2016-01-29T22:16:13.8324068Z\",\r\n    \"changedTime\": \"2016-01-29T22:16:15.1004614Z\",\r\n    \"state\": \"Disabled\",\r\n    \"version\": \"08587475011104127425\",\r\n    \"accessEndpoint\": \"https://westus.logic.azure.com:443/subscriptions/57b7034d-72d4-433d-ace2-a7460aed6a99/resourcegroups/onesdk2543/providers/Microsoft.Logic/workflows/onesdk6721\",\r\n    \"sku\": {\r\n      \"name\": \"Standard\",\r\n      \"plan\": {\r\n        \"id\": \"/subscriptions/57b7034d-72d4-433d-ace2-a7460aed6a99/resourceGroups/onesdk2543/providers/Microsoft.Web/serverfarms/StandardServicePlan\",\r\n        \"type\": \"Microsoft.Web/ServerFarms\",\r\n        \"name\": \"StandardServicePlan\"\r\n      }\r\n    },\r\n    \"definition\": {\r\n      \"$schema\": \"http://schema.management.azure.com/providers/Microsoft.Logic/schemas/2014-12-01-preview/workflowdefinition.json#\",\r\n      \"contentVersion\": \"1.0.0.0\",\r\n      \"parameters\": {\r\n        \"runworkflowmanually\": {\r\n          \"defaultValue\": false,\r\n          \"type\": \"Bool\"\r\n        }\r\n      },\r\n      \"triggers\": {\r\n        \"httpTrigger\": {\r\n          \"recurrence\": {\r\n            \"frequency\": \"Hour\",\r\n            \"interval\": 1\r\n          },\r\n          \"type\": \"Http\",\r\n          \"inputs\": {\r\n            \"method\": \"GET\",\r\n            \"uri\": \"http://www.bing.com\"\r\n          },\r\n          \"conditions\": [\r\n            {\r\n              \"expression\": \"@bool('true')\"\r\n            }\r\n          ]\r\n        }\r\n      },\r\n      \"actions\": {\r\n        \"http\": {\r\n          \"type\": \"Http\",\r\n          \"inputs\": {\r\n            \"method\": \"GET\",\r\n            \"uri\": \"http://www.bing.com\"\r\n          },\r\n          \"conditions\": [\r\n            {\r\n              \"expression\": \"@bool('true')\"\r\n            }\r\n          ]\r\n        },\r\n        \"http1\": {\r\n          \"type\": \"Http\",\r\n          \"inputs\": {\r\n            \"method\": \"GET\",\r\n            \"uri\": \"http://www.bing.com\"\r\n          },\r\n          \"conditions\": [\r\n            {\r\n              \"expression\": \"@bool('true')\"\r\n            }\r\n          ]\r\n        }\r\n      },\r\n      \"outputs\": {\r\n        \"output1\": {\r\n          \"type\": \"String\",\r\n          \"value\": \"true\"\r\n        }\r\n      }\r\n    },\r\n    \"parameters\": {}\r\n  },\r\n  \"id\": \"/subscriptions/57b7034d-72d4-433d-ace2-a7460aed6a99/resourceGroups/onesdk2543/providers/Microsoft.Logic/workflows/onesdk6721\",\r\n  \"name\": \"onesdk6721\",\r\n  \"type\": \"Microsoft.Logic/workflows\",\r\n  \"location\": \"westus\"\r\n}",
->>>>>>> 9fbe613e
       "ResponseHeaders": {
         "Content-Length": [
           "1576"
@@ -534,18 +364,6 @@
           "Accept-Encoding"
         ],
         "x-ms-request-id": [
-<<<<<<< HEAD
-          "westus:6a7991e2-b82c-42f4-b813-0be66861c7cc"
-        ],
-        "x-ms-ratelimit-remaining-subscription-reads": [
-          "14901"
-        ],
-        "x-ms-correlation-request-id": [
-          "bd4c0381-3cac-4a10-81b3-c35559aef70b"
-        ],
-        "x-ms-routing-request-id": [
-          "WESTUS:20160129T231824Z:bd4c0381-3cac-4a10-81b3-c35559aef70b"
-=======
           "westus:44a48bfd-814a-4075-bf7c-2e674e5c8a02"
         ],
         "x-ms-ratelimit-remaining-subscription-reads": [
@@ -556,54 +374,36 @@
         ],
         "x-ms-routing-request-id": [
           "WESTUS:20160129T221615Z:0bd62be2-1429-4d0f-a219-97a2b5d9b462"
->>>>>>> 9fbe613e
-        ],
-        "Strict-Transport-Security": [
-          "max-age=31536000; includeSubDomains"
-        ],
-        "Cache-Control": [
-          "no-cache"
-        ],
-        "Date": [
-<<<<<<< HEAD
-          "Fri, 29 Jan 2016 23:18:24 GMT"
-=======
+        ],
+        "Strict-Transport-Security": [
+          "max-age=31536000; includeSubDomains"
+        ],
+        "Cache-Control": [
+          "no-cache"
+        ],
+        "Date": [
           "Fri, 29 Jan 2016 22:16:14 GMT"
->>>>>>> 9fbe613e
         ]
       },
       "StatusCode": 200
     },
     {
-<<<<<<< HEAD
-      "RequestUri": "/subscriptions/57b7034d-72d4-433d-ace2-a7460aed6a99/resourceGroups/onesdk1801/providers/Microsoft.Logic/workflows/onesdk9125?api-version=2015-02-01-preview",
-      "EncodedRequestUri": "L3N1YnNjcmlwdGlvbnMvNTdiNzAzNGQtNzJkNC00MzNkLWFjZTItYTc0NjBhZWQ2YTk5L3Jlc291cmNlR3JvdXBzL29uZXNkazE4MDEvcHJvdmlkZXJzL01pY3Jvc29mdC5Mb2dpYy93b3JrZmxvd3Mvb25lc2RrOTEyNT9hcGktdmVyc2lvbj0yMDE1LTAyLTAxLXByZXZpZXc=",
-=======
       "RequestUri": "/subscriptions/57b7034d-72d4-433d-ace2-a7460aed6a99/resourceGroups/onesdk2543/providers/Microsoft.Logic/workflows/onesdk6721?api-version=2015-02-01-preview",
       "EncodedRequestUri": "L3N1YnNjcmlwdGlvbnMvNTdiNzAzNGQtNzJkNC00MzNkLWFjZTItYTc0NjBhZWQ2YTk5L3Jlc291cmNlR3JvdXBzL29uZXNkazI1NDMvcHJvdmlkZXJzL01pY3Jvc29mdC5Mb2dpYy93b3JrZmxvd3Mvb25lc2RrNjcyMT9hcGktdmVyc2lvbj0yMDE1LTAyLTAxLXByZXZpZXc=",
->>>>>>> 9fbe613e
       "RequestMethod": "GET",
       "RequestBody": "",
       "RequestHeaders": {
         "x-ms-client-request-id": [
-<<<<<<< HEAD
-          "f5a1e5ea-4df5-43eb-9707-e826665e0149"
-=======
           "b32770c7-953b-49c8-8f7b-77d755eb09a0"
->>>>>>> 9fbe613e
-        ],
-        "accept-language": [
-          "en-US"
-        ],
-        "User-Agent": [
-          "Microsoft.Azure.Management.Logic.LogicManagementClient/0.1.0.0"
-        ]
-      },
-<<<<<<< HEAD
-      "ResponseBody": "{\r\n  \"properties\": {\r\n    \"provisioningState\": \"Succeeded\",\r\n    \"createdTime\": \"2016-01-29T23:18:23.7835521Z\",\r\n    \"changedTime\": \"2016-01-29T23:18:25.2204798Z\",\r\n    \"state\": \"Enabled\",\r\n    \"version\": \"08587474973803074745\",\r\n    \"accessEndpoint\": \"https://westus.logic.azure.com:443/subscriptions/57b7034d-72d4-433d-ace2-a7460aed6a99/resourcegroups/onesdk1801/providers/Microsoft.Logic/workflows/onesdk9125\",\r\n    \"sku\": {\r\n      \"name\": \"Standard\",\r\n      \"plan\": {\r\n        \"id\": \"/subscriptions/57b7034d-72d4-433d-ace2-a7460aed6a99/resourceGroups/onesdk1801/providers/Microsoft.Web/serverfarms/StandardServicePlan\",\r\n        \"type\": \"Microsoft.Web/ServerFarms\",\r\n        \"name\": \"StandardServicePlan\"\r\n      }\r\n    },\r\n    \"definition\": {\r\n      \"$schema\": \"https://schema.management.azure.com/providers/Microsoft.Logic/schemas/2014-12-01-preview/workflowdefinition.json#\",\r\n      \"contentVersion\": \"1.0.0.0\",\r\n      \"parameters\": {\r\n        \"runworkflowmanually\": {\r\n          \"defaultValue\": true,\r\n          \"type\": \"Bool\"\r\n        },\r\n        \"destinationUri\": {\r\n          \"defaultValue\": \"http://tempuri.org\",\r\n          \"type\": \"String\"\r\n        }\r\n      },\r\n      \"triggers\": {},\r\n      \"actions\": {\r\n        \"http\": {\r\n          \"type\": \"Http\",\r\n          \"inputs\": {\r\n            \"method\": \"POST\",\r\n            \"uri\": \"@parameters('destinationUri')\",\r\n            \"body\": \"Test\"\r\n          },\r\n          \"conditions\": []\r\n        }\r\n      },\r\n      \"outputs\": {}\r\n    },\r\n    \"parameters\": {\r\n      \"destinationUri\": {\r\n        \"value\": \"http://requestb.in/1kj7g8e1\"\r\n      }\r\n    }\r\n  },\r\n  \"id\": \"/subscriptions/57b7034d-72d4-433d-ace2-a7460aed6a99/resourceGroups/onesdk1801/providers/Microsoft.Logic/workflows/onesdk9125\",\r\n  \"name\": \"onesdk9125\",\r\n  \"type\": \"Microsoft.Logic/workflows\",\r\n  \"location\": \"westus\"\r\n}",
-=======
+        ],
+        "accept-language": [
+          "en-US"
+        ],
+        "User-Agent": [
+          "Microsoft.Azure.Management.Logic.LogicManagementClient/0.1.0.0"
+        ]
+      },
       "ResponseBody": "{\r\n  \"properties\": {\r\n    \"provisioningState\": \"Succeeded\",\r\n    \"createdTime\": \"2016-01-29T22:16:13.8324068Z\",\r\n    \"changedTime\": \"2016-01-29T22:16:16.8592647Z\",\r\n    \"state\": \"Enabled\",\r\n    \"version\": \"08587475011086629102\",\r\n    \"accessEndpoint\": \"https://westus.logic.azure.com:443/subscriptions/57b7034d-72d4-433d-ace2-a7460aed6a99/resourcegroups/onesdk2543/providers/Microsoft.Logic/workflows/onesdk6721\",\r\n    \"sku\": {\r\n      \"name\": \"Standard\",\r\n      \"plan\": {\r\n        \"id\": \"/subscriptions/57b7034d-72d4-433d-ace2-a7460aed6a99/resourceGroups/onesdk2543/providers/Microsoft.Web/serverfarms/StandardServicePlan\",\r\n        \"type\": \"Microsoft.Web/ServerFarms\",\r\n        \"name\": \"StandardServicePlan\"\r\n      }\r\n    },\r\n    \"definition\": {\r\n      \"$schema\": \"https://schema.management.azure.com/providers/Microsoft.Logic/schemas/2014-12-01-preview/workflowdefinition.json#\",\r\n      \"contentVersion\": \"1.0.0.0\",\r\n      \"parameters\": {\r\n        \"runworkflowmanually\": {\r\n          \"defaultValue\": true,\r\n          \"type\": \"Bool\"\r\n        },\r\n        \"destinationUri\": {\r\n          \"defaultValue\": \"http://tempuri.org\",\r\n          \"type\": \"String\"\r\n        }\r\n      },\r\n      \"triggers\": {},\r\n      \"actions\": {\r\n        \"http\": {\r\n          \"type\": \"Http\",\r\n          \"inputs\": {\r\n            \"method\": \"POST\",\r\n            \"uri\": \"@parameters('destinationUri')\",\r\n            \"body\": \"Test\"\r\n          },\r\n          \"conditions\": []\r\n        }\r\n      },\r\n      \"outputs\": {}\r\n    },\r\n    \"parameters\": {\r\n      \"destinationUri\": {\r\n        \"value\": \"http://requestb.in/1kj7g8e1\"\r\n      }\r\n    }\r\n  },\r\n  \"id\": \"/subscriptions/57b7034d-72d4-433d-ace2-a7460aed6a99/resourceGroups/onesdk2543/providers/Microsoft.Logic/workflows/onesdk6721\",\r\n  \"name\": \"onesdk6721\",\r\n  \"type\": \"Microsoft.Logic/workflows\",\r\n  \"location\": \"westus\"\r\n}",
->>>>>>> 9fbe613e
       "ResponseHeaders": {
         "Content-Length": [
           "1355"
@@ -621,18 +421,6 @@
           "Accept-Encoding"
         ],
         "x-ms-request-id": [
-<<<<<<< HEAD
-          "westus:da39f083-9440-454e-85af-fe50a743ce34"
-        ],
-        "x-ms-ratelimit-remaining-subscription-reads": [
-          "14900"
-        ],
-        "x-ms-correlation-request-id": [
-          "bc7fba21-24b9-469b-baaa-b25e8d851ec8"
-        ],
-        "x-ms-routing-request-id": [
-          "WESTUS:20160129T231825Z:bc7fba21-24b9-469b-baaa-b25e8d851ec8"
-=======
           "westus:fe4e15df-5838-47c5-a77f-492b0c69b2a0"
         ],
         "x-ms-ratelimit-remaining-subscription-reads": [
@@ -643,54 +431,36 @@
         ],
         "x-ms-routing-request-id": [
           "WESTUS:20160129T221617Z:2cf9fbc0-a6ce-4359-9430-6e3dbacdd2bb"
->>>>>>> 9fbe613e
-        ],
-        "Strict-Transport-Security": [
-          "max-age=31536000; includeSubDomains"
-        ],
-        "Cache-Control": [
-          "no-cache"
-        ],
-        "Date": [
-<<<<<<< HEAD
-          "Fri, 29 Jan 2016 23:18:25 GMT"
-=======
+        ],
+        "Strict-Transport-Security": [
+          "max-age=31536000; includeSubDomains"
+        ],
+        "Cache-Control": [
+          "no-cache"
+        ],
+        "Date": [
           "Fri, 29 Jan 2016 22:16:16 GMT"
->>>>>>> 9fbe613e
         ]
       },
       "StatusCode": 200
     },
     {
-<<<<<<< HEAD
-      "RequestUri": "/subscriptions/57b7034d-72d4-433d-ace2-a7460aed6a99/resourceGroups/onesdk1801/providers/Microsoft.Logic/workflows/onesdk9125?api-version=2015-02-01-preview",
-      "EncodedRequestUri": "L3N1YnNjcmlwdGlvbnMvNTdiNzAzNGQtNzJkNC00MzNkLWFjZTItYTc0NjBhZWQ2YTk5L3Jlc291cmNlR3JvdXBzL29uZXNkazE4MDEvcHJvdmlkZXJzL01pY3Jvc29mdC5Mb2dpYy93b3JrZmxvd3Mvb25lc2RrOTEyNT9hcGktdmVyc2lvbj0yMDE1LTAyLTAxLXByZXZpZXc=",
-=======
       "RequestUri": "/subscriptions/57b7034d-72d4-433d-ace2-a7460aed6a99/resourceGroups/onesdk2543/providers/Microsoft.Logic/workflows/onesdk6721?api-version=2015-02-01-preview",
       "EncodedRequestUri": "L3N1YnNjcmlwdGlvbnMvNTdiNzAzNGQtNzJkNC00MzNkLWFjZTItYTc0NjBhZWQ2YTk5L3Jlc291cmNlR3JvdXBzL29uZXNkazI1NDMvcHJvdmlkZXJzL01pY3Jvc29mdC5Mb2dpYy93b3JrZmxvd3Mvb25lc2RrNjcyMT9hcGktdmVyc2lvbj0yMDE1LTAyLTAxLXByZXZpZXc=",
->>>>>>> 9fbe613e
       "RequestMethod": "GET",
       "RequestBody": "",
       "RequestHeaders": {
         "x-ms-client-request-id": [
-<<<<<<< HEAD
-          "260624eb-507c-4382-a7a8-76a9b683273e"
-=======
           "39724f93-fb98-43e5-a515-2427670dc869"
->>>>>>> 9fbe613e
-        ],
-        "accept-language": [
-          "en-US"
-        ],
-        "User-Agent": [
-          "Microsoft.Azure.Management.Logic.LogicManagementClient/0.1.0.0"
-        ]
-      },
-<<<<<<< HEAD
-      "ResponseBody": "{\r\n  \"properties\": {\r\n    \"provisioningState\": \"Succeeded\",\r\n    \"createdTime\": \"2016-01-29T23:18:23.7835521Z\",\r\n    \"changedTime\": \"2016-01-29T23:18:26.2102882Z\",\r\n    \"state\": \"Enabled\",\r\n    \"version\": \"08587474973793081561\",\r\n    \"accessEndpoint\": \"https://westus.logic.azure.com:443/subscriptions/57b7034d-72d4-433d-ace2-a7460aed6a99/resourcegroups/onesdk1801/providers/Microsoft.Logic/workflows/onesdk9125\",\r\n    \"sku\": {\r\n      \"name\": \"Standard\",\r\n      \"plan\": {\r\n        \"id\": \"/subscriptions/57b7034d-72d4-433d-ace2-a7460aed6a99/resourceGroups/onesdk1801/providers/Microsoft.Web/serverfarms/StandardServicePlan\",\r\n        \"type\": \"Microsoft.Web/ServerFarms\",\r\n        \"name\": \"StandardServicePlan\"\r\n      }\r\n    },\r\n    \"definition\": {\r\n      \"$schema\": \"https://schema.management.azure.com/providers/Microsoft.Logic/schemas/2014-12-01-preview/workflowdefinition.json#\",\r\n      \"contentVersion\": \"1.0.0.0\",\r\n      \"parameters\": {\r\n        \"runworkflowmanually\": {\r\n          \"defaultValue\": true,\r\n          \"type\": \"Bool\"\r\n        },\r\n        \"destinationUri\": {\r\n          \"defaultValue\": \"http://tempuri.org\",\r\n          \"type\": \"String\"\r\n        }\r\n      },\r\n      \"triggers\": {},\r\n      \"actions\": {\r\n        \"http\": {\r\n          \"type\": \"Http\",\r\n          \"inputs\": {\r\n            \"method\": \"POST\",\r\n            \"uri\": \"@parameters('destinationUri')\",\r\n            \"body\": \"Test\"\r\n          },\r\n          \"conditions\": []\r\n        }\r\n      },\r\n      \"outputs\": {}\r\n    },\r\n    \"parameters\": {\r\n      \"destinationUri\": {\r\n        \"value\": \"http://requestb.in/1kj7g8e1\"\r\n      }\r\n    }\r\n  },\r\n  \"id\": \"/subscriptions/57b7034d-72d4-433d-ace2-a7460aed6a99/resourceGroups/onesdk1801/providers/Microsoft.Logic/workflows/onesdk9125\",\r\n  \"name\": \"onesdk9125\",\r\n  \"type\": \"Microsoft.Logic/workflows\",\r\n  \"location\": \"westus\"\r\n}",
-=======
+        ],
+        "accept-language": [
+          "en-US"
+        ],
+        "User-Agent": [
+          "Microsoft.Azure.Management.Logic.LogicManagementClient/0.1.0.0"
+        ]
+      },
       "ResponseBody": "{\r\n  \"properties\": {\r\n    \"provisioningState\": \"Succeeded\",\r\n    \"createdTime\": \"2016-01-29T22:16:13.8324068Z\",\r\n    \"changedTime\": \"2016-01-29T22:16:17.5459997Z\",\r\n    \"state\": \"Enabled\",\r\n    \"version\": \"08587475011079737843\",\r\n    \"accessEndpoint\": \"https://westus.logic.azure.com:443/subscriptions/57b7034d-72d4-433d-ace2-a7460aed6a99/resourcegroups/onesdk2543/providers/Microsoft.Logic/workflows/onesdk6721\",\r\n    \"sku\": {\r\n      \"name\": \"Standard\",\r\n      \"plan\": {\r\n        \"id\": \"/subscriptions/57b7034d-72d4-433d-ace2-a7460aed6a99/resourceGroups/onesdk2543/providers/Microsoft.Web/serverfarms/StandardServicePlan\",\r\n        \"type\": \"Microsoft.Web/ServerFarms\",\r\n        \"name\": \"StandardServicePlan\"\r\n      }\r\n    },\r\n    \"definition\": {\r\n      \"$schema\": \"https://schema.management.azure.com/providers/Microsoft.Logic/schemas/2014-12-01-preview/workflowdefinition.json#\",\r\n      \"contentVersion\": \"1.0.0.0\",\r\n      \"parameters\": {\r\n        \"runworkflowmanually\": {\r\n          \"defaultValue\": true,\r\n          \"type\": \"Bool\"\r\n        },\r\n        \"destinationUri\": {\r\n          \"defaultValue\": \"http://tempuri.org\",\r\n          \"type\": \"String\"\r\n        }\r\n      },\r\n      \"triggers\": {},\r\n      \"actions\": {\r\n        \"http\": {\r\n          \"type\": \"Http\",\r\n          \"inputs\": {\r\n            \"method\": \"POST\",\r\n            \"uri\": \"@parameters('destinationUri')\",\r\n            \"body\": \"Test\"\r\n          },\r\n          \"conditions\": []\r\n        }\r\n      },\r\n      \"outputs\": {}\r\n    },\r\n    \"parameters\": {\r\n      \"destinationUri\": {\r\n        \"value\": \"http://requestb.in/1kj7g8e1\"\r\n      }\r\n    }\r\n  },\r\n  \"id\": \"/subscriptions/57b7034d-72d4-433d-ace2-a7460aed6a99/resourceGroups/onesdk2543/providers/Microsoft.Logic/workflows/onesdk6721\",\r\n  \"name\": \"onesdk6721\",\r\n  \"type\": \"Microsoft.Logic/workflows\",\r\n  \"location\": \"westus\"\r\n}",
->>>>>>> 9fbe613e
       "ResponseHeaders": {
         "Content-Length": [
           "1355"
@@ -708,18 +478,6 @@
           "Accept-Encoding"
         ],
         "x-ms-request-id": [
-<<<<<<< HEAD
-          "westus:78b3ae3e-867d-4758-9344-216b4c20cc13"
-        ],
-        "x-ms-ratelimit-remaining-subscription-reads": [
-          "14899"
-        ],
-        "x-ms-correlation-request-id": [
-          "4f5f743b-3a4d-415a-b72c-6c83b4c69df3"
-        ],
-        "x-ms-routing-request-id": [
-          "WESTUS:20160129T231826Z:4f5f743b-3a4d-415a-b72c-6c83b4c69df3"
-=======
           "westus:f7e5b517-bec0-4fc5-91c6-8fee48fb74cb"
         ],
         "x-ms-ratelimit-remaining-subscription-reads": [
@@ -730,36 +488,24 @@
         ],
         "x-ms-routing-request-id": [
           "WESTUS:20160129T221617Z:a0e598f9-6555-4ec0-906e-00ce62baeb60"
->>>>>>> 9fbe613e
-        ],
-        "Strict-Transport-Security": [
-          "max-age=31536000; includeSubDomains"
-        ],
-        "Cache-Control": [
-          "no-cache"
-        ],
-        "Date": [
-<<<<<<< HEAD
-          "Fri, 29 Jan 2016 23:18:26 GMT"
-=======
+        ],
+        "Strict-Transport-Security": [
+          "max-age=31536000; includeSubDomains"
+        ],
+        "Cache-Control": [
+          "no-cache"
+        ],
+        "Date": [
           "Fri, 29 Jan 2016 22:16:16 GMT"
->>>>>>> 9fbe613e
         ]
       },
       "StatusCode": 200
     },
     {
-<<<<<<< HEAD
-      "RequestUri": "/subscriptions/57b7034d-72d4-433d-ace2-a7460aed6a99/resourceGroups/onesdk1801/providers/Microsoft.Logic/workflows/onesdk9125?api-version=2015-02-01-preview",
-      "EncodedRequestUri": "L3N1YnNjcmlwdGlvbnMvNTdiNzAzNGQtNzJkNC00MzNkLWFjZTItYTc0NjBhZWQ2YTk5L3Jlc291cmNlR3JvdXBzL29uZXNkazE4MDEvcHJvdmlkZXJzL01pY3Jvc29mdC5Mb2dpYy93b3JrZmxvd3Mvb25lc2RrOTEyNT9hcGktdmVyc2lvbj0yMDE1LTAyLTAxLXByZXZpZXc=",
-      "RequestMethod": "PUT",
-      "RequestBody": "{\r\n  \"location\": \"westus\",\r\n  \"properties\": {\r\n    \"state\": \"Enabled\",\r\n    \"sku\": {\r\n      \"name\": \"Standard\",\r\n      \"plan\": {\r\n        \"id\": \"/subscriptions/57b7034d-72d4-433d-ace2-a7460aed6a99/resourceGroups/onesdk1801/providers/Microsoft.Web/serverfarms/StandardServicePlan\"\r\n      }\r\n    },\r\n    \"definition\": {\r\n      \"$schema\": \"https://schema.management.azure.com/providers/Microsoft.Logic/schemas/2014-12-01-preview/workflowdefinition.json#\",\r\n      \"contentVersion\": \"1.0.0.0\",\r\n      \"parameters\": {\r\n        \"runworkflowmanually\": {\r\n          \"type\": \"bool\",\r\n          \"defaultValue\": true\r\n        },\r\n        \"destinationUri\": {\r\n          \"type\": \"string\",\r\n          \"defaultValue\": \"http://tempuri.org\"\r\n        }\r\n      },\r\n      \"triggers\": {},\r\n      \"actions\": {\r\n        \"http\": {\r\n          \"type\": \"Http\",\r\n          \"inputs\": {\r\n            \"method\": \"POST\",\r\n            \"uri\": \"@parameters('destinationUri')\",\r\n            \"body\": \"Test\"\r\n          },\r\n          \"conditions\": []\r\n        }\r\n      },\r\n      \"outputs\": {}\r\n    },\r\n    \"parameters\": {\r\n      \"destinationUri\": {\r\n        \"value\": \"http://requestb.in/1kj7g8e1\"\r\n      }\r\n    }\r\n  }\r\n}",
-=======
       "RequestUri": "/subscriptions/57b7034d-72d4-433d-ace2-a7460aed6a99/resourceGroups/onesdk2543/providers/Microsoft.Logic/workflows/onesdk6721?api-version=2015-02-01-preview",
       "EncodedRequestUri": "L3N1YnNjcmlwdGlvbnMvNTdiNzAzNGQtNzJkNC00MzNkLWFjZTItYTc0NjBhZWQ2YTk5L3Jlc291cmNlR3JvdXBzL29uZXNkazI1NDMvcHJvdmlkZXJzL01pY3Jvc29mdC5Mb2dpYy93b3JrZmxvd3Mvb25lc2RrNjcyMT9hcGktdmVyc2lvbj0yMDE1LTAyLTAxLXByZXZpZXc=",
       "RequestMethod": "PUT",
       "RequestBody": "{\r\n  \"location\": \"westus\",\r\n  \"properties\": {\r\n    \"state\": \"Enabled\",\r\n    \"sku\": {\r\n      \"name\": \"Standard\",\r\n      \"plan\": {\r\n        \"id\": \"/subscriptions/57b7034d-72d4-433d-ace2-a7460aed6a99/resourceGroups/onesdk2543/providers/Microsoft.Web/serverfarms/StandardServicePlan\"\r\n      }\r\n    },\r\n    \"definition\": {\r\n      \"$schema\": \"https://schema.management.azure.com/providers/Microsoft.Logic/schemas/2014-12-01-preview/workflowdefinition.json#\",\r\n      \"contentVersion\": \"1.0.0.0\",\r\n      \"parameters\": {\r\n        \"runworkflowmanually\": {\r\n          \"type\": \"bool\",\r\n          \"defaultValue\": true\r\n        },\r\n        \"destinationUri\": {\r\n          \"type\": \"string\",\r\n          \"defaultValue\": \"http://tempuri.org\"\r\n        }\r\n      },\r\n      \"triggers\": {},\r\n      \"actions\": {\r\n        \"http\": {\r\n          \"type\": \"Http\",\r\n          \"inputs\": {\r\n            \"method\": \"POST\",\r\n            \"uri\": \"@parameters('destinationUri')\",\r\n            \"body\": \"Test\"\r\n          },\r\n          \"conditions\": []\r\n        }\r\n      },\r\n      \"outputs\": {}\r\n    },\r\n    \"parameters\": {\r\n      \"destinationUri\": {\r\n        \"value\": \"http://requestb.in/1kj7g8e1\"\r\n      }\r\n    }\r\n  }\r\n}",
->>>>>>> 9fbe613e
       "RequestHeaders": {
         "Content-Type": [
           "application/json; charset=utf-8"
@@ -768,24 +514,16 @@
           "1179"
         ],
         "x-ms-client-request-id": [
-<<<<<<< HEAD
-          "5c080e44-725b-4374-ac81-acd51570edfc"
-=======
           "6e664631-7cc0-42f7-9c87-75d4fc63d018"
->>>>>>> 9fbe613e
-        ],
-        "accept-language": [
-          "en-US"
-        ],
-        "User-Agent": [
-          "Microsoft.Azure.Management.Logic.LogicManagementClient/0.1.0.0"
-        ]
-      },
-<<<<<<< HEAD
-      "ResponseBody": "{\r\n  \"properties\": {\r\n    \"provisioningState\": \"Succeeded\",\r\n    \"createdTime\": \"2016-01-29T23:18:23.7835521Z\",\r\n    \"changedTime\": \"2016-01-29T23:18:23.7835521Z\",\r\n    \"state\": \"Enabled\",\r\n    \"version\": \"08587474973818156248\",\r\n    \"accessEndpoint\": \"https://westus.logic.azure.com:443/subscriptions/57b7034d-72d4-433d-ace2-a7460aed6a99/resourcegroups/onesdk1801/providers/Microsoft.Logic/workflows/onesdk9125\",\r\n    \"sku\": {\r\n      \"name\": \"Standard\",\r\n      \"plan\": {\r\n        \"id\": \"/subscriptions/57b7034d-72d4-433d-ace2-a7460aed6a99/resourceGroups/onesdk1801/providers/Microsoft.Web/serverfarms/StandardServicePlan\",\r\n        \"type\": \"Microsoft.Web/ServerFarms\",\r\n        \"name\": \"StandardServicePlan\"\r\n      }\r\n    },\r\n    \"definition\": {\r\n      \"$schema\": \"https://schema.management.azure.com/providers/Microsoft.Logic/schemas/2014-12-01-preview/workflowdefinition.json#\",\r\n      \"contentVersion\": \"1.0.0.0\",\r\n      \"parameters\": {\r\n        \"runworkflowmanually\": {\r\n          \"defaultValue\": true,\r\n          \"type\": \"Bool\"\r\n        },\r\n        \"destinationUri\": {\r\n          \"defaultValue\": \"http://tempuri.org\",\r\n          \"type\": \"String\"\r\n        }\r\n      },\r\n      \"triggers\": {},\r\n      \"actions\": {\r\n        \"http\": {\r\n          \"type\": \"Http\",\r\n          \"inputs\": {\r\n            \"method\": \"POST\",\r\n            \"uri\": \"@parameters('destinationUri')\",\r\n            \"body\": \"Test\"\r\n          },\r\n          \"conditions\": []\r\n        }\r\n      },\r\n      \"outputs\": {}\r\n    },\r\n    \"parameters\": {\r\n      \"destinationUri\": {\r\n        \"value\": \"http://requestb.in/1kj7g8e1\"\r\n      }\r\n    }\r\n  },\r\n  \"id\": \"/subscriptions/57b7034d-72d4-433d-ace2-a7460aed6a99/resourceGroups/onesdk1801/providers/Microsoft.Logic/workflows/onesdk9125\",\r\n  \"name\": \"onesdk9125\",\r\n  \"type\": \"Microsoft.Logic/workflows\",\r\n  \"location\": \"westus\"\r\n}",
-=======
+        ],
+        "accept-language": [
+          "en-US"
+        ],
+        "User-Agent": [
+          "Microsoft.Azure.Management.Logic.LogicManagementClient/0.1.0.0"
+        ]
+      },
       "ResponseBody": "{\r\n  \"properties\": {\r\n    \"provisioningState\": \"Succeeded\",\r\n    \"createdTime\": \"2016-01-29T22:16:13.8324068Z\",\r\n    \"changedTime\": \"2016-01-29T22:16:13.8324068Z\",\r\n    \"state\": \"Enabled\",\r\n    \"version\": \"08587475011116918888\",\r\n    \"accessEndpoint\": \"https://westus.logic.azure.com:443/subscriptions/57b7034d-72d4-433d-ace2-a7460aed6a99/resourcegroups/onesdk2543/providers/Microsoft.Logic/workflows/onesdk6721\",\r\n    \"sku\": {\r\n      \"name\": \"Standard\",\r\n      \"plan\": {\r\n        \"id\": \"/subscriptions/57b7034d-72d4-433d-ace2-a7460aed6a99/resourceGroups/onesdk2543/providers/Microsoft.Web/serverfarms/StandardServicePlan\",\r\n        \"type\": \"Microsoft.Web/ServerFarms\",\r\n        \"name\": \"StandardServicePlan\"\r\n      }\r\n    },\r\n    \"definition\": {\r\n      \"$schema\": \"https://schema.management.azure.com/providers/Microsoft.Logic/schemas/2014-12-01-preview/workflowdefinition.json#\",\r\n      \"contentVersion\": \"1.0.0.0\",\r\n      \"parameters\": {\r\n        \"runworkflowmanually\": {\r\n          \"defaultValue\": true,\r\n          \"type\": \"Bool\"\r\n        },\r\n        \"destinationUri\": {\r\n          \"defaultValue\": \"http://tempuri.org\",\r\n          \"type\": \"String\"\r\n        }\r\n      },\r\n      \"triggers\": {},\r\n      \"actions\": {\r\n        \"http\": {\r\n          \"type\": \"Http\",\r\n          \"inputs\": {\r\n            \"method\": \"POST\",\r\n            \"uri\": \"@parameters('destinationUri')\",\r\n            \"body\": \"Test\"\r\n          },\r\n          \"conditions\": []\r\n        }\r\n      },\r\n      \"outputs\": {}\r\n    },\r\n    \"parameters\": {\r\n      \"destinationUri\": {\r\n        \"value\": \"http://requestb.in/1kj7g8e1\"\r\n      }\r\n    }\r\n  },\r\n  \"id\": \"/subscriptions/57b7034d-72d4-433d-ace2-a7460aed6a99/resourceGroups/onesdk2543/providers/Microsoft.Logic/workflows/onesdk6721\",\r\n  \"name\": \"onesdk6721\",\r\n  \"type\": \"Microsoft.Logic/workflows\",\r\n  \"location\": \"westus\"\r\n}",
->>>>>>> 9fbe613e
       "ResponseHeaders": {
         "Content-Length": [
           "1355"
@@ -800,18 +538,6 @@
           "no-cache"
         ],
         "x-ms-request-id": [
-<<<<<<< HEAD
-          "westus:b82f7e4a-99a7-4eed-8ac8-618a3278fb19"
-        ],
-        "x-ms-ratelimit-remaining-subscription-writes": [
-          "1195"
-        ],
-        "x-ms-correlation-request-id": [
-          "0299b252-2c6c-4cdd-93af-cbdb6643ad3d"
-        ],
-        "x-ms-routing-request-id": [
-          "WESTUS:20160129T231824Z:0299b252-2c6c-4cdd-93af-cbdb6643ad3d"
-=======
           "westus:2e1cac57-e1da-40df-86b5-b512a4b0d857"
         ],
         "x-ms-ratelimit-remaining-subscription-writes": [
@@ -822,36 +548,24 @@
         ],
         "x-ms-routing-request-id": [
           "WESTUS:20160129T221614Z:2d83d357-780c-4cf0-822b-0f70f1303fb3"
->>>>>>> 9fbe613e
-        ],
-        "Strict-Transport-Security": [
-          "max-age=31536000; includeSubDomains"
-        ],
-        "Cache-Control": [
-          "no-cache"
-        ],
-        "Date": [
-<<<<<<< HEAD
-          "Fri, 29 Jan 2016 23:18:23 GMT"
-=======
+        ],
+        "Strict-Transport-Security": [
+          "max-age=31536000; includeSubDomains"
+        ],
+        "Cache-Control": [
+          "no-cache"
+        ],
+        "Date": [
           "Fri, 29 Jan 2016 22:16:14 GMT"
->>>>>>> 9fbe613e
         ]
       },
       "StatusCode": 201
     },
     {
-<<<<<<< HEAD
-      "RequestUri": "/subscriptions/57b7034d-72d4-433d-ace2-a7460aed6a99/resourceGroups/onesdk1801/providers/Microsoft.Logic/workflows/onesdk9125?api-version=2015-02-01-preview",
-      "EncodedRequestUri": "L3N1YnNjcmlwdGlvbnMvNTdiNzAzNGQtNzJkNC00MzNkLWFjZTItYTc0NjBhZWQ2YTk5L3Jlc291cmNlR3JvdXBzL29uZXNkazE4MDEvcHJvdmlkZXJzL01pY3Jvc29mdC5Mb2dpYy93b3JrZmxvd3Mvb25lc2RrOTEyNT9hcGktdmVyc2lvbj0yMDE1LTAyLTAxLXByZXZpZXc=",
-      "RequestMethod": "PUT",
-      "RequestBody": "{\r\n  \"location\": \"westus\",\r\n  \"properties\": {\r\n    \"state\": \"Disabled\",\r\n    \"sku\": {\r\n      \"name\": \"Standard\",\r\n      \"plan\": {\r\n        \"id\": \"/subscriptions/57b7034d-72d4-433d-ace2-a7460aed6a99/resourceGroups/onesdk1801/providers/Microsoft.Web/serverfarms/StandardServicePlan\"\r\n      }\r\n    },\r\n    \"definition\": {\r\n      \"$schema\": \"http://schema.management.azure.com/providers/Microsoft.Logic/schemas/2014-12-01-preview/workflowdefinition.json#\",\r\n      \"contentVersion\": \"1.0.0.0\",\r\n      \"parameters\": {\r\n        \"runworkflowmanually\": {\r\n          \"defaultValue\": false,\r\n          \"type\": \"bool\"\r\n        }\r\n      },\r\n      \"triggers\": {\r\n        \"httpTrigger\": {\r\n          \"type\": \"Http\",\r\n          \"inputs\": {\r\n            \"method\": \"GET\",\r\n            \"uri\": \"http://www.bing.com\"\r\n          },\r\n          \"recurrence\": {\r\n            \"frequency\": \"Hour\",\r\n            \"interval\": 1\r\n          },\r\n          \"conditions\": [\r\n            {\r\n              \"expression\": \"@bool('true')\"\r\n            }\r\n          ]\r\n        }\r\n      },\r\n      \"actions\": {\r\n        \"http\": {\r\n          \"type\": \"Http\",\r\n          \"inputs\": {\r\n            \"method\": \"GET\",\r\n            \"uri\": \"http://www.bing.com\"\r\n          },\r\n          \"conditions\": [\r\n            {\r\n              \"expression\": \"@bool('true')\"\r\n            }\r\n          ]\r\n        },\r\n        \"http1\": {\r\n          \"type\": \"Http\",\r\n          \"inputs\": {\r\n            \"method\": \"GET\",\r\n            \"uri\": \"http://www.bing.com\"\r\n          },\r\n          \"conditions\": [\r\n            {\r\n              \"expression\": \"@bool('true')\"\r\n            }\r\n          ]\r\n        }\r\n      },\r\n      \"outputs\": {\r\n        \"output1\": {\r\n          \"type\": \"string\",\r\n          \"value\": \"true\"\r\n        }\r\n      }\r\n    }\r\n  }\r\n}",
-=======
       "RequestUri": "/subscriptions/57b7034d-72d4-433d-ace2-a7460aed6a99/resourceGroups/onesdk2543/providers/Microsoft.Logic/workflows/onesdk6721?api-version=2015-02-01-preview",
       "EncodedRequestUri": "L3N1YnNjcmlwdGlvbnMvNTdiNzAzNGQtNzJkNC00MzNkLWFjZTItYTc0NjBhZWQ2YTk5L3Jlc291cmNlR3JvdXBzL29uZXNkazI1NDMvcHJvdmlkZXJzL01pY3Jvc29mdC5Mb2dpYy93b3JrZmxvd3Mvb25lc2RrNjcyMT9hcGktdmVyc2lvbj0yMDE1LTAyLTAxLXByZXZpZXc=",
       "RequestMethod": "PUT",
       "RequestBody": "{\r\n  \"location\": \"westus\",\r\n  \"properties\": {\r\n    \"state\": \"Disabled\",\r\n    \"sku\": {\r\n      \"name\": \"Standard\",\r\n      \"plan\": {\r\n        \"id\": \"/subscriptions/57b7034d-72d4-433d-ace2-a7460aed6a99/resourceGroups/onesdk2543/providers/Microsoft.Web/serverfarms/StandardServicePlan\"\r\n      }\r\n    },\r\n    \"definition\": {\r\n      \"$schema\": \"http://schema.management.azure.com/providers/Microsoft.Logic/schemas/2014-12-01-preview/workflowdefinition.json#\",\r\n      \"contentVersion\": \"1.0.0.0\",\r\n      \"parameters\": {\r\n        \"runworkflowmanually\": {\r\n          \"defaultValue\": false,\r\n          \"type\": \"bool\"\r\n        }\r\n      },\r\n      \"triggers\": {\r\n        \"httpTrigger\": {\r\n          \"type\": \"Http\",\r\n          \"inputs\": {\r\n            \"method\": \"GET\",\r\n            \"uri\": \"http://www.bing.com\"\r\n          },\r\n          \"recurrence\": {\r\n            \"frequency\": \"Hour\",\r\n            \"interval\": 1\r\n          },\r\n          \"conditions\": [\r\n            {\r\n              \"expression\": \"@bool('true')\"\r\n            }\r\n          ]\r\n        }\r\n      },\r\n      \"actions\": {\r\n        \"http\": {\r\n          \"type\": \"Http\",\r\n          \"inputs\": {\r\n            \"method\": \"GET\",\r\n            \"uri\": \"http://www.bing.com\"\r\n          },\r\n          \"conditions\": [\r\n            {\r\n              \"expression\": \"@bool('true')\"\r\n            }\r\n          ]\r\n        },\r\n        \"http1\": {\r\n          \"type\": \"Http\",\r\n          \"inputs\": {\r\n            \"method\": \"GET\",\r\n            \"uri\": \"http://www.bing.com\"\r\n          },\r\n          \"conditions\": [\r\n            {\r\n              \"expression\": \"@bool('true')\"\r\n            }\r\n          ]\r\n        }\r\n      },\r\n      \"outputs\": {\r\n        \"output1\": {\r\n          \"type\": \"string\",\r\n          \"value\": \"true\"\r\n        }\r\n      }\r\n    }\r\n  }\r\n}",
->>>>>>> 9fbe613e
       "RequestHeaders": {
         "Content-Type": [
           "application/json; charset=utf-8"
@@ -860,24 +574,16 @@
           "1774"
         ],
         "x-ms-client-request-id": [
-<<<<<<< HEAD
-          "bb717011-0769-487f-9887-675583b6e187"
-=======
           "7faafb60-6afe-4158-85fd-84d2ae006e49"
->>>>>>> 9fbe613e
-        ],
-        "accept-language": [
-          "en-US"
-        ],
-        "User-Agent": [
-          "Microsoft.Azure.Management.Logic.LogicManagementClient/0.1.0.0"
-        ]
-      },
-<<<<<<< HEAD
-      "ResponseBody": "{\r\n  \"properties\": {\r\n    \"provisioningState\": \"Succeeded\",\r\n    \"createdTime\": \"2016-01-29T23:18:24.7890764Z\",\r\n    \"changedTime\": \"2016-01-29T23:18:24.7894582Z\",\r\n    \"state\": \"Disabled\",\r\n    \"version\": \"08587474973807399163\",\r\n    \"accessEndpoint\": \"https://westus.logic.azure.com:443/subscriptions/57b7034d-72d4-433d-ace2-a7460aed6a99/resourcegroups/onesdk1801/providers/Microsoft.Logic/workflows/onesdk9125\",\r\n    \"sku\": {\r\n      \"name\": \"Standard\",\r\n      \"plan\": {\r\n        \"id\": \"/subscriptions/57b7034d-72d4-433d-ace2-a7460aed6a99/resourceGroups/onesdk1801/providers/Microsoft.Web/serverfarms/StandardServicePlan\",\r\n        \"type\": \"Microsoft.Web/ServerFarms\",\r\n        \"name\": \"StandardServicePlan\"\r\n      }\r\n    },\r\n    \"definition\": {\r\n      \"$schema\": \"http://schema.management.azure.com/providers/Microsoft.Logic/schemas/2014-12-01-preview/workflowdefinition.json#\",\r\n      \"contentVersion\": \"1.0.0.0\",\r\n      \"parameters\": {\r\n        \"runworkflowmanually\": {\r\n          \"defaultValue\": false,\r\n          \"type\": \"Bool\"\r\n        }\r\n      },\r\n      \"triggers\": {\r\n        \"httpTrigger\": {\r\n          \"recurrence\": {\r\n            \"frequency\": \"Hour\",\r\n            \"interval\": 1\r\n          },\r\n          \"type\": \"Http\",\r\n          \"inputs\": {\r\n            \"method\": \"GET\",\r\n            \"uri\": \"http://www.bing.com\"\r\n          },\r\n          \"conditions\": [\r\n            {\r\n              \"expression\": \"@bool('true')\"\r\n            }\r\n          ]\r\n        }\r\n      },\r\n      \"actions\": {\r\n        \"http\": {\r\n          \"type\": \"Http\",\r\n          \"inputs\": {\r\n            \"method\": \"GET\",\r\n            \"uri\": \"http://www.bing.com\"\r\n          },\r\n          \"conditions\": [\r\n            {\r\n              \"expression\": \"@bool('true')\"\r\n            }\r\n          ]\r\n        },\r\n        \"http1\": {\r\n          \"type\": \"Http\",\r\n          \"inputs\": {\r\n            \"method\": \"GET\",\r\n            \"uri\": \"http://www.bing.com\"\r\n          },\r\n          \"conditions\": [\r\n            {\r\n              \"expression\": \"@bool('true')\"\r\n            }\r\n          ]\r\n        }\r\n      },\r\n      \"outputs\": {\r\n        \"output1\": {\r\n          \"type\": \"String\",\r\n          \"value\": \"true\"\r\n        }\r\n      }\r\n    },\r\n    \"parameters\": {}\r\n  },\r\n  \"id\": \"/subscriptions/57b7034d-72d4-433d-ace2-a7460aed6a99/resourceGroups/onesdk1801/providers/Microsoft.Logic/workflows/onesdk9125\",\r\n  \"name\": \"onesdk9125\",\r\n  \"type\": \"Microsoft.Logic/workflows\",\r\n  \"location\": \"westus\"\r\n}",
-=======
+        ],
+        "accept-language": [
+          "en-US"
+        ],
+        "User-Agent": [
+          "Microsoft.Azure.Management.Logic.LogicManagementClient/0.1.0.0"
+        ]
+      },
       "ResponseBody": "{\r\n  \"properties\": {\r\n    \"provisioningState\": \"Succeeded\",\r\n    \"createdTime\": \"2016-01-29T22:16:15.0997216Z\",\r\n    \"changedTime\": \"2016-01-29T22:16:15.1004614Z\",\r\n    \"state\": \"Disabled\",\r\n    \"version\": \"08587475011104127425\",\r\n    \"accessEndpoint\": \"https://westus.logic.azure.com:443/subscriptions/57b7034d-72d4-433d-ace2-a7460aed6a99/resourcegroups/onesdk2543/providers/Microsoft.Logic/workflows/onesdk6721\",\r\n    \"sku\": {\r\n      \"name\": \"Standard\",\r\n      \"plan\": {\r\n        \"id\": \"/subscriptions/57b7034d-72d4-433d-ace2-a7460aed6a99/resourceGroups/onesdk2543/providers/Microsoft.Web/serverfarms/StandardServicePlan\",\r\n        \"type\": \"Microsoft.Web/ServerFarms\",\r\n        \"name\": \"StandardServicePlan\"\r\n      }\r\n    },\r\n    \"definition\": {\r\n      \"$schema\": \"http://schema.management.azure.com/providers/Microsoft.Logic/schemas/2014-12-01-preview/workflowdefinition.json#\",\r\n      \"contentVersion\": \"1.0.0.0\",\r\n      \"parameters\": {\r\n        \"runworkflowmanually\": {\r\n          \"defaultValue\": false,\r\n          \"type\": \"Bool\"\r\n        }\r\n      },\r\n      \"triggers\": {\r\n        \"httpTrigger\": {\r\n          \"recurrence\": {\r\n            \"frequency\": \"Hour\",\r\n            \"interval\": 1\r\n          },\r\n          \"type\": \"Http\",\r\n          \"inputs\": {\r\n            \"method\": \"GET\",\r\n            \"uri\": \"http://www.bing.com\"\r\n          },\r\n          \"conditions\": [\r\n            {\r\n              \"expression\": \"@bool('true')\"\r\n            }\r\n          ]\r\n        }\r\n      },\r\n      \"actions\": {\r\n        \"http\": {\r\n          \"type\": \"Http\",\r\n          \"inputs\": {\r\n            \"method\": \"GET\",\r\n            \"uri\": \"http://www.bing.com\"\r\n          },\r\n          \"conditions\": [\r\n            {\r\n              \"expression\": \"@bool('true')\"\r\n            }\r\n          ]\r\n        },\r\n        \"http1\": {\r\n          \"type\": \"Http\",\r\n          \"inputs\": {\r\n            \"method\": \"GET\",\r\n            \"uri\": \"http://www.bing.com\"\r\n          },\r\n          \"conditions\": [\r\n            {\r\n              \"expression\": \"@bool('true')\"\r\n            }\r\n          ]\r\n        }\r\n      },\r\n      \"outputs\": {\r\n        \"output1\": {\r\n          \"type\": \"String\",\r\n          \"value\": \"true\"\r\n        }\r\n      }\r\n    },\r\n    \"parameters\": {}\r\n  },\r\n  \"id\": \"/subscriptions/57b7034d-72d4-433d-ace2-a7460aed6a99/resourceGroups/onesdk2543/providers/Microsoft.Logic/workflows/onesdk6721\",\r\n  \"name\": \"onesdk6721\",\r\n  \"type\": \"Microsoft.Logic/workflows\",\r\n  \"location\": \"westus\"\r\n}",
->>>>>>> 9fbe613e
       "ResponseHeaders": {
         "Content-Length": [
           "1576"
@@ -895,18 +601,6 @@
           "Accept-Encoding"
         ],
         "x-ms-request-id": [
-<<<<<<< HEAD
-          "westus:96335f3e-5226-4824-8f38-4e869616a6e0"
-        ],
-        "x-ms-ratelimit-remaining-subscription-writes": [
-          "1194"
-        ],
-        "x-ms-correlation-request-id": [
-          "b3640724-be3d-49dd-8b7b-8f594fb1b339"
-        ],
-        "x-ms-routing-request-id": [
-          "WESTUS:20160129T231824Z:b3640724-be3d-49dd-8b7b-8f594fb1b339"
-=======
           "westus:4b33ec3e-5397-48ab-b3c7-2b83825e5794"
         ],
         "x-ms-ratelimit-remaining-subscription-writes": [
@@ -917,36 +611,24 @@
         ],
         "x-ms-routing-request-id": [
           "WESTUS:20160129T221615Z:45f942bb-9949-471c-9204-8962a86a827b"
->>>>>>> 9fbe613e
-        ],
-        "Strict-Transport-Security": [
-          "max-age=31536000; includeSubDomains"
-        ],
-        "Cache-Control": [
-          "no-cache"
-        ],
-        "Date": [
-<<<<<<< HEAD
-          "Fri, 29 Jan 2016 23:18:24 GMT"
-=======
+        ],
+        "Strict-Transport-Security": [
+          "max-age=31536000; includeSubDomains"
+        ],
+        "Cache-Control": [
+          "no-cache"
+        ],
+        "Date": [
           "Fri, 29 Jan 2016 22:16:14 GMT"
->>>>>>> 9fbe613e
         ]
       },
       "StatusCode": 200
     },
     {
-<<<<<<< HEAD
-      "RequestUri": "/subscriptions/57b7034d-72d4-433d-ace2-a7460aed6a99/resourceGroups/onesdk1801/providers/Microsoft.Logic/workflows/onesdk9125?api-version=2015-02-01-preview",
-      "EncodedRequestUri": "L3N1YnNjcmlwdGlvbnMvNTdiNzAzNGQtNzJkNC00MzNkLWFjZTItYTc0NjBhZWQ2YTk5L3Jlc291cmNlR3JvdXBzL29uZXNkazE4MDEvcHJvdmlkZXJzL01pY3Jvc29mdC5Mb2dpYy93b3JrZmxvd3Mvb25lc2RrOTEyNT9hcGktdmVyc2lvbj0yMDE1LTAyLTAxLXByZXZpZXc=",
-      "RequestMethod": "PUT",
-      "RequestBody": "{\r\n  \"location\": \"westus\",\r\n  \"properties\": {\r\n    \"state\": \"Enabled\",\r\n    \"sku\": {\r\n      \"name\": \"Standard\",\r\n      \"plan\": {\r\n        \"id\": \"/subscriptions/57b7034d-72d4-433d-ace2-a7460aed6a99/resourceGroups/onesdk1801/providers/Microsoft.Web/serverfarms/StandardServicePlan\"\r\n      }\r\n    },\r\n    \"definition\": {\r\n      \"$schema\": \"https://schema.management.azure.com/providers/Microsoft.Logic/schemas/2014-12-01-preview/workflowdefinition.json#\",\r\n      \"contentVersion\": \"1.0.0.0\",\r\n      \"parameters\": {\r\n        \"runworkflowmanually\": {\r\n          \"type\": \"bool\",\r\n          \"defaultValue\": true\r\n        },\r\n        \"destinationUri\": {\r\n          \"type\": \"string\",\r\n          \"defaultValue\": \"http://tempuri.org\"\r\n        }\r\n      },\r\n      \"triggers\": {},\r\n      \"actions\": {\r\n        \"http\": {\r\n          \"type\": \"Http\",\r\n          \"inputs\": {\r\n            \"method\": \"POST\",\r\n            \"uri\": \"@parameters('destinationUri')\",\r\n            \"body\": \"Test\"\r\n          },\r\n          \"conditions\": []\r\n        }\r\n      },\r\n      \"outputs\": {}\r\n    },\r\n    \"parameters\": {\r\n      \"destinationUri\": {\r\n        \"value\": \"http://requestb.in/1kj7g8e1\"\r\n      }\r\n    }\r\n  }\r\n}",
-=======
       "RequestUri": "/subscriptions/57b7034d-72d4-433d-ace2-a7460aed6a99/resourceGroups/onesdk2543/providers/Microsoft.Logic/workflows/onesdk6721?api-version=2015-02-01-preview",
       "EncodedRequestUri": "L3N1YnNjcmlwdGlvbnMvNTdiNzAzNGQtNzJkNC00MzNkLWFjZTItYTc0NjBhZWQ2YTk5L3Jlc291cmNlR3JvdXBzL29uZXNkazI1NDMvcHJvdmlkZXJzL01pY3Jvc29mdC5Mb2dpYy93b3JrZmxvd3Mvb25lc2RrNjcyMT9hcGktdmVyc2lvbj0yMDE1LTAyLTAxLXByZXZpZXc=",
       "RequestMethod": "PUT",
       "RequestBody": "{\r\n  \"location\": \"westus\",\r\n  \"properties\": {\r\n    \"state\": \"Enabled\",\r\n    \"sku\": {\r\n      \"name\": \"Standard\",\r\n      \"plan\": {\r\n        \"id\": \"/subscriptions/57b7034d-72d4-433d-ace2-a7460aed6a99/resourceGroups/onesdk2543/providers/Microsoft.Web/serverfarms/StandardServicePlan\"\r\n      }\r\n    },\r\n    \"definition\": {\r\n      \"$schema\": \"https://schema.management.azure.com/providers/Microsoft.Logic/schemas/2014-12-01-preview/workflowdefinition.json#\",\r\n      \"contentVersion\": \"1.0.0.0\",\r\n      \"parameters\": {\r\n        \"runworkflowmanually\": {\r\n          \"type\": \"bool\",\r\n          \"defaultValue\": true\r\n        },\r\n        \"destinationUri\": {\r\n          \"type\": \"string\",\r\n          \"defaultValue\": \"http://tempuri.org\"\r\n        }\r\n      },\r\n      \"triggers\": {},\r\n      \"actions\": {\r\n        \"http\": {\r\n          \"type\": \"Http\",\r\n          \"inputs\": {\r\n            \"method\": \"POST\",\r\n            \"uri\": \"@parameters('destinationUri')\",\r\n            \"body\": \"Test\"\r\n          },\r\n          \"conditions\": []\r\n        }\r\n      },\r\n      \"outputs\": {}\r\n    },\r\n    \"parameters\": {\r\n      \"destinationUri\": {\r\n        \"value\": \"http://requestb.in/1kj7g8e1\"\r\n      }\r\n    }\r\n  }\r\n}",
->>>>>>> 9fbe613e
       "RequestHeaders": {
         "Content-Type": [
           "application/json; charset=utf-8"
@@ -955,24 +637,16 @@
           "1179"
         ],
         "x-ms-client-request-id": [
-<<<<<<< HEAD
-          "9136c04f-cb76-4d98-afde-0e34b4317654"
-=======
           "f625102a-8109-47ea-9584-fc1532d71d37"
->>>>>>> 9fbe613e
-        ],
-        "accept-language": [
-          "en-US"
-        ],
-        "User-Agent": [
-          "Microsoft.Azure.Management.Logic.LogicManagementClient/0.1.0.0"
-        ]
-      },
-<<<<<<< HEAD
-      "ResponseBody": "{\r\n  \"properties\": {\r\n    \"provisioningState\": \"Succeeded\",\r\n    \"createdTime\": \"2016-01-29T23:18:25.2200429Z\",\r\n    \"changedTime\": \"2016-01-29T23:18:25.2204798Z\",\r\n    \"state\": \"Enabled\",\r\n    \"version\": \"08587474973803074745\",\r\n    \"accessEndpoint\": \"https://westus.logic.azure.com:443/subscriptions/57b7034d-72d4-433d-ace2-a7460aed6a99/resourcegroups/onesdk1801/providers/Microsoft.Logic/workflows/onesdk9125\",\r\n    \"sku\": {\r\n      \"name\": \"Standard\",\r\n      \"plan\": {\r\n        \"id\": \"/subscriptions/57b7034d-72d4-433d-ace2-a7460aed6a99/resourceGroups/onesdk1801/providers/Microsoft.Web/serverfarms/StandardServicePlan\",\r\n        \"type\": \"Microsoft.Web/ServerFarms\",\r\n        \"name\": \"StandardServicePlan\"\r\n      }\r\n    },\r\n    \"definition\": {\r\n      \"$schema\": \"https://schema.management.azure.com/providers/Microsoft.Logic/schemas/2014-12-01-preview/workflowdefinition.json#\",\r\n      \"contentVersion\": \"1.0.0.0\",\r\n      \"parameters\": {\r\n        \"runworkflowmanually\": {\r\n          \"defaultValue\": true,\r\n          \"type\": \"Bool\"\r\n        },\r\n        \"destinationUri\": {\r\n          \"defaultValue\": \"http://tempuri.org\",\r\n          \"type\": \"String\"\r\n        }\r\n      },\r\n      \"triggers\": {},\r\n      \"actions\": {\r\n        \"http\": {\r\n          \"type\": \"Http\",\r\n          \"inputs\": {\r\n            \"method\": \"POST\",\r\n            \"uri\": \"@parameters('destinationUri')\",\r\n            \"body\": \"Test\"\r\n          },\r\n          \"conditions\": []\r\n        }\r\n      },\r\n      \"outputs\": {}\r\n    },\r\n    \"parameters\": {\r\n      \"destinationUri\": {\r\n        \"value\": \"http://requestb.in/1kj7g8e1\"\r\n      }\r\n    }\r\n  },\r\n  \"id\": \"/subscriptions/57b7034d-72d4-433d-ace2-a7460aed6a99/resourceGroups/onesdk1801/providers/Microsoft.Logic/workflows/onesdk9125\",\r\n  \"name\": \"onesdk9125\",\r\n  \"type\": \"Microsoft.Logic/workflows\",\r\n  \"location\": \"westus\"\r\n}",
-=======
+        ],
+        "accept-language": [
+          "en-US"
+        ],
+        "User-Agent": [
+          "Microsoft.Azure.Management.Logic.LogicManagementClient/0.1.0.0"
+        ]
+      },
       "ResponseBody": "{\r\n  \"properties\": {\r\n    \"provisioningState\": \"Succeeded\",\r\n    \"createdTime\": \"2016-01-29T22:16:16.8589691Z\",\r\n    \"changedTime\": \"2016-01-29T22:16:16.8592647Z\",\r\n    \"state\": \"Enabled\",\r\n    \"version\": \"08587475011086629102\",\r\n    \"accessEndpoint\": \"https://westus.logic.azure.com:443/subscriptions/57b7034d-72d4-433d-ace2-a7460aed6a99/resourcegroups/onesdk2543/providers/Microsoft.Logic/workflows/onesdk6721\",\r\n    \"sku\": {\r\n      \"name\": \"Standard\",\r\n      \"plan\": {\r\n        \"id\": \"/subscriptions/57b7034d-72d4-433d-ace2-a7460aed6a99/resourceGroups/onesdk2543/providers/Microsoft.Web/serverfarms/StandardServicePlan\",\r\n        \"type\": \"Microsoft.Web/ServerFarms\",\r\n        \"name\": \"StandardServicePlan\"\r\n      }\r\n    },\r\n    \"definition\": {\r\n      \"$schema\": \"https://schema.management.azure.com/providers/Microsoft.Logic/schemas/2014-12-01-preview/workflowdefinition.json#\",\r\n      \"contentVersion\": \"1.0.0.0\",\r\n      \"parameters\": {\r\n        \"runworkflowmanually\": {\r\n          \"defaultValue\": true,\r\n          \"type\": \"Bool\"\r\n        },\r\n        \"destinationUri\": {\r\n          \"defaultValue\": \"http://tempuri.org\",\r\n          \"type\": \"String\"\r\n        }\r\n      },\r\n      \"triggers\": {},\r\n      \"actions\": {\r\n        \"http\": {\r\n          \"type\": \"Http\",\r\n          \"inputs\": {\r\n            \"method\": \"POST\",\r\n            \"uri\": \"@parameters('destinationUri')\",\r\n            \"body\": \"Test\"\r\n          },\r\n          \"conditions\": []\r\n        }\r\n      },\r\n      \"outputs\": {}\r\n    },\r\n    \"parameters\": {\r\n      \"destinationUri\": {\r\n        \"value\": \"http://requestb.in/1kj7g8e1\"\r\n      }\r\n    }\r\n  },\r\n  \"id\": \"/subscriptions/57b7034d-72d4-433d-ace2-a7460aed6a99/resourceGroups/onesdk2543/providers/Microsoft.Logic/workflows/onesdk6721\",\r\n  \"name\": \"onesdk6721\",\r\n  \"type\": \"Microsoft.Logic/workflows\",\r\n  \"location\": \"westus\"\r\n}",
->>>>>>> 9fbe613e
       "ResponseHeaders": {
         "Content-Length": [
           "1355"
@@ -990,18 +664,6 @@
           "Accept-Encoding"
         ],
         "x-ms-request-id": [
-<<<<<<< HEAD
-          "westus:586eba3f-5a98-4df1-83e0-1aa405408243"
-        ],
-        "x-ms-ratelimit-remaining-subscription-writes": [
-          "1193"
-        ],
-        "x-ms-correlation-request-id": [
-          "ed1283bb-56bc-484f-955d-2cc30e4e2467"
-        ],
-        "x-ms-routing-request-id": [
-          "WESTUS:20160129T231825Z:ed1283bb-56bc-484f-955d-2cc30e4e2467"
-=======
           "westus:4c760f26-5fdd-44e4-8924-aeedd3650d4e"
         ],
         "x-ms-ratelimit-remaining-subscription-writes": [
@@ -1012,36 +674,24 @@
         ],
         "x-ms-routing-request-id": [
           "WESTUS:20160129T221617Z:3b0994fb-b7a0-499c-bbf7-5398f409c56a"
->>>>>>> 9fbe613e
-        ],
-        "Strict-Transport-Security": [
-          "max-age=31536000; includeSubDomains"
-        ],
-        "Cache-Control": [
-          "no-cache"
-        ],
-        "Date": [
-<<<<<<< HEAD
-          "Fri, 29 Jan 2016 23:18:25 GMT"
-=======
+        ],
+        "Strict-Transport-Security": [
+          "max-age=31536000; includeSubDomains"
+        ],
+        "Cache-Control": [
+          "no-cache"
+        ],
+        "Date": [
           "Fri, 29 Jan 2016 22:16:16 GMT"
->>>>>>> 9fbe613e
         ]
       },
       "StatusCode": 200
     },
     {
-<<<<<<< HEAD
-      "RequestUri": "/subscriptions/57b7034d-72d4-433d-ace2-a7460aed6a99/resourceGroups/onesdk1801/providers/Microsoft.Logic/workflows/onesdk9125?api-version=2015-02-01-preview",
-      "EncodedRequestUri": "L3N1YnNjcmlwdGlvbnMvNTdiNzAzNGQtNzJkNC00MzNkLWFjZTItYTc0NjBhZWQ2YTk5L3Jlc291cmNlR3JvdXBzL29uZXNkazE4MDEvcHJvdmlkZXJzL01pY3Jvc29mdC5Mb2dpYy93b3JrZmxvd3Mvb25lc2RrOTEyNT9hcGktdmVyc2lvbj0yMDE1LTAyLTAxLXByZXZpZXc=",
-      "RequestMethod": "PUT",
-      "RequestBody": "{\r\n  \"location\": \"westus\",\r\n  \"properties\": {\r\n    \"state\": \"Enabled\",\r\n    \"sku\": {\r\n      \"name\": \"Standard\",\r\n      \"plan\": {\r\n        \"id\": \"/subscriptions/57b7034d-72d4-433d-ace2-a7460aed6a99/resourceGroups/onesdk1801/providers/Microsoft.Web/serverfarms/StandardServicePlan\"\r\n      }\r\n    },\r\n    \"definition\": {\r\n      \"$schema\": \"https://schema.management.azure.com/providers/Microsoft.Logic/schemas/2014-12-01-preview/workflowdefinition.json#\",\r\n      \"contentVersion\": \"1.0.0.0\",\r\n      \"parameters\": {\r\n        \"runworkflowmanually\": {\r\n          \"defaultValue\": true,\r\n          \"type\": \"Bool\"\r\n        },\r\n        \"destinationUri\": {\r\n          \"defaultValue\": \"http://tempuri.org\",\r\n          \"type\": \"String\"\r\n        }\r\n      },\r\n      \"triggers\": {},\r\n      \"actions\": {\r\n        \"http\": {\r\n          \"type\": \"Http\",\r\n          \"inputs\": {\r\n            \"method\": \"POST\",\r\n            \"uri\": \"@parameters('destinationUri')\",\r\n            \"body\": \"Test\"\r\n          },\r\n          \"conditions\": []\r\n        }\r\n      },\r\n      \"outputs\": {}\r\n    },\r\n    \"parameters\": {\r\n      \"destinationUri\": {\r\n        \"value\": \"http://requestb.in/1kj7g8e1\"\r\n      }\r\n    }\r\n  }\r\n}",
-=======
       "RequestUri": "/subscriptions/57b7034d-72d4-433d-ace2-a7460aed6a99/resourceGroups/onesdk2543/providers/Microsoft.Logic/workflows/onesdk6721?api-version=2015-02-01-preview",
       "EncodedRequestUri": "L3N1YnNjcmlwdGlvbnMvNTdiNzAzNGQtNzJkNC00MzNkLWFjZTItYTc0NjBhZWQ2YTk5L3Jlc291cmNlR3JvdXBzL29uZXNkazI1NDMvcHJvdmlkZXJzL01pY3Jvc29mdC5Mb2dpYy93b3JrZmxvd3Mvb25lc2RrNjcyMT9hcGktdmVyc2lvbj0yMDE1LTAyLTAxLXByZXZpZXc=",
       "RequestMethod": "PUT",
       "RequestBody": "{\r\n  \"location\": \"westus\",\r\n  \"properties\": {\r\n    \"state\": \"Enabled\",\r\n    \"sku\": {\r\n      \"name\": \"Standard\",\r\n      \"plan\": {\r\n        \"id\": \"/subscriptions/57b7034d-72d4-433d-ace2-a7460aed6a99/resourceGroups/onesdk2543/providers/Microsoft.Web/serverfarms/StandardServicePlan\"\r\n      }\r\n    },\r\n    \"definition\": {\r\n      \"$schema\": \"https://schema.management.azure.com/providers/Microsoft.Logic/schemas/2014-12-01-preview/workflowdefinition.json#\",\r\n      \"contentVersion\": \"1.0.0.0\",\r\n      \"parameters\": {\r\n        \"runworkflowmanually\": {\r\n          \"defaultValue\": true,\r\n          \"type\": \"Bool\"\r\n        },\r\n        \"destinationUri\": {\r\n          \"defaultValue\": \"http://tempuri.org\",\r\n          \"type\": \"String\"\r\n        }\r\n      },\r\n      \"triggers\": {},\r\n      \"actions\": {\r\n        \"http\": {\r\n          \"type\": \"Http\",\r\n          \"inputs\": {\r\n            \"method\": \"POST\",\r\n            \"uri\": \"@parameters('destinationUri')\",\r\n            \"body\": \"Test\"\r\n          },\r\n          \"conditions\": []\r\n        }\r\n      },\r\n      \"outputs\": {}\r\n    },\r\n    \"parameters\": {\r\n      \"destinationUri\": {\r\n        \"value\": \"http://requestb.in/1kj7g8e1\"\r\n      }\r\n    }\r\n  }\r\n}",
->>>>>>> 9fbe613e
       "RequestHeaders": {
         "Content-Type": [
           "application/json; charset=utf-8"
@@ -1050,24 +700,16 @@
           "1179"
         ],
         "x-ms-client-request-id": [
-<<<<<<< HEAD
-          "ca856370-dfe6-4da4-b499-ef9aa13d37e8"
-=======
           "0a321723-5041-4ee7-baf0-6f22b0d3118f"
->>>>>>> 9fbe613e
-        ],
-        "accept-language": [
-          "en-US"
-        ],
-        "User-Agent": [
-          "Microsoft.Azure.Management.Logic.LogicManagementClient/0.1.0.0"
-        ]
-      },
-<<<<<<< HEAD
-      "ResponseBody": "{\r\n  \"properties\": {\r\n    \"provisioningState\": \"Succeeded\",\r\n    \"createdTime\": \"2016-01-29T23:18:26.2097313Z\",\r\n    \"changedTime\": \"2016-01-29T23:18:26.2102882Z\",\r\n    \"state\": \"Enabled\",\r\n    \"version\": \"08587474973793081561\",\r\n    \"accessEndpoint\": \"https://westus.logic.azure.com:443/subscriptions/57b7034d-72d4-433d-ace2-a7460aed6a99/resourcegroups/onesdk1801/providers/Microsoft.Logic/workflows/onesdk9125\",\r\n    \"sku\": {\r\n      \"name\": \"Standard\",\r\n      \"plan\": {\r\n        \"id\": \"/subscriptions/57b7034d-72d4-433d-ace2-a7460aed6a99/resourceGroups/onesdk1801/providers/Microsoft.Web/serverfarms/StandardServicePlan\",\r\n        \"type\": \"Microsoft.Web/ServerFarms\",\r\n        \"name\": \"StandardServicePlan\"\r\n      }\r\n    },\r\n    \"definition\": {\r\n      \"$schema\": \"https://schema.management.azure.com/providers/Microsoft.Logic/schemas/2014-12-01-preview/workflowdefinition.json#\",\r\n      \"contentVersion\": \"1.0.0.0\",\r\n      \"parameters\": {\r\n        \"runworkflowmanually\": {\r\n          \"defaultValue\": true,\r\n          \"type\": \"Bool\"\r\n        },\r\n        \"destinationUri\": {\r\n          \"defaultValue\": \"http://tempuri.org\",\r\n          \"type\": \"String\"\r\n        }\r\n      },\r\n      \"triggers\": {},\r\n      \"actions\": {\r\n        \"http\": {\r\n          \"type\": \"Http\",\r\n          \"inputs\": {\r\n            \"method\": \"POST\",\r\n            \"uri\": \"@parameters('destinationUri')\",\r\n            \"body\": \"Test\"\r\n          },\r\n          \"conditions\": []\r\n        }\r\n      },\r\n      \"outputs\": {}\r\n    },\r\n    \"parameters\": {\r\n      \"destinationUri\": {\r\n        \"value\": \"http://requestb.in/1kj7g8e1\"\r\n      }\r\n    }\r\n  },\r\n  \"id\": \"/subscriptions/57b7034d-72d4-433d-ace2-a7460aed6a99/resourceGroups/onesdk1801/providers/Microsoft.Logic/workflows/onesdk9125\",\r\n  \"name\": \"onesdk9125\",\r\n  \"type\": \"Microsoft.Logic/workflows\",\r\n  \"location\": \"westus\"\r\n}",
-=======
+        ],
+        "accept-language": [
+          "en-US"
+        ],
+        "User-Agent": [
+          "Microsoft.Azure.Management.Logic.LogicManagementClient/0.1.0.0"
+        ]
+      },
       "ResponseBody": "{\r\n  \"properties\": {\r\n    \"provisioningState\": \"Succeeded\",\r\n    \"createdTime\": \"2016-01-29T22:16:17.5454265Z\",\r\n    \"changedTime\": \"2016-01-29T22:16:17.5459997Z\",\r\n    \"state\": \"Enabled\",\r\n    \"version\": \"08587475011079737843\",\r\n    \"accessEndpoint\": \"https://westus.logic.azure.com:443/subscriptions/57b7034d-72d4-433d-ace2-a7460aed6a99/resourcegroups/onesdk2543/providers/Microsoft.Logic/workflows/onesdk6721\",\r\n    \"sku\": {\r\n      \"name\": \"Standard\",\r\n      \"plan\": {\r\n        \"id\": \"/subscriptions/57b7034d-72d4-433d-ace2-a7460aed6a99/resourceGroups/onesdk2543/providers/Microsoft.Web/serverfarms/StandardServicePlan\",\r\n        \"type\": \"Microsoft.Web/ServerFarms\",\r\n        \"name\": \"StandardServicePlan\"\r\n      }\r\n    },\r\n    \"definition\": {\r\n      \"$schema\": \"https://schema.management.azure.com/providers/Microsoft.Logic/schemas/2014-12-01-preview/workflowdefinition.json#\",\r\n      \"contentVersion\": \"1.0.0.0\",\r\n      \"parameters\": {\r\n        \"runworkflowmanually\": {\r\n          \"defaultValue\": true,\r\n          \"type\": \"Bool\"\r\n        },\r\n        \"destinationUri\": {\r\n          \"defaultValue\": \"http://tempuri.org\",\r\n          \"type\": \"String\"\r\n        }\r\n      },\r\n      \"triggers\": {},\r\n      \"actions\": {\r\n        \"http\": {\r\n          \"type\": \"Http\",\r\n          \"inputs\": {\r\n            \"method\": \"POST\",\r\n            \"uri\": \"@parameters('destinationUri')\",\r\n            \"body\": \"Test\"\r\n          },\r\n          \"conditions\": []\r\n        }\r\n      },\r\n      \"outputs\": {}\r\n    },\r\n    \"parameters\": {\r\n      \"destinationUri\": {\r\n        \"value\": \"http://requestb.in/1kj7g8e1\"\r\n      }\r\n    }\r\n  },\r\n  \"id\": \"/subscriptions/57b7034d-72d4-433d-ace2-a7460aed6a99/resourceGroups/onesdk2543/providers/Microsoft.Logic/workflows/onesdk6721\",\r\n  \"name\": \"onesdk6721\",\r\n  \"type\": \"Microsoft.Logic/workflows\",\r\n  \"location\": \"westus\"\r\n}",
->>>>>>> 9fbe613e
       "ResponseHeaders": {
         "Content-Length": [
           "1355"
@@ -1085,18 +727,6 @@
           "Accept-Encoding"
         ],
         "x-ms-request-id": [
-<<<<<<< HEAD
-          "westus:1e5bf9eb-cc9a-49ca-a1d1-71c1cc4b005c"
-        ],
-        "x-ms-ratelimit-remaining-subscription-writes": [
-          "1192"
-        ],
-        "x-ms-correlation-request-id": [
-          "a5b1adb5-708b-44fe-a34c-6d5c34dbeef4"
-        ],
-        "x-ms-routing-request-id": [
-          "WESTUS:20160129T231826Z:a5b1adb5-708b-44fe-a34c-6d5c34dbeef4"
-=======
           "westus:a4a3871d-6913-4049-909b-0fa289d05613"
         ],
         "x-ms-ratelimit-remaining-subscription-writes": [
@@ -1107,54 +737,36 @@
         ],
         "x-ms-routing-request-id": [
           "WESTUS:20160129T221617Z:2498c6c8-c5d5-4d2a-8af0-f853cc77c995"
->>>>>>> 9fbe613e
-        ],
-        "Strict-Transport-Security": [
-          "max-age=31536000; includeSubDomains"
-        ],
-        "Cache-Control": [
-          "no-cache"
-        ],
-        "Date": [
-<<<<<<< HEAD
-          "Fri, 29 Jan 2016 23:18:26 GMT"
-=======
+        ],
+        "Strict-Transport-Security": [
+          "max-age=31536000; includeSubDomains"
+        ],
+        "Cache-Control": [
+          "no-cache"
+        ],
+        "Date": [
           "Fri, 29 Jan 2016 22:16:16 GMT"
->>>>>>> 9fbe613e
         ]
       },
       "StatusCode": 200
     },
     {
-<<<<<<< HEAD
-      "RequestUri": "/subscriptions/57b7034d-72d4-433d-ace2-a7460aed6a99/resourceGroups/onesdk1801/providers/Microsoft.Logic/workflows/82D2D842-C312-445C-8A4D-E3EE9542436D?api-version=2015-02-01-preview",
-      "EncodedRequestUri": "L3N1YnNjcmlwdGlvbnMvNTdiNzAzNGQtNzJkNC00MzNkLWFjZTItYTc0NjBhZWQ2YTk5L3Jlc291cmNlR3JvdXBzL29uZXNkazE4MDEvcHJvdmlkZXJzL01pY3Jvc29mdC5Mb2dpYy93b3JrZmxvd3MvODJEMkQ4NDItQzMxMi00NDVDLThBNEQtRTNFRTk1NDI0MzZEP2FwaS12ZXJzaW9uPTIwMTUtMDItMDEtcHJldmlldw==",
-=======
       "RequestUri": "/subscriptions/57b7034d-72d4-433d-ace2-a7460aed6a99/resourceGroups/onesdk2543/providers/Microsoft.Logic/workflows/82D2D842-C312-445C-8A4D-E3EE9542436D?api-version=2015-02-01-preview",
       "EncodedRequestUri": "L3N1YnNjcmlwdGlvbnMvNTdiNzAzNGQtNzJkNC00MzNkLWFjZTItYTc0NjBhZWQ2YTk5L3Jlc291cmNlR3JvdXBzL29uZXNkazI1NDMvcHJvdmlkZXJzL01pY3Jvc29mdC5Mb2dpYy93b3JrZmxvd3MvODJEMkQ4NDItQzMxMi00NDVDLThBNEQtRTNFRTk1NDI0MzZEP2FwaS12ZXJzaW9uPTIwMTUtMDItMDEtcHJldmlldw==",
->>>>>>> 9fbe613e
       "RequestMethod": "GET",
       "RequestBody": "",
       "RequestHeaders": {
         "x-ms-client-request-id": [
-<<<<<<< HEAD
-          "9168f1e5-17db-4a20-ab08-3ecd9d76d846"
-=======
           "9b486259-2abd-4713-a8e4-43d8a0327f17"
->>>>>>> 9fbe613e
-        ],
-        "accept-language": [
-          "en-US"
-        ],
-        "User-Agent": [
-          "Microsoft.Azure.Management.Logic.LogicManagementClient/0.1.0.0"
-        ]
-      },
-<<<<<<< HEAD
-      "ResponseBody": "{\r\n  \"error\": {\r\n    \"code\": \"ResourceNotFound\",\r\n    \"message\": \"The Resource 'Microsoft.Logic/workflows/82D2D842-C312-445C-8A4D-E3EE9542436D' under resource group 'onesdk1801' was not found.\"\r\n  }\r\n}",
-=======
+        ],
+        "accept-language": [
+          "en-US"
+        ],
+        "User-Agent": [
+          "Microsoft.Azure.Management.Logic.LogicManagementClient/0.1.0.0"
+        ]
+      },
       "ResponseBody": "{\r\n  \"error\": {\r\n    \"code\": \"ResourceNotFound\",\r\n    \"message\": \"The Resource 'Microsoft.Logic/workflows/82D2D842-C312-445C-8A4D-E3EE9542436D' under resource group 'onesdk2543' was not found.\"\r\n  }\r\n}",
->>>>>>> 9fbe613e
       "ResponseHeaders": {
         "Content-Length": [
           "176"
@@ -1172,15 +784,6 @@
           "gateway"
         ],
         "x-ms-request-id": [
-<<<<<<< HEAD
-          "9aeef4e6-3712-4bb2-81ee-dbd2898f1718"
-        ],
-        "x-ms-correlation-request-id": [
-          "9aeef4e6-3712-4bb2-81ee-dbd2898f1718"
-        ],
-        "x-ms-routing-request-id": [
-          "WESTUS:20160129T231826Z:9aeef4e6-3712-4bb2-81ee-dbd2898f1718"
-=======
           "3926b713-fe3f-4b90-8db7-ee479c70d348"
         ],
         "x-ms-correlation-request-id": [
@@ -1188,20 +791,15 @@
         ],
         "x-ms-routing-request-id": [
           "WESTUS:20160129T221617Z:3926b713-fe3f-4b90-8db7-ee479c70d348"
->>>>>>> 9fbe613e
-        ],
-        "Strict-Transport-Security": [
-          "max-age=31536000; includeSubDomains"
-        ],
-        "Cache-Control": [
-          "no-cache"
-        ],
-        "Date": [
-<<<<<<< HEAD
-          "Fri, 29 Jan 2016 23:18:26 GMT"
-=======
+        ],
+        "Strict-Transport-Security": [
+          "max-age=31536000; includeSubDomains"
+        ],
+        "Cache-Control": [
+          "no-cache"
+        ],
+        "Date": [
           "Fri, 29 Jan 2016 22:16:17 GMT"
->>>>>>> 9fbe613e
         ]
       },
       "StatusCode": 404
@@ -1209,13 +807,8 @@
   ],
   "Names": {
     "Test-UpdateLogicApp": [
-<<<<<<< HEAD
-      "onesdk1801",
-      "onesdk9125"
-=======
       "onesdk2543",
       "onesdk6721"
->>>>>>> 9fbe613e
     ]
   },
   "Variables": {
