--- conflicted
+++ resolved
@@ -1,13 +1,8 @@
 {
   "Entries": [
     {
-<<<<<<< HEAD
-      "RequestUri": "/subscriptions/57b7034d-72d4-433d-ace2-a7460aed6a99/resourcegroups/onesdk6285?api-version=2014-04-01-preview",
-      "EncodedRequestUri": "L3N1YnNjcmlwdGlvbnMvNTdiNzAzNGQtNzJkNC00MzNkLWFjZTItYTc0NjBhZWQ2YTk5L3Jlc291cmNlZ3JvdXBzL29uZXNkazYyODU/YXBpLXZlcnNpb249MjAxNC0wNC0wMS1wcmV2aWV3",
-=======
       "RequestUri": "/subscriptions/57b7034d-72d4-433d-ace2-a7460aed6a99/resourcegroups/onesdk2480?api-version=2014-04-01-preview",
       "EncodedRequestUri": "L3N1YnNjcmlwdGlvbnMvNTdiNzAzNGQtNzJkNC00MzNkLWFjZTItYTc0NjBhZWQ2YTk5L3Jlc291cmNlZ3JvdXBzL29uZXNkazI0ODA/YXBpLXZlcnNpb249MjAxNC0wNC0wMS1wcmV2aWV3",
->>>>>>> 9fbe613e
       "RequestMethod": "HEAD",
       "RequestBody": "",
       "RequestHeaders": {
@@ -33,18 +28,6 @@
           "gateway"
         ],
         "x-ms-ratelimit-remaining-subscription-reads": [
-<<<<<<< HEAD
-          "14935"
-        ],
-        "x-ms-request-id": [
-          "9b53f6c9-003e-4dde-94a9-361612253079"
-        ],
-        "x-ms-correlation-request-id": [
-          "9b53f6c9-003e-4dde-94a9-361612253079"
-        ],
-        "x-ms-routing-request-id": [
-          "WESTUS:20160130T001205Z:9b53f6c9-003e-4dde-94a9-361612253079"
-=======
           "14950"
         ],
         "x-ms-request-id": [
@@ -55,32 +38,22 @@
         ],
         "x-ms-routing-request-id": [
           "WESTUS:20160129T221939Z:4c87bf3e-a5c4-439a-8279-e5e61a60b069"
->>>>>>> 9fbe613e
-        ],
-        "Strict-Transport-Security": [
-          "max-age=31536000; includeSubDomains"
-        ],
-        "Cache-Control": [
-          "no-cache"
-        ],
-        "Date": [
-<<<<<<< HEAD
-          "Sat, 30 Jan 2016 00:12:05 GMT"
-=======
+        ],
+        "Strict-Transport-Security": [
+          "max-age=31536000; includeSubDomains"
+        ],
+        "Cache-Control": [
+          "no-cache"
+        ],
+        "Date": [
           "Fri, 29 Jan 2016 22:19:38 GMT"
->>>>>>> 9fbe613e
         ]
       },
       "StatusCode": 404
     },
     {
-<<<<<<< HEAD
-      "RequestUri": "/subscriptions/57b7034d-72d4-433d-ace2-a7460aed6a99/resourcegroups/onesdk6285?api-version=2014-04-01-preview",
-      "EncodedRequestUri": "L3N1YnNjcmlwdGlvbnMvNTdiNzAzNGQtNzJkNC00MzNkLWFjZTItYTc0NjBhZWQ2YTk5L3Jlc291cmNlZ3JvdXBzL29uZXNkazYyODU/YXBpLXZlcnNpb249MjAxNC0wNC0wMS1wcmV2aWV3",
-=======
       "RequestUri": "/subscriptions/57b7034d-72d4-433d-ace2-a7460aed6a99/resourcegroups/onesdk2480?api-version=2014-04-01-preview",
       "EncodedRequestUri": "L3N1YnNjcmlwdGlvbnMvNTdiNzAzNGQtNzJkNC00MzNkLWFjZTItYTc0NjBhZWQ2YTk5L3Jlc291cmNlZ3JvdXBzL29uZXNkazI0ODA/YXBpLXZlcnNpb249MjAxNC0wNC0wMS1wcmV2aWV3",
->>>>>>> 9fbe613e
       "RequestMethod": "PUT",
       "RequestBody": "{\r\n  \"location\": \"West US\"\r\n}",
       "RequestHeaders": {
@@ -94,11 +67,7 @@
           "Microsoft.Azure.Management.Resources.ResourceManagementClient/2.0.0.0"
         ]
       },
-<<<<<<< HEAD
-      "ResponseBody": "{\r\n  \"id\": \"/subscriptions/57b7034d-72d4-433d-ace2-a7460aed6a99/resourceGroups/onesdk6285\",\r\n  \"name\": \"onesdk6285\",\r\n  \"location\": \"westus\",\r\n  \"properties\": {\r\n    \"provisioningState\": \"Succeeded\"\r\n  }\r\n}",
-=======
       "ResponseBody": "{\r\n  \"id\": \"/subscriptions/57b7034d-72d4-433d-ace2-a7460aed6a99/resourceGroups/onesdk2480\",\r\n  \"name\": \"onesdk2480\",\r\n  \"location\": \"westus\",\r\n  \"properties\": {\r\n    \"provisioningState\": \"Succeeded\"\r\n  }\r\n}",
->>>>>>> 9fbe613e
       "ResponseHeaders": {
         "Content-Length": [
           "173"
@@ -113,18 +82,6 @@
           "no-cache"
         ],
         "x-ms-ratelimit-remaining-subscription-writes": [
-<<<<<<< HEAD
-          "1195"
-        ],
-        "x-ms-request-id": [
-          "d6921985-123f-4ee9-a165-a30bf624d6d8"
-        ],
-        "x-ms-correlation-request-id": [
-          "d6921985-123f-4ee9-a165-a30bf624d6d8"
-        ],
-        "x-ms-routing-request-id": [
-          "WESTUS:20160130T001206Z:d6921985-123f-4ee9-a165-a30bf624d6d8"
-=======
           "1199"
         ],
         "x-ms-request-id": [
@@ -135,32 +92,22 @@
         ],
         "x-ms-routing-request-id": [
           "WESTUS:20160129T221940Z:9bc00ec8-d411-40c2-a0c2-fbf90b428720"
->>>>>>> 9fbe613e
-        ],
-        "Strict-Transport-Security": [
-          "max-age=31536000; includeSubDomains"
-        ],
-        "Cache-Control": [
-          "no-cache"
-        ],
-        "Date": [
-<<<<<<< HEAD
-          "Sat, 30 Jan 2016 00:12:05 GMT"
-=======
+        ],
+        "Strict-Transport-Security": [
+          "max-age=31536000; includeSubDomains"
+        ],
+        "Cache-Control": [
+          "no-cache"
+        ],
+        "Date": [
           "Fri, 29 Jan 2016 22:19:39 GMT"
->>>>>>> 9fbe613e
         ]
       },
       "StatusCode": 201
     },
     {
-<<<<<<< HEAD
-      "RequestUri": "/subscriptions/57b7034d-72d4-433d-ace2-a7460aed6a99/resourceGroups/onesdk6285/resources?api-version=2014-04-01-preview",
-      "EncodedRequestUri": "L3N1YnNjcmlwdGlvbnMvNTdiNzAzNGQtNzJkNC00MzNkLWFjZTItYTc0NjBhZWQ2YTk5L3Jlc291cmNlR3JvdXBzL29uZXNkazYyODUvcmVzb3VyY2VzP2FwaS12ZXJzaW9uPTIwMTQtMDQtMDEtcHJldmlldw==",
-=======
       "RequestUri": "/subscriptions/57b7034d-72d4-433d-ace2-a7460aed6a99/resourceGroups/onesdk2480/resources?api-version=2014-04-01-preview",
       "EncodedRequestUri": "L3N1YnNjcmlwdGlvbnMvNTdiNzAzNGQtNzJkNC00MzNkLWFjZTItYTc0NjBhZWQ2YTk5L3Jlc291cmNlR3JvdXBzL29uZXNkazI0ODAvcmVzb3VyY2VzP2FwaS12ZXJzaW9uPTIwMTQtMDQtMDEtcHJldmlldw==",
->>>>>>> 9fbe613e
       "RequestMethod": "GET",
       "RequestBody": "",
       "RequestHeaders": {
@@ -183,18 +130,6 @@
           "no-cache"
         ],
         "x-ms-ratelimit-remaining-subscription-reads": [
-<<<<<<< HEAD
-          "14934"
-        ],
-        "x-ms-request-id": [
-          "d8e231f9-ec12-411b-96a4-eff416f57d51"
-        ],
-        "x-ms-correlation-request-id": [
-          "d8e231f9-ec12-411b-96a4-eff416f57d51"
-        ],
-        "x-ms-routing-request-id": [
-          "WESTUS:20160130T001206Z:d8e231f9-ec12-411b-96a4-eff416f57d51"
-=======
           "14949"
         ],
         "x-ms-request-id": [
@@ -205,41 +140,27 @@
         ],
         "x-ms-routing-request-id": [
           "WESTUS:20160129T221940Z:8b7d1991-eb56-4d92-b9ec-001d6f45e401"
->>>>>>> 9fbe613e
-        ],
-        "Strict-Transport-Security": [
-          "max-age=31536000; includeSubDomains"
-        ],
-        "Cache-Control": [
-          "no-cache"
-        ],
-        "Date": [
-<<<<<<< HEAD
-          "Sat, 30 Jan 2016 00:12:06 GMT"
-=======
+        ],
+        "Strict-Transport-Security": [
+          "max-age=31536000; includeSubDomains"
+        ],
+        "Cache-Control": [
+          "no-cache"
+        ],
+        "Date": [
           "Fri, 29 Jan 2016 22:19:39 GMT"
->>>>>>> 9fbe613e
         ]
       },
       "StatusCode": 200
     },
     {
-<<<<<<< HEAD
-      "RequestUri": "/subscriptions/57b7034d-72d4-433d-ace2-a7460aed6a99/resourceGroups/onesdk6285/providers/Microsoft.Web/serverfarms/StandardServicePlan?api-version=2015-08-01",
-      "EncodedRequestUri": "L3N1YnNjcmlwdGlvbnMvNTdiNzAzNGQtNzJkNC00MzNkLWFjZTItYTc0NjBhZWQ2YTk5L3Jlc291cmNlR3JvdXBzL29uZXNkazYyODUvcHJvdmlkZXJzL01pY3Jvc29mdC5XZWIvc2VydmVyZmFybXMvU3RhbmRhcmRTZXJ2aWNlUGxhbj9hcGktdmVyc2lvbj0yMDE1LTA4LTAx",
-=======
       "RequestUri": "/subscriptions/57b7034d-72d4-433d-ace2-a7460aed6a99/resourceGroups/onesdk2480/providers/Microsoft.Web/serverfarms/StandardServicePlan?api-version=2015-08-01",
       "EncodedRequestUri": "L3N1YnNjcmlwdGlvbnMvNTdiNzAzNGQtNzJkNC00MzNkLWFjZTItYTc0NjBhZWQ2YTk5L3Jlc291cmNlR3JvdXBzL29uZXNkazI0ODAvcHJvdmlkZXJzL01pY3Jvc29mdC5XZWIvc2VydmVyZmFybXMvU3RhbmRhcmRTZXJ2aWNlUGxhbj9hcGktdmVyc2lvbj0yMDE1LTA4LTAx",
->>>>>>> 9fbe613e
       "RequestMethod": "GET",
       "RequestBody": "",
       "RequestHeaders": {
         "x-ms-client-request-id": [
-<<<<<<< HEAD
-          "8539c8f1-d300-4388-bf01-ba25ea8b9beb"
-=======
           "74ce34c9-29c1-47e3-8807-c77f9b3e4d5a"
->>>>>>> 9fbe613e
         ],
         "accept-language": [
           "en-US"
@@ -251,11 +172,7 @@
           "application/json"
         ]
       },
-<<<<<<< HEAD
-      "ResponseBody": "{\r\n  \"id\": \"/subscriptions/57b7034d-72d4-433d-ace2-a7460aed6a99/resourceGroups/onesdk6285/providers/Microsoft.Web/serverfarms/StandardServicePlan\",\r\n  \"name\": \"StandardServicePlan\",\r\n  \"type\": \"Microsoft.Web/serverfarms\",\r\n  \"location\": \"West US\",\r\n  \"tags\": null,\r\n  \"properties\": {\r\n    \"serverFarmId\": 0,\r\n    \"name\": \"StandardServicePlan\",\r\n    \"workerSize\": 0,\r\n    \"workerSizeId\": 0,\r\n    \"numberOfWorkers\": 1,\r\n    \"currentWorkerSize\": 0,\r\n    \"currentWorkerSizeId\": 0,\r\n    \"currentNumberOfWorkers\": 1,\r\n    \"status\": 0,\r\n    \"webSpace\": \"onesdk6285-WestUSwebspace\",\r\n    \"subscription\": \"57b7034d-72d4-433d-ace2-a7460aed6a99\",\r\n    \"adminSiteName\": null,\r\n    \"hostingEnvironment\": null,\r\n    \"hostingEnvironmentProfile\": null,\r\n    \"maximumNumberOfWorkers\": 10,\r\n    \"planName\": \"VirtualDedicatedPlan\",\r\n    \"adminRuntimeSiteName\": null,\r\n    \"computeMode\": 0,\r\n    \"siteMode\": null,\r\n    \"geoRegion\": \"West US\",\r\n    \"perSiteScaling\": false,\r\n    \"numberOfSites\": 0,\r\n    \"hostingEnvironmentId\": null,\r\n    \"tags\": null,\r\n    \"kind\": null,\r\n    \"resourceGroup\": \"onesdk6285\"\r\n  },\r\n  \"sku\": {\r\n    \"name\": \"S1\",\r\n    \"tier\": \"Standard\",\r\n    \"size\": \"S1\",\r\n    \"family\": \"S\",\r\n    \"capacity\": 1\r\n  }\r\n}",
-=======
       "ResponseBody": "{\r\n  \"id\": \"/subscriptions/57b7034d-72d4-433d-ace2-a7460aed6a99/resourceGroups/onesdk2480/providers/Microsoft.Web/serverfarms/StandardServicePlan\",\r\n  \"name\": \"StandardServicePlan\",\r\n  \"type\": \"Microsoft.Web/serverfarms\",\r\n  \"location\": \"West US\",\r\n  \"tags\": null,\r\n  \"properties\": {\r\n    \"serverFarmId\": 0,\r\n    \"name\": \"StandardServicePlan\",\r\n    \"workerSize\": 0,\r\n    \"workerSizeId\": 0,\r\n    \"numberOfWorkers\": 1,\r\n    \"currentWorkerSize\": 0,\r\n    \"currentWorkerSizeId\": 0,\r\n    \"currentNumberOfWorkers\": 1,\r\n    \"status\": 0,\r\n    \"webSpace\": \"onesdk2480-WestUSwebspace\",\r\n    \"subscription\": \"57b7034d-72d4-433d-ace2-a7460aed6a99\",\r\n    \"adminSiteName\": null,\r\n    \"hostingEnvironment\": null,\r\n    \"hostingEnvironmentProfile\": null,\r\n    \"maximumNumberOfWorkers\": 10,\r\n    \"planName\": \"VirtualDedicatedPlan\",\r\n    \"adminRuntimeSiteName\": null,\r\n    \"computeMode\": 0,\r\n    \"siteMode\": null,\r\n    \"geoRegion\": \"West US\",\r\n    \"perSiteScaling\": false,\r\n    \"numberOfSites\": 0,\r\n    \"hostingEnvironmentId\": null,\r\n    \"tags\": null,\r\n    \"kind\": null,\r\n    \"resourceGroup\": \"onesdk2480\"\r\n  },\r\n  \"sku\": {\r\n    \"name\": \"S1\",\r\n    \"tier\": \"Standard\",\r\n    \"size\": \"S1\",\r\n    \"family\": \"S\",\r\n    \"capacity\": 1\r\n  }\r\n}",
->>>>>>> 9fbe613e
       "ResponseHeaders": {
         "Content-Length": [
           "951"
@@ -273,18 +190,6 @@
           "max-age=31536000; includeSubDomains"
         ],
         "x-ms-request-id": [
-<<<<<<< HEAD
-          "2a8abab0-aa3d-4ccc-a2af-9123e4895b5a"
-        ],
-        "x-ms-ratelimit-remaining-subscription-reads": [
-          "14917"
-        ],
-        "x-ms-correlation-request-id": [
-          "f2b27c5a-f200-450a-a19a-747b2ee81c01"
-        ],
-        "x-ms-routing-request-id": [
-          "WESTUS:20160130T001217Z:f2b27c5a-f200-450a-a19a-747b2ee81c01"
-=======
           "98b6bdd3-25eb-4f10-b5d8-73fed629f100"
         ],
         "x-ms-ratelimit-remaining-subscription-reads": [
@@ -295,17 +200,12 @@
         ],
         "x-ms-routing-request-id": [
           "WESTUS:20160129T221946Z:835373c3-bfb9-41bd-ad83-7d2e8c2be5c6"
->>>>>>> 9fbe613e
-        ],
-        "Cache-Control": [
-          "no-cache"
-        ],
-        "Date": [
-<<<<<<< HEAD
-          "Sat, 30 Jan 2016 00:12:16 GMT"
-=======
+        ],
+        "Cache-Control": [
+          "no-cache"
+        ],
+        "Date": [
           "Fri, 29 Jan 2016 22:19:45 GMT"
->>>>>>> 9fbe613e
         ],
         "Server": [
           "Microsoft-IIS/8.0"
@@ -320,22 +220,13 @@
       "StatusCode": 200
     },
     {
-<<<<<<< HEAD
-      "RequestUri": "/subscriptions/57b7034d-72d4-433d-ace2-a7460aed6a99/resourceGroups/onesdk6285/providers/Microsoft.Web/serverfarms/StandardServicePlan?api-version=2015-08-01",
-      "EncodedRequestUri": "L3N1YnNjcmlwdGlvbnMvNTdiNzAzNGQtNzJkNC00MzNkLWFjZTItYTc0NjBhZWQ2YTk5L3Jlc291cmNlR3JvdXBzL29uZXNkazYyODUvcHJvdmlkZXJzL01pY3Jvc29mdC5XZWIvc2VydmVyZmFybXMvU3RhbmRhcmRTZXJ2aWNlUGxhbj9hcGktdmVyc2lvbj0yMDE1LTA4LTAx",
-=======
       "RequestUri": "/subscriptions/57b7034d-72d4-433d-ace2-a7460aed6a99/resourceGroups/onesdk2480/providers/Microsoft.Web/serverfarms/StandardServicePlan?api-version=2015-08-01",
       "EncodedRequestUri": "L3N1YnNjcmlwdGlvbnMvNTdiNzAzNGQtNzJkNC00MzNkLWFjZTItYTc0NjBhZWQ2YTk5L3Jlc291cmNlR3JvdXBzL29uZXNkazI0ODAvcHJvdmlkZXJzL01pY3Jvc29mdC5XZWIvc2VydmVyZmFybXMvU3RhbmRhcmRTZXJ2aWNlUGxhbj9hcGktdmVyc2lvbj0yMDE1LTA4LTAx",
->>>>>>> 9fbe613e
       "RequestMethod": "GET",
       "RequestBody": "",
       "RequestHeaders": {
         "x-ms-client-request-id": [
-<<<<<<< HEAD
-          "6e722c80-b93d-4416-9928-481095bae215"
-=======
           "192e354f-95d7-4301-847c-31899dc20ccd"
->>>>>>> 9fbe613e
         ],
         "accept-language": [
           "en-US"
@@ -347,11 +238,7 @@
           "application/json"
         ]
       },
-<<<<<<< HEAD
-      "ResponseBody": "{\r\n  \"id\": \"/subscriptions/57b7034d-72d4-433d-ace2-a7460aed6a99/resourceGroups/onesdk6285/providers/Microsoft.Web/serverfarms/StandardServicePlan\",\r\n  \"name\": \"StandardServicePlan\",\r\n  \"type\": \"Microsoft.Web/serverfarms\",\r\n  \"location\": \"West US\",\r\n  \"tags\": null,\r\n  \"properties\": {\r\n    \"serverFarmId\": 0,\r\n    \"name\": \"StandardServicePlan\",\r\n    \"workerSize\": 0,\r\n    \"workerSizeId\": 0,\r\n    \"numberOfWorkers\": 1,\r\n    \"currentWorkerSize\": 0,\r\n    \"currentWorkerSizeId\": 0,\r\n    \"currentNumberOfWorkers\": 1,\r\n    \"status\": 0,\r\n    \"webSpace\": \"onesdk6285-WestUSwebspace\",\r\n    \"subscription\": \"57b7034d-72d4-433d-ace2-a7460aed6a99\",\r\n    \"adminSiteName\": null,\r\n    \"hostingEnvironment\": null,\r\n    \"hostingEnvironmentProfile\": null,\r\n    \"maximumNumberOfWorkers\": 10,\r\n    \"planName\": \"VirtualDedicatedPlan\",\r\n    \"adminRuntimeSiteName\": null,\r\n    \"computeMode\": 0,\r\n    \"siteMode\": null,\r\n    \"geoRegion\": \"West US\",\r\n    \"perSiteScaling\": false,\r\n    \"numberOfSites\": 0,\r\n    \"hostingEnvironmentId\": null,\r\n    \"tags\": null,\r\n    \"kind\": null,\r\n    \"resourceGroup\": \"onesdk6285\"\r\n  },\r\n  \"sku\": {\r\n    \"name\": \"S1\",\r\n    \"tier\": \"Standard\",\r\n    \"size\": \"S1\",\r\n    \"family\": \"S\",\r\n    \"capacity\": 1\r\n  }\r\n}",
-=======
       "ResponseBody": "{\r\n  \"id\": \"/subscriptions/57b7034d-72d4-433d-ace2-a7460aed6a99/resourceGroups/onesdk2480/providers/Microsoft.Web/serverfarms/StandardServicePlan\",\r\n  \"name\": \"StandardServicePlan\",\r\n  \"type\": \"Microsoft.Web/serverfarms\",\r\n  \"location\": \"West US\",\r\n  \"tags\": null,\r\n  \"properties\": {\r\n    \"serverFarmId\": 0,\r\n    \"name\": \"StandardServicePlan\",\r\n    \"workerSize\": 0,\r\n    \"workerSizeId\": 0,\r\n    \"numberOfWorkers\": 1,\r\n    \"currentWorkerSize\": 0,\r\n    \"currentWorkerSizeId\": 0,\r\n    \"currentNumberOfWorkers\": 1,\r\n    \"status\": 0,\r\n    \"webSpace\": \"onesdk2480-WestUSwebspace\",\r\n    \"subscription\": \"57b7034d-72d4-433d-ace2-a7460aed6a99\",\r\n    \"adminSiteName\": null,\r\n    \"hostingEnvironment\": null,\r\n    \"hostingEnvironmentProfile\": null,\r\n    \"maximumNumberOfWorkers\": 10,\r\n    \"planName\": \"VirtualDedicatedPlan\",\r\n    \"adminRuntimeSiteName\": null,\r\n    \"computeMode\": 0,\r\n    \"siteMode\": null,\r\n    \"geoRegion\": \"West US\",\r\n    \"perSiteScaling\": false,\r\n    \"numberOfSites\": 0,\r\n    \"hostingEnvironmentId\": null,\r\n    \"tags\": null,\r\n    \"kind\": null,\r\n    \"resourceGroup\": \"onesdk2480\"\r\n  },\r\n  \"sku\": {\r\n    \"name\": \"S1\",\r\n    \"tier\": \"Standard\",\r\n    \"size\": \"S1\",\r\n    \"family\": \"S\",\r\n    \"capacity\": 1\r\n  }\r\n}",
->>>>>>> 9fbe613e
       "ResponseHeaders": {
         "Content-Length": [
           "951"
@@ -369,18 +256,6 @@
           "max-age=31536000; includeSubDomains"
         ],
         "x-ms-request-id": [
-<<<<<<< HEAD
-          "c7d6ecfc-6cf1-4bd6-b746-4c9a28a17d53"
-        ],
-        "x-ms-ratelimit-remaining-subscription-reads": [
-          "14916"
-        ],
-        "x-ms-correlation-request-id": [
-          "79facafc-49f4-4bd5-88ea-01a145662069"
-        ],
-        "x-ms-routing-request-id": [
-          "WESTUS:20160130T001219Z:79facafc-49f4-4bd5-88ea-01a145662069"
-=======
           "fa14574f-c532-4c96-b363-d9f1108d0b1a"
         ],
         "x-ms-ratelimit-remaining-subscription-reads": [
@@ -391,17 +266,12 @@
         ],
         "x-ms-routing-request-id": [
           "WESTUS:20160129T221947Z:2b5265aa-c1f0-4099-939c-9fcb70a63d59"
->>>>>>> 9fbe613e
-        ],
-        "Cache-Control": [
-          "no-cache"
-        ],
-        "Date": [
-<<<<<<< HEAD
-          "Sat, 30 Jan 2016 00:12:19 GMT"
-=======
+        ],
+        "Cache-Control": [
+          "no-cache"
+        ],
+        "Date": [
           "Fri, 29 Jan 2016 22:19:47 GMT"
->>>>>>> 9fbe613e
         ],
         "Server": [
           "Microsoft-IIS/8.0"
@@ -416,22 +286,13 @@
       "StatusCode": 200
     },
     {
-<<<<<<< HEAD
-      "RequestUri": "/subscriptions/57b7034d-72d4-433d-ace2-a7460aed6a99/resourceGroups/onesdk6285/providers/Microsoft.Logic/workflows/onesdk1705?api-version=2015-02-01-preview",
-      "EncodedRequestUri": "L3N1YnNjcmlwdGlvbnMvNTdiNzAzNGQtNzJkNC00MzNkLWFjZTItYTc0NjBhZWQ2YTk5L3Jlc291cmNlR3JvdXBzL29uZXNkazYyODUvcHJvdmlkZXJzL01pY3Jvc29mdC5Mb2dpYy93b3JrZmxvd3Mvb25lc2RrMTcwNT9hcGktdmVyc2lvbj0yMDE1LTAyLTAxLXByZXZpZXc=",
-=======
       "RequestUri": "/subscriptions/57b7034d-72d4-433d-ace2-a7460aed6a99/resourceGroups/onesdk2480/providers/Microsoft.Logic/workflows/onesdk104?api-version=2015-02-01-preview",
       "EncodedRequestUri": "L3N1YnNjcmlwdGlvbnMvNTdiNzAzNGQtNzJkNC00MzNkLWFjZTItYTc0NjBhZWQ2YTk5L3Jlc291cmNlR3JvdXBzL29uZXNkazI0ODAvcHJvdmlkZXJzL01pY3Jvc29mdC5Mb2dpYy93b3JrZmxvd3Mvb25lc2RrMTA0P2FwaS12ZXJzaW9uPTIwMTUtMDItMDEtcHJldmlldw==",
->>>>>>> 9fbe613e
       "RequestMethod": "GET",
       "RequestBody": "",
       "RequestHeaders": {
         "x-ms-client-request-id": [
-<<<<<<< HEAD
-          "76f7d727-5f86-422a-ab26-43bb7e375280"
-=======
           "c0ddede1-b5d6-4a92-be77-b23c88513d1a"
->>>>>>> 9fbe613e
         ],
         "accept-language": [
           "en-US"
@@ -440,14 +301,10 @@
           "Microsoft.Azure.Management.Logic.LogicManagementClient/0.1.0.0"
         ]
       },
-<<<<<<< HEAD
-      "ResponseBody": "{\r\n  \"error\": {\r\n    \"code\": \"ResourceNotFound\",\r\n    \"message\": \"The Resource 'Microsoft.Logic/workflows/onesdk1705' under resource group 'onesdk6285' was not found.\"\r\n  }\r\n}",
-=======
       "ResponseBody": "{\r\n  \"error\": {\r\n    \"code\": \"ResourceNotFound\",\r\n    \"message\": \"The Resource 'Microsoft.Logic/workflows/onesdk104' under resource group 'onesdk2480' was not found.\"\r\n  }\r\n}",
->>>>>>> 9fbe613e
-      "ResponseHeaders": {
-        "Content-Length": [
-          "150"
+      "ResponseHeaders": {
+        "Content-Length": [
+          "149"
         ],
         "Content-Type": [
           "application/json; charset=utf-8"
@@ -462,15 +319,6 @@
           "gateway"
         ],
         "x-ms-request-id": [
-<<<<<<< HEAD
-          "c9f6153a-8a2e-482e-b849-361b4971e8d5"
-        ],
-        "x-ms-correlation-request-id": [
-          "c9f6153a-8a2e-482e-b849-361b4971e8d5"
-        ],
-        "x-ms-routing-request-id": [
-          "WESTUS:20160130T001218Z:c9f6153a-8a2e-482e-b849-361b4971e8d5"
-=======
           "80b4583e-e888-415f-8c9b-2176c8cb52bf"
         ],
         "x-ms-correlation-request-id": [
@@ -478,41 +326,27 @@
         ],
         "x-ms-routing-request-id": [
           "WESTUS:20160129T221946Z:80b4583e-e888-415f-8c9b-2176c8cb52bf"
->>>>>>> 9fbe613e
-        ],
-        "Strict-Transport-Security": [
-          "max-age=31536000; includeSubDomains"
-        ],
-        "Cache-Control": [
-          "no-cache"
-        ],
-        "Date": [
-<<<<<<< HEAD
-          "Sat, 30 Jan 2016 00:12:18 GMT"
-=======
+        ],
+        "Strict-Transport-Security": [
+          "max-age=31536000; includeSubDomains"
+        ],
+        "Cache-Control": [
+          "no-cache"
+        ],
+        "Date": [
           "Fri, 29 Jan 2016 22:19:46 GMT"
->>>>>>> 9fbe613e
         ]
       },
       "StatusCode": 404
     },
     {
-<<<<<<< HEAD
-      "RequestUri": "/subscriptions/57b7034d-72d4-433d-ace2-a7460aed6a99/resourceGroups/onesdk6285/providers/Microsoft.Logic/workflows/onesdk1705?api-version=2015-02-01-preview",
-      "EncodedRequestUri": "L3N1YnNjcmlwdGlvbnMvNTdiNzAzNGQtNzJkNC00MzNkLWFjZTItYTc0NjBhZWQ2YTk5L3Jlc291cmNlR3JvdXBzL29uZXNkazYyODUvcHJvdmlkZXJzL01pY3Jvc29mdC5Mb2dpYy93b3JrZmxvd3Mvb25lc2RrMTcwNT9hcGktdmVyc2lvbj0yMDE1LTAyLTAxLXByZXZpZXc=",
-=======
       "RequestUri": "/subscriptions/57b7034d-72d4-433d-ace2-a7460aed6a99/resourceGroups/onesdk2480/providers/Microsoft.Logic/workflows/onesdk104?api-version=2015-02-01-preview",
       "EncodedRequestUri": "L3N1YnNjcmlwdGlvbnMvNTdiNzAzNGQtNzJkNC00MzNkLWFjZTItYTc0NjBhZWQ2YTk5L3Jlc291cmNlR3JvdXBzL29uZXNkazI0ODAvcHJvdmlkZXJzL01pY3Jvc29mdC5Mb2dpYy93b3JrZmxvd3Mvb25lc2RrMTA0P2FwaS12ZXJzaW9uPTIwMTUtMDItMDEtcHJldmlldw==",
->>>>>>> 9fbe613e
       "RequestMethod": "GET",
       "RequestBody": "",
       "RequestHeaders": {
         "x-ms-client-request-id": [
-<<<<<<< HEAD
-          "a56ccf3c-4ea7-4440-a9b0-316463cd54ad"
-=======
           "69275226-8ce1-45e1-9de5-17af02df8a3c"
->>>>>>> 9fbe613e
         ],
         "accept-language": [
           "en-US"
@@ -521,17 +355,10 @@
           "Microsoft.Azure.Management.Logic.LogicManagementClient/0.1.0.0"
         ]
       },
-<<<<<<< HEAD
-      "ResponseBody": "{\r\n  \"properties\": {\r\n    \"provisioningState\": \"Succeeded\",\r\n    \"createdTime\": \"2016-01-30T00:12:19.2320178Z\",\r\n    \"changedTime\": \"2016-01-30T00:12:19.2325362Z\",\r\n    \"state\": \"Enabled\",\r\n    \"version\": \"08587474941463639012\",\r\n    \"accessEndpoint\": \"https://westus.logic.azure.com:443/subscriptions/57b7034d-72d4-433d-ace2-a7460aed6a99/resourcegroups/onesdk6285/providers/Microsoft.Logic/workflows/onesdk1705\",\r\n    \"sku\": {\r\n      \"name\": \"Standard\",\r\n      \"plan\": {\r\n        \"id\": \"/subscriptions/57b7034d-72d4-433d-ace2-a7460aed6a99/resourceGroups/onesdk6285/providers/Microsoft.Web/serverfarms/StandardServicePlan\",\r\n        \"type\": \"Microsoft.Web/ServerFarms\",\r\n        \"name\": \"StandardServicePlan\"\r\n      }\r\n    },\r\n    \"definition\": {\r\n      \"$schema\": \"https://schema.management.azure.com/providers/Microsoft.Logic/schemas/2014-12-01-preview/workflowdefinition.json#\",\r\n      \"contentVersion\": \"1.0.0.0\",\r\n      \"parameters\": {\r\n        \"runworkflowmanually\": {\r\n          \"defaultValue\": true,\r\n          \"type\": \"Bool\"\r\n        },\r\n        \"destinationUri\": {\r\n          \"defaultValue\": \"http://tempuri.org\",\r\n          \"type\": \"String\"\r\n        }\r\n      },\r\n      \"triggers\": {},\r\n      \"actions\": {\r\n        \"http\": {\r\n          \"type\": \"Http\",\r\n          \"inputs\": {\r\n            \"method\": \"POST\",\r\n            \"uri\": \"@parameters('destinationUri')\",\r\n            \"body\": \"Test\"\r\n          },\r\n          \"conditions\": []\r\n        }\r\n      },\r\n      \"outputs\": {}\r\n    },\r\n    \"parameters\": {\r\n      \"destinationUri\": {\r\n        \"value\": \"http://requestb.in/1kj7g8e1\"\r\n      }\r\n    }\r\n  },\r\n  \"id\": \"/subscriptions/57b7034d-72d4-433d-ace2-a7460aed6a99/resourceGroups/onesdk6285/providers/Microsoft.Logic/workflows/onesdk1705\",\r\n  \"name\": \"onesdk1705\",\r\n  \"type\": \"Microsoft.Logic/workflows\",\r\n  \"location\": \"westus\"\r\n}",
-      "ResponseHeaders": {
-        "Content-Length": [
-          "1355"
-=======
       "ResponseBody": "{\r\n  \"properties\": {\r\n    \"provisioningState\": \"Succeeded\",\r\n    \"createdTime\": \"2016-01-29T22:19:47.4170547Z\",\r\n    \"changedTime\": \"2016-01-29T22:19:47.4177421Z\",\r\n    \"state\": \"Enabled\",\r\n    \"version\": \"08587475008981454888\",\r\n    \"accessEndpoint\": \"https://westus.logic.azure.com:443/subscriptions/57b7034d-72d4-433d-ace2-a7460aed6a99/resourcegroups/onesdk2480/providers/Microsoft.Logic/workflows/onesdk104\",\r\n    \"sku\": {\r\n      \"name\": \"Standard\",\r\n      \"plan\": {\r\n        \"id\": \"/subscriptions/57b7034d-72d4-433d-ace2-a7460aed6a99/resourceGroups/onesdk2480/providers/Microsoft.Web/serverfarms/StandardServicePlan\",\r\n        \"type\": \"Microsoft.Web/ServerFarms\",\r\n        \"name\": \"StandardServicePlan\"\r\n      }\r\n    },\r\n    \"definition\": {\r\n      \"$schema\": \"https://schema.management.azure.com/providers/Microsoft.Logic/schemas/2014-12-01-preview/workflowdefinition.json#\",\r\n      \"contentVersion\": \"1.0.0.0\",\r\n      \"parameters\": {\r\n        \"runworkflowmanually\": {\r\n          \"defaultValue\": true,\r\n          \"type\": \"Bool\"\r\n        },\r\n        \"destinationUri\": {\r\n          \"defaultValue\": \"http://tempuri.org\",\r\n          \"type\": \"String\"\r\n        }\r\n      },\r\n      \"triggers\": {},\r\n      \"actions\": {\r\n        \"http\": {\r\n          \"type\": \"Http\",\r\n          \"inputs\": {\r\n            \"method\": \"POST\",\r\n            \"uri\": \"@parameters('destinationUri')\",\r\n            \"body\": \"Test\"\r\n          },\r\n          \"conditions\": []\r\n        }\r\n      },\r\n      \"outputs\": {}\r\n    },\r\n    \"parameters\": {\r\n      \"destinationUri\": {\r\n        \"value\": \"http://requestb.in/1kj7g8e1\"\r\n      }\r\n    }\r\n  },\r\n  \"id\": \"/subscriptions/57b7034d-72d4-433d-ace2-a7460aed6a99/resourceGroups/onesdk2480/providers/Microsoft.Logic/workflows/onesdk104\",\r\n  \"name\": \"onesdk104\",\r\n  \"type\": \"Microsoft.Logic/workflows\",\r\n  \"location\": \"westus\"\r\n}",
       "ResponseHeaders": {
         "Content-Length": [
           "1352"
->>>>>>> 9fbe613e
         ],
         "Content-Type": [
           "application/json; charset=utf-8"
@@ -546,18 +373,6 @@
           "Accept-Encoding"
         ],
         "x-ms-request-id": [
-<<<<<<< HEAD
-          "westus:ad989ad8-a82f-4369-a83e-ec9b1b0bd9aa"
-        ],
-        "x-ms-ratelimit-remaining-subscription-reads": [
-          "14860"
-        ],
-        "x-ms-correlation-request-id": [
-          "6fb8d7a9-e6d1-4520-a816-ed9b5a0358d4"
-        ],
-        "x-ms-routing-request-id": [
-          "WESTUS:20160130T001219Z:6fb8d7a9-e6d1-4520-a816-ed9b5a0358d4"
-=======
           "westus:c358f077-9cd5-49e7-8ff3-15ed335545eb"
         ],
         "x-ms-ratelimit-remaining-subscription-reads": [
@@ -568,36 +383,24 @@
         ],
         "x-ms-routing-request-id": [
           "WESTUS:20160129T221948Z:386a2b74-de36-4a05-ae10-f03ddc2c3f07"
->>>>>>> 9fbe613e
-        ],
-        "Strict-Transport-Security": [
-          "max-age=31536000; includeSubDomains"
-        ],
-        "Cache-Control": [
-          "no-cache"
-        ],
-        "Date": [
-<<<<<<< HEAD
-          "Sat, 30 Jan 2016 00:12:19 GMT"
-=======
+        ],
+        "Strict-Transport-Security": [
+          "max-age=31536000; includeSubDomains"
+        ],
+        "Cache-Control": [
+          "no-cache"
+        ],
+        "Date": [
           "Fri, 29 Jan 2016 22:19:47 GMT"
->>>>>>> 9fbe613e
         ]
       },
       "StatusCode": 200
     },
     {
-<<<<<<< HEAD
-      "RequestUri": "/subscriptions/57b7034d-72d4-433d-ace2-a7460aed6a99/resourceGroups/onesdk6285/providers/Microsoft.Logic/workflows/onesdk1705?api-version=2015-02-01-preview",
-      "EncodedRequestUri": "L3N1YnNjcmlwdGlvbnMvNTdiNzAzNGQtNzJkNC00MzNkLWFjZTItYTc0NjBhZWQ2YTk5L3Jlc291cmNlR3JvdXBzL29uZXNkazYyODUvcHJvdmlkZXJzL01pY3Jvc29mdC5Mb2dpYy93b3JrZmxvd3Mvb25lc2RrMTcwNT9hcGktdmVyc2lvbj0yMDE1LTAyLTAxLXByZXZpZXc=",
-      "RequestMethod": "PUT",
-      "RequestBody": "{\r\n  \"location\": \"westus\",\r\n  \"properties\": {\r\n    \"state\": \"Enabled\",\r\n    \"sku\": {\r\n      \"name\": \"Standard\",\r\n      \"plan\": {\r\n        \"id\": \"/subscriptions/57b7034d-72d4-433d-ace2-a7460aed6a99/resourceGroups/onesdk6285/providers/Microsoft.Web/serverfarms/StandardServicePlan\"\r\n      }\r\n    },\r\n    \"definition\": {\r\n      \"$schema\": \"https://schema.management.azure.com/providers/Microsoft.Logic/schemas/2014-12-01-preview/workflowdefinition.json#\",\r\n      \"contentVersion\": \"1.0.0.0\",\r\n      \"parameters\": {\r\n        \"runworkflowmanually\": {\r\n          \"type\": \"bool\",\r\n          \"defaultValue\": true\r\n        },\r\n        \"destinationUri\": {\r\n          \"type\": \"string\",\r\n          \"defaultValue\": \"http://tempuri.org\"\r\n        }\r\n      },\r\n      \"triggers\": {},\r\n      \"actions\": {\r\n        \"http\": {\r\n          \"type\": \"Http\",\r\n          \"inputs\": {\r\n            \"method\": \"POST\",\r\n            \"uri\": \"@parameters('destinationUri')\",\r\n            \"body\": \"Test\"\r\n          },\r\n          \"conditions\": []\r\n        }\r\n      },\r\n      \"outputs\": {}\r\n    },\r\n    \"parameters\": {\r\n      \"destinationUri\": {\r\n        \"value\": \"http://requestb.in/1kj7g8e1\"\r\n      }\r\n    }\r\n  }\r\n}",
-=======
       "RequestUri": "/subscriptions/57b7034d-72d4-433d-ace2-a7460aed6a99/resourceGroups/onesdk2480/providers/Microsoft.Logic/workflows/onesdk104?api-version=2015-02-01-preview",
       "EncodedRequestUri": "L3N1YnNjcmlwdGlvbnMvNTdiNzAzNGQtNzJkNC00MzNkLWFjZTItYTc0NjBhZWQ2YTk5L3Jlc291cmNlR3JvdXBzL29uZXNkazI0ODAvcHJvdmlkZXJzL01pY3Jvc29mdC5Mb2dpYy93b3JrZmxvd3Mvb25lc2RrMTA0P2FwaS12ZXJzaW9uPTIwMTUtMDItMDEtcHJldmlldw==",
       "RequestMethod": "PUT",
       "RequestBody": "{\r\n  \"location\": \"westus\",\r\n  \"properties\": {\r\n    \"state\": \"Enabled\",\r\n    \"sku\": {\r\n      \"name\": \"Standard\",\r\n      \"plan\": {\r\n        \"id\": \"/subscriptions/57b7034d-72d4-433d-ace2-a7460aed6a99/resourceGroups/onesdk2480/providers/Microsoft.Web/serverfarms/StandardServicePlan\"\r\n      }\r\n    },\r\n    \"definition\": {\r\n      \"$schema\": \"https://schema.management.azure.com/providers/Microsoft.Logic/schemas/2014-12-01-preview/workflowdefinition.json#\",\r\n      \"contentVersion\": \"1.0.0.0\",\r\n      \"parameters\": {\r\n        \"runworkflowmanually\": {\r\n          \"type\": \"bool\",\r\n          \"defaultValue\": true\r\n        },\r\n        \"destinationUri\": {\r\n          \"type\": \"string\",\r\n          \"defaultValue\": \"http://tempuri.org\"\r\n        }\r\n      },\r\n      \"triggers\": {},\r\n      \"actions\": {\r\n        \"http\": {\r\n          \"type\": \"Http\",\r\n          \"inputs\": {\r\n            \"method\": \"POST\",\r\n            \"uri\": \"@parameters('destinationUri')\",\r\n            \"body\": \"Test\"\r\n          },\r\n          \"conditions\": []\r\n        }\r\n      },\r\n      \"outputs\": {}\r\n    },\r\n    \"parameters\": {\r\n      \"destinationUri\": {\r\n        \"value\": \"http://requestb.in/1kj7g8e1\"\r\n      }\r\n    }\r\n  }\r\n}",
->>>>>>> 9fbe613e
       "RequestHeaders": {
         "Content-Type": [
           "application/json; charset=utf-8"
@@ -606,11 +409,7 @@
           "1179"
         ],
         "x-ms-client-request-id": [
-<<<<<<< HEAD
-          "ae3a0244-e38b-49b8-8e8a-2d6cc564f7a1"
-=======
           "f7297369-0270-4dd2-a460-1fc16b89992d"
->>>>>>> 9fbe613e
         ],
         "accept-language": [
           "en-US"
@@ -619,40 +418,21 @@
           "Microsoft.Azure.Management.Logic.LogicManagementClient/0.1.0.0"
         ]
       },
-<<<<<<< HEAD
-      "ResponseBody": "{\r\n  \"properties\": {\r\n    \"provisioningState\": \"Succeeded\",\r\n    \"createdTime\": \"2016-01-30T00:12:19.2320178Z\",\r\n    \"changedTime\": \"2016-01-30T00:12:19.2320178Z\",\r\n    \"state\": \"Enabled\",\r\n    \"version\": \"08587474941463639012\",\r\n    \"accessEndpoint\": \"https://westus.logic.azure.com:443/subscriptions/57b7034d-72d4-433d-ace2-a7460aed6a99/resourcegroups/onesdk6285/providers/Microsoft.Logic/workflows/onesdk1705\",\r\n    \"sku\": {\r\n      \"name\": \"Standard\",\r\n      \"plan\": {\r\n        \"id\": \"/subscriptions/57b7034d-72d4-433d-ace2-a7460aed6a99/resourceGroups/onesdk6285/providers/Microsoft.Web/serverfarms/StandardServicePlan\",\r\n        \"type\": \"Microsoft.Web/ServerFarms\",\r\n        \"name\": \"StandardServicePlan\"\r\n      }\r\n    },\r\n    \"definition\": {\r\n      \"$schema\": \"https://schema.management.azure.com/providers/Microsoft.Logic/schemas/2014-12-01-preview/workflowdefinition.json#\",\r\n      \"contentVersion\": \"1.0.0.0\",\r\n      \"parameters\": {\r\n        \"runworkflowmanually\": {\r\n          \"defaultValue\": true,\r\n          \"type\": \"Bool\"\r\n        },\r\n        \"destinationUri\": {\r\n          \"defaultValue\": \"http://tempuri.org\",\r\n          \"type\": \"String\"\r\n        }\r\n      },\r\n      \"triggers\": {},\r\n      \"actions\": {\r\n        \"http\": {\r\n          \"type\": \"Http\",\r\n          \"inputs\": {\r\n            \"method\": \"POST\",\r\n            \"uri\": \"@parameters('destinationUri')\",\r\n            \"body\": \"Test\"\r\n          },\r\n          \"conditions\": []\r\n        }\r\n      },\r\n      \"outputs\": {}\r\n    },\r\n    \"parameters\": {\r\n      \"destinationUri\": {\r\n        \"value\": \"http://requestb.in/1kj7g8e1\"\r\n      }\r\n    }\r\n  },\r\n  \"id\": \"/subscriptions/57b7034d-72d4-433d-ace2-a7460aed6a99/resourceGroups/onesdk6285/providers/Microsoft.Logic/workflows/onesdk1705\",\r\n  \"name\": \"onesdk1705\",\r\n  \"type\": \"Microsoft.Logic/workflows\",\r\n  \"location\": \"westus\"\r\n}",
-      "ResponseHeaders": {
-        "Content-Length": [
-          "1355"
-=======
       "ResponseBody": "{\r\n  \"properties\": {\r\n    \"provisioningState\": \"Succeeded\",\r\n    \"createdTime\": \"2016-01-29T22:19:47.4170547Z\",\r\n    \"changedTime\": \"2016-01-29T22:19:47.4170547Z\",\r\n    \"state\": \"Enabled\",\r\n    \"version\": \"08587475008981454888\",\r\n    \"accessEndpoint\": \"https://westus.logic.azure.com:443/subscriptions/57b7034d-72d4-433d-ace2-a7460aed6a99/resourcegroups/onesdk2480/providers/Microsoft.Logic/workflows/onesdk104\",\r\n    \"sku\": {\r\n      \"name\": \"Standard\",\r\n      \"plan\": {\r\n        \"id\": \"/subscriptions/57b7034d-72d4-433d-ace2-a7460aed6a99/resourceGroups/onesdk2480/providers/Microsoft.Web/serverfarms/StandardServicePlan\",\r\n        \"type\": \"Microsoft.Web/ServerFarms\",\r\n        \"name\": \"StandardServicePlan\"\r\n      }\r\n    },\r\n    \"definition\": {\r\n      \"$schema\": \"https://schema.management.azure.com/providers/Microsoft.Logic/schemas/2014-12-01-preview/workflowdefinition.json#\",\r\n      \"contentVersion\": \"1.0.0.0\",\r\n      \"parameters\": {\r\n        \"runworkflowmanually\": {\r\n          \"defaultValue\": true,\r\n          \"type\": \"Bool\"\r\n        },\r\n        \"destinationUri\": {\r\n          \"defaultValue\": \"http://tempuri.org\",\r\n          \"type\": \"String\"\r\n        }\r\n      },\r\n      \"triggers\": {},\r\n      \"actions\": {\r\n        \"http\": {\r\n          \"type\": \"Http\",\r\n          \"inputs\": {\r\n            \"method\": \"POST\",\r\n            \"uri\": \"@parameters('destinationUri')\",\r\n            \"body\": \"Test\"\r\n          },\r\n          \"conditions\": []\r\n        }\r\n      },\r\n      \"outputs\": {}\r\n    },\r\n    \"parameters\": {\r\n      \"destinationUri\": {\r\n        \"value\": \"http://requestb.in/1kj7g8e1\"\r\n      }\r\n    }\r\n  },\r\n  \"id\": \"/subscriptions/57b7034d-72d4-433d-ace2-a7460aed6a99/resourceGroups/onesdk2480/providers/Microsoft.Logic/workflows/onesdk104\",\r\n  \"name\": \"onesdk104\",\r\n  \"type\": \"Microsoft.Logic/workflows\",\r\n  \"location\": \"westus\"\r\n}",
       "ResponseHeaders": {
         "Content-Length": [
           "1352"
->>>>>>> 9fbe613e
-        ],
-        "Content-Type": [
-          "application/json; charset=utf-8"
-        ],
-        "Expires": [
-          "-1"
-        ],
-        "Pragma": [
-          "no-cache"
-        ],
-        "x-ms-request-id": [
-<<<<<<< HEAD
-          "westus:d6e5c57a-a083-437b-836e-4e1ff5ef5b34"
-        ],
-        "x-ms-ratelimit-remaining-subscription-writes": [
-          "1198"
-        ],
-        "x-ms-correlation-request-id": [
-          "579801dd-64b7-48c8-a6ba-393843fcf434"
-        ],
-        "x-ms-routing-request-id": [
-          "WESTUS:20160130T001219Z:579801dd-64b7-48c8-a6ba-393843fcf434"
-=======
+        ],
+        "Content-Type": [
+          "application/json; charset=utf-8"
+        ],
+        "Expires": [
+          "-1"
+        ],
+        "Pragma": [
+          "no-cache"
+        ],
+        "x-ms-request-id": [
           "westus:59a60360-33fe-462b-8793-a06d3e16cf39"
         ],
         "x-ms-ratelimit-remaining-subscription-writes": [
@@ -663,41 +443,27 @@
         ],
         "x-ms-routing-request-id": [
           "WESTUS:20160129T221947Z:c25b06c0-575f-43a7-9a52-daed29016a65"
->>>>>>> 9fbe613e
-        ],
-        "Strict-Transport-Security": [
-          "max-age=31536000; includeSubDomains"
-        ],
-        "Cache-Control": [
-          "no-cache"
-        ],
-        "Date": [
-<<<<<<< HEAD
-          "Sat, 30 Jan 2016 00:12:19 GMT"
-=======
+        ],
+        "Strict-Transport-Security": [
+          "max-age=31536000; includeSubDomains"
+        ],
+        "Cache-Control": [
+          "no-cache"
+        ],
+        "Date": [
           "Fri, 29 Jan 2016 22:19:47 GMT"
->>>>>>> 9fbe613e
         ]
       },
       "StatusCode": 201
     },
     {
-<<<<<<< HEAD
-      "RequestUri": "/subscriptions/57b7034d-72d4-433d-ace2-a7460aed6a99/resourceGroups/onesdk6285/providers/Microsoft.Logic/workflows/onesdk1705?api-version=2015-02-01-preview",
-      "EncodedRequestUri": "L3N1YnNjcmlwdGlvbnMvNTdiNzAzNGQtNzJkNC00MzNkLWFjZTItYTc0NjBhZWQ2YTk5L3Jlc291cmNlR3JvdXBzL29uZXNkazYyODUvcHJvdmlkZXJzL01pY3Jvc29mdC5Mb2dpYy93b3JrZmxvd3Mvb25lc2RrMTcwNT9hcGktdmVyc2lvbj0yMDE1LTAyLTAxLXByZXZpZXc=",
-=======
       "RequestUri": "/subscriptions/57b7034d-72d4-433d-ace2-a7460aed6a99/resourceGroups/onesdk2480/providers/Microsoft.Logic/workflows/onesdk104?api-version=2015-02-01-preview",
       "EncodedRequestUri": "L3N1YnNjcmlwdGlvbnMvNTdiNzAzNGQtNzJkNC00MzNkLWFjZTItYTc0NjBhZWQ2YTk5L3Jlc291cmNlR3JvdXBzL29uZXNkazI0ODAvcHJvdmlkZXJzL01pY3Jvc29mdC5Mb2dpYy93b3JrZmxvd3Mvb25lc2RrMTA0P2FwaS12ZXJzaW9uPTIwMTUtMDItMDEtcHJldmlldw==",
->>>>>>> 9fbe613e
       "RequestMethod": "DELETE",
       "RequestBody": "",
       "RequestHeaders": {
         "x-ms-client-request-id": [
-<<<<<<< HEAD
-          "1821118a-8158-4a13-8a19-63bf75640bd7"
-=======
           "4c6c434b-c36f-4cb3-a774-d4112aebe9e4"
->>>>>>> 9fbe613e
         ],
         "accept-language": [
           "en-US"
@@ -718,18 +484,6 @@
           "no-cache"
         ],
         "x-ms-request-id": [
-<<<<<<< HEAD
-          "westus:03e5a69b-cb7d-4309-9f98-47b2f68ca710"
-        ],
-        "x-ms-ratelimit-remaining-subscription-writes": [
-          "1197"
-        ],
-        "x-ms-correlation-request-id": [
-          "bec4686f-febd-46e7-9e96-d5969cccd34e"
-        ],
-        "x-ms-routing-request-id": [
-          "WESTUS:20160130T001220Z:bec4686f-febd-46e7-9e96-d5969cccd34e"
-=======
           "westus:9df50e1d-7896-40da-8a7b-0224563bb70d"
         ],
         "x-ms-ratelimit-remaining-subscription-writes": [
@@ -740,20 +494,15 @@
         ],
         "x-ms-routing-request-id": [
           "WESTUS:20160129T221948Z:6ef9acd5-265a-4ec8-b828-1c46c3ceb68d"
->>>>>>> 9fbe613e
-        ],
-        "Strict-Transport-Security": [
-          "max-age=31536000; includeSubDomains"
-        ],
-        "Cache-Control": [
-          "no-cache"
-        ],
-        "Date": [
-<<<<<<< HEAD
-          "Sat, 30 Jan 2016 00:12:20 GMT"
-=======
+        ],
+        "Strict-Transport-Security": [
+          "max-age=31536000; includeSubDomains"
+        ],
+        "Cache-Control": [
+          "no-cache"
+        ],
+        "Date": [
           "Fri, 29 Jan 2016 22:19:48 GMT"
->>>>>>> 9fbe613e
         ]
       },
       "StatusCode": 200
@@ -761,13 +510,8 @@
   ],
   "Names": {
     "Test-CreateLogicAppWithDuplicateName": [
-<<<<<<< HEAD
-      "onesdk6285",
-      "onesdk1705"
-=======
       "onesdk2480",
       "onesdk104"
->>>>>>> 9fbe613e
     ]
   },
   "Variables": {
