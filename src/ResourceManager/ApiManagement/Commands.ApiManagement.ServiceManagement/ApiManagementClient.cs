﻿//  
// Copyright (c) Microsoft.  All rights reserved.
// 
//  Licensed under the Apache License, Version 2.0 (the "License");
//  you may not use this file except in compliance with the License.
//  You may obtain a copy of the License at
//    http://www.apache.org/licenses/LICENSE-2.0
// 
//  Unless required by applicable law or agreed to in writing, software
//  distributed under the License is distributed on an "AS IS" BASIS,
//  WITHOUT WARRANTIES OR CONDITIONS OF ANY KIND, either express or implied.
//  See the License for the specific language governing permissions and
//  limitations under the License.

using System.Globalization;
using Microsoft.Azure.Commands.Common.Authentication;
using Microsoft.Azure.Commands.Common.Authentication.Models;
using Microsoft.WindowsAzure.Commands.Common;

namespace Microsoft.Azure.Commands.ApiManagement.ServiceManagement
{
    using AutoMapper;
    using Common.Authentication.Abstractions;
    using Microsoft.Azure.Commands.ApiManagement.ServiceManagement.Models;
    using Microsoft.Azure.Management.ApiManagement;
    using Microsoft.Azure.Management.ApiManagement.SmapiModels;
    using Newtonsoft.Json;
    using Newtonsoft.Json.Linq;
    using System;
    using System.Collections;
    using System.Collections.Generic;
    using System.IO;
    using System.Linq;
    using System.Management.Automation;
    using System.Net;
    using System.Text;
    using System.Text.RegularExpressions;

    public class ApiManagementClient
    {
        private const string PeriodGroupName = "period";
        private const string ValueGroupName = "value";

        private const string ProductIdPathTemplate = "/products/{0}";
        private const string UserIdPathTemplate = "/users/{0}";

        // pattern: ^(?<period>[DdMmYy]{1})(?<value>\d+)$
        internal const string PeriodPattern = "^(?<" + PeriodGroupName + ">[DdMmYy]{1})(?<" + ValueGroupName + @">\d+)$";
        static readonly Regex PeriodRegex = new Regex(PeriodPattern, RegexOptions.Compiled);

        private readonly IAzureContext _context;
        private Management.ApiManagement.ApiManagementClient _client;

        private readonly JsonSerializerSettings _jsonSerializerSetting = new JsonSerializerSettings { NullValueHandling = NullValueHandling.Ignore };

        private static IMapper _mapper;

        private static readonly object _lock = new object();

        public static IMapper Mapper
        {
            get
            {
                lock(_lock)
                {
                    if (_mapper == null)
                    {
                        ConfigureMappings();
                    }

                    return _mapper;
                }
            }
        }

        static ApiManagementClient()
        {
            ConfigureMappings();
        }

        private static void ConfigureMappings()
        {
            var config = new MapperConfiguration(cfg =>
            {
                cfg.CreateMap<PsApiManagementParameter, ParameterContract>();
                cfg.CreateMap<PsApiManagementRequest, RequestContract>();
                cfg.CreateMap<PsApiManagementResponse, ResponseContract>();
                cfg.CreateMap<PsApiManagementRepresentation, RepresentationContract>();
                cfg.CreateMap<PsApiManagementAuthorizationHeaderCredential, AuthorizationHeaderCredentialsContract>();
                cfg
                .CreateMap<ApiContract, PsApiManagementApi>()
                .ForMember(dest => dest.ApiId, opt => opt.MapFrom(src => src.Id))
                .ForMember(dest => dest.Protocols, opt => opt.MapFrom(src => src.Protocols.ToArray()))
                .ForMember(
                    dest => dest.AuthorizationServerId,
                    opt => opt.MapFrom(
                        src => src.AuthenticationSettings != null && src.AuthenticationSettings.OAuth2 != null
                            ? src.AuthenticationSettings.OAuth2.AuthorizationServerId
                            : null))
                .ForMember(
                    dest => dest.AuthorizationScope,
                    opt => opt.MapFrom(
                        src => src.AuthenticationSettings != null && src.AuthenticationSettings.OAuth2 != null
                            ? src.AuthenticationSettings.OAuth2.AuthorizationServerId
                            : null))
                .ForMember(
                    dest => dest.SubscriptionKeyHeaderName,
                    opt => opt.MapFrom(
                        src => src.SubscriptionKeyParameterNames != null
                            ? src.SubscriptionKeyParameterNames.Header
                            : null))
                .ForMember(
                    dest => dest.SubscriptionKeyQueryParamName,
                    opt => opt.MapFrom(
                        src => src.SubscriptionKeyParameterNames != null
                            ? src.SubscriptionKeyParameterNames.Query
                            : null));

<<<<<<< HEAD
                cfg.CreateMap<RequestContract, PsApiManagementRequest>();
                cfg.CreateMap<ResponseContract, PsApiManagementResponse>();
                cfg.CreateMap<RepresentationContract, PsApiManagementRepresentation>();
                cfg.CreateMap<ParameterContract, PsApiManagementParameter>();
                cfg.CreateMap<OperationContract, PsApiManagementOperation>();

                cfg
                    .CreateMap<ProductContract, PsApiManagementProduct>()
                    .ForMember(dest => dest.ProductId, opt => opt.MapFrom(src => src.Id))
                    .ForMember(dest => dest.Title, opt => opt.MapFrom(src => src.Name))
                    .ForMember(dest => dest.LegalTerms, opt => opt.MapFrom(src => src.Terms));

                cfg
                    .CreateMap<SubscriptionContract, PsApiManagementSubscription>()
                    .ForMember(dest => dest.SubscriptionId, opt => opt.MapFrom(src => src.Id));

                cfg
                    .CreateMap<UserContract, PsApiManagementUser>()
                    .ForMember(dest => dest.UserId, opt => opt.MapFrom(src => src.Id))
                    .ForMember(dest => dest.Identities, opt => opt.MapFrom(src => src.Identities.ToDictionary(key => key.Id, value => value.Provider)));

                cfg
                    .CreateMap<GroupContract, PsApiManagementGroup>()
                    .ForMember(dest => dest.GroupId, opt => opt.MapFrom(src => src.Id));

                cfg
                    .CreateMap<CertificateContract, PsApiManagementCertificate>()
                    .ForMember(dest => dest.CertificateId, opt => opt.MapFrom(src => src.Id));

                cfg
                    .CreateMap<OAuth2AuthorizationServerContract, PsApiManagementOAuth2AuthrozationServer>()
                    .ForMember(dest => dest.ServerId, opt => opt.MapFrom(src => src.Id))
                    .ForMember(dest => dest.AccessTokenSendingMethods, opt => opt.MapFrom(src => src.BearerTokenSendingMethods))
                    .ForMember(dest => dest.TokenEndpointUrl, opt => opt.MapFrom(src => src.TokenEndpoint))
                    .ForMember(dest => dest.AuthorizationEndpointUrl, opt => opt.MapFrom(src => src.AuthorizationEndpoint))
                    .ForMember(dest => dest.ClientRegistrationPageUrl, opt => opt.MapFrom(src => src.ClientRegistrationEndpoint))
                    .ForMember(dest => dest.ClientAuthenticationMethods, opt => opt.MapFrom(src => src.ClientAuthenticationMethod))
                    .ForMember(dest => dest.AuthorizationRequestMethods, opt => opt.MapFrom(src => src.AuthorizationMethods))
                    .ForMember(dest => dest.TokenBodyParameters, opt => opt.Ignore())
                    .AfterMap((src, dest) =>
                        dest.TokenBodyParameters = src.TokenBodyParameters == null
                            ? (Hashtable)null
                            : new Hashtable(src.TokenBodyParameters.ToDictionary(key => key.Name, value => value.Value)));

                cfg
                    .CreateMap<LoggerGetContract, PsApiManagementLogger>()
                    .ForMember(dest => dest.LoggerId, opt => opt.MapFrom(src => src.Id))
                    .ForMember(dest => dest.Description, opt => opt.MapFrom(src => src.Description))
                    .ForMember(dest => dest.IsBuffered, opt => opt.MapFrom(src => src.IsBuffered))
                    .ForMember(dest => dest.Type, opt => opt.MapFrom(src => src.Type));

                cfg
                    .CreateMap<PropertyContract, PsApiManagementProperty>()
                    .ForMember(dest => dest.PropertyId, opt => opt.MapFrom(src => src.Id))
                    .ForMember(dest => dest.Name, opt => opt.MapFrom(src => src.Name))
                    .ForMember(dest => dest.Value, opt => opt.MapFrom(src => src.Value))
                    .ForMember(dest => dest.Secret, opt => opt.MapFrom(src => src.Secret))
                    .ForMember(dest => dest.Tags, opt => opt.MapFrom(src => src.Tags == null ? new string[0] : src.Tags.ToArray()));

                cfg
                    .CreateMap<OpenidConnectProviderContract, PsApiManagementOpenIdConnectProvider>()
                    .ForMember(dest => dest.OpenIdConnectProviderId, opt => opt.MapFrom(src => src.Id))
                    .ForMember(dest => dest.Name, opt => opt.MapFrom(src => src.Name))
                    .ForMember(dest => dest.Description, opt => opt.MapFrom(src => src.Description))
                    .ForMember(dest => dest.ClientId, opt => opt.MapFrom(src => src.ClientId))
                    .ForMember(dest => dest.ClientSecret, opt => opt.MapFrom(src => src.ClientSecret))
                    .ForMember(dest => dest.MetadataEndpoint, opt => opt.MapFrom(src => src.MetadataEndpoint));

                cfg
                    .CreateMap<AccessInformationContract, PsApiManagementAccessInformation>()
                    .ForMember(dest => dest.Enabled, opt => opt.MapFrom(src => src.Enabled))
                    .ForMember(dest => dest.Id, opt => opt.MapFrom(src => src.Id))
                    .ForMember(dest => dest.PrimaryKey, opt => opt.MapFrom(src => src.PrimaryKey))
                    .ForMember(dest => dest.SecondaryKey, opt => opt.MapFrom(src => src.SecondaryKey));

                cfg.CreateMap<TenantConfigurationSyncStateContract, PsApiManagementTenantConfigurationSyncState>();

                cfg
                    .CreateMap<IdentityProviderContract, PsApiManagementIdentityProvider>()
                    .ForMember(dest => dest.ClientId, opt => opt.MapFrom(src => src.ClientId))
                    .ForMember(dest => dest.ClientSecret, opt => opt.MapFrom(src => src.ClientSecret))
                    .ForMember(dest => dest.Type, opt => opt.MapFrom(src => src.Type))
                    .ForMember(dest => dest.AllowedTenants, opt => opt.MapFrom(src => src.AllowedTenants == null ? new string[0] : src.AllowedTenants.ToArray()));

                cfg
                    .CreateMap<BackendProxyContract, PsApiManagementBackendProxy>()
                    .ForMember(dest => dest.Url, opt => opt.MapFrom(src => src.Url))
                    .ForMember(dest => dest.Password, opt => opt.MapFrom(src => src.Password))
                    .ForMember(dest => dest.UserName, opt => opt.MapFrom(src => src.Username));

                cfg
                    .CreateMap<BackendCredentialsContract, PsApiManagementBackendCredential>()
                    .ForMember(dest => dest.Certificate, opt => opt.MapFrom(src => src.Certificate))
                    .ForMember(dest => dest.Query, opt => opt.Ignore())
                    .ForMember(dest => dest.Header, opt => opt.Ignore())
                    .AfterMap((src, dest) =>
                        dest.Query = src.Query == null
                            ? (Hashtable)null
                            : DictionaryToHashTable(src.Query))
                    .AfterMap((src, dest) =>
                        dest.Header = src.Header == null
                            ? (Hashtable)null
                            : DictionaryToHashTable(src.Header));
                cfg
                    .CreateMap<AuthorizationHeaderCredentialsContract, PsApiManagementAuthorizationHeaderCredential>()
                    .ForMember(dest => dest.Scheme, opt => opt.MapFrom(src => src.Scheme))
                    .ForMember(dest => dest.Parameter, opt => opt.MapFrom(src => src.Parameter));

                cfg
                    .CreateMap<BackendGetContract, PsApiManagementBackend>()
                    .ForMember(dest => dest.BackendId, opt => opt.MapFrom(src => src.Id))
                    .ForMember(dest => dest.Url, opt => opt.MapFrom(src => src.Url))
                    .ForMember(dest => dest.Protocol, opt => opt.MapFrom(src => src.Protocol))
                    .ForMember(dest => dest.ResourceId, opt => opt.MapFrom(src => src.ResourceId))
                    .ForMember(dest => dest.Title, opt => opt.MapFrom(src => src.Title))
                    .ForMember(dest => dest.Description, opt => opt.MapFrom(src => src.Description))
                    .ForMember(dest => dest.Properties, opt => opt.MapFrom(src => src.Properties))
                    .ForMember(dest => dest.Proxy, opt => opt.MapFrom(src => src.Proxy));

                cfg.CreateMap<Hashtable, Hashtable>();
            });

            _mapper = config.CreateMapper();
=======
            Mapper.CreateMap<RequestContract, PsApiManagementRequest>();
            Mapper.CreateMap<ResponseContract, PsApiManagementResponse>();
            Mapper.CreateMap<RepresentationContract, PsApiManagementRepresentation>();
            Mapper.CreateMap<ParameterContract, PsApiManagementParameter>();
            Mapper.CreateMap<OperationContract, PsApiManagementOperation>();

            Mapper
                .CreateMap<ProductContract, PsApiManagementProduct>()
                .ForMember(dest => dest.ProductId, opt => opt.MapFrom(src => src.Id))
                .ForMember(dest => dest.Title, opt => opt.MapFrom(src => src.Name))
                .ForMember(dest => dest.LegalTerms, opt => opt.MapFrom(src => src.Terms));

            Mapper
                .CreateMap<SubscriptionContract, PsApiManagementSubscription>()
                .ForMember(dest => dest.SubscriptionId, opt => opt.MapFrom(src => src.Id));

            Mapper
                .CreateMap<UserContract, PsApiManagementUser>()
                .ForMember(dest => dest.UserId, opt => opt.MapFrom(src => src.Id))
                .ForMember(dest => dest.Identities, opt => opt.MapFrom(src => src.Identities.ToDictionary(key => key.Id, value => value.Provider)));

            Mapper
                .CreateMap<GroupContract, PsApiManagementGroup>()
                .ForMember(dest => dest.GroupId, opt => opt.MapFrom(src => src.Id));

            Mapper
                .CreateMap<CertificateContract, PsApiManagementCertificate>()
                .ForMember(dest => dest.CertificateId, opt => opt.MapFrom(src => src.Id));

            Mapper
                .CreateMap<OAuth2AuthorizationServerContract, PsApiManagementOAuth2AuthrozationServer>()
                .ForMember(dest => dest.ServerId, opt => opt.MapFrom(src => src.Id))
                .ForMember(dest => dest.AccessTokenSendingMethods, opt => opt.MapFrom(src => src.BearerTokenSendingMethods))
                .ForMember(dest => dest.TokenEndpointUrl, opt => opt.MapFrom(src => src.TokenEndpoint))
                .ForMember(dest => dest.AuthorizationEndpointUrl, opt => opt.MapFrom(src => src.AuthorizationEndpoint))
                .ForMember(dest => dest.ClientRegistrationPageUrl, opt => opt.MapFrom(src => src.ClientRegistrationEndpoint))
                .ForMember(dest => dest.ClientAuthenticationMethods, opt => opt.MapFrom(src => src.ClientAuthenticationMethod))
                .ForMember(dest => dest.AuthorizationRequestMethods, opt => opt.MapFrom(src => src.AuthorizationMethods))
                .ForMember(dest => dest.TokenBodyParameters, opt => opt.Ignore())
                .AfterMap((src, dest) =>
                    dest.TokenBodyParameters = src.TokenBodyParameters == null
                        ? (Hashtable)null
                        : new Hashtable(src.TokenBodyParameters.ToDictionary(key => key.Name, value => value.Value)));

            Mapper
                .CreateMap<LoggerGetContract, PsApiManagementLogger>()
                .ForMember(dest => dest.LoggerId, opt => opt.MapFrom(src => src.Id))
                .ForMember(dest => dest.Description, opt => opt.MapFrom(src => src.Description))
                .ForMember(dest => dest.IsBuffered, opt => opt.MapFrom(src => src.IsBuffered))
                .ForMember(dest => dest.Type, opt => opt.MapFrom(src => src.Type));

            Mapper
                .CreateMap<PropertyContract, PsApiManagementProperty>()
                .ForMember(dest => dest.PropertyId, opt => opt.MapFrom(src => src.Id))
                .ForMember(dest => dest.Name, opt => opt.MapFrom(src => src.Name))
                .ForMember(dest => dest.Value, opt => opt.MapFrom(src => src.Value))
                .ForMember(dest => dest.Secret, opt => opt.MapFrom(src => src.Secret))
                .ForMember(dest => dest.Tags, opt => opt.MapFrom(src => src.Tags == null ? new string[0] : src.Tags.ToArray()));

            Mapper
                .CreateMap<OpenidConnectProviderContract, PsApiManagementOpenIdConnectProvider>()
                .ForMember(dest => dest.OpenIdConnectProviderId, opt => opt.MapFrom(src => src.Id))
                .ForMember(dest => dest.Name, opt => opt.MapFrom(src => src.Name))
                .ForMember(dest => dest.Description, opt => opt.MapFrom(src => src.Description))
                .ForMember(dest => dest.ClientId, opt => opt.MapFrom(src => src.ClientId))
                .ForMember(dest => dest.ClientSecret, opt => opt.MapFrom(src => src.ClientSecret))
                .ForMember(dest => dest.MetadataEndpoint, opt => opt.MapFrom(src => src.MetadataEndpoint));

            Mapper
                .CreateMap<AccessInformationContract, PsApiManagementAccessInformation>()
                .ForMember(dest => dest.Enabled, opt => opt.MapFrom(src => src.Enabled))
                .ForMember(dest => dest.Id, opt => opt.MapFrom(src => src.Id))
                .ForMember(dest => dest.PrimaryKey, opt => opt.MapFrom(src => src.PrimaryKey))
                .ForMember(dest => dest.SecondaryKey, opt => opt.MapFrom(src => src.SecondaryKey));

            Mapper.CreateMap<TenantConfigurationSyncStateContract, PsApiManagementTenantConfigurationSyncState>();

            Mapper
                .CreateMap<IdentityProviderContract, PsApiManagementIdentityProvider>()
                .ForMember(dest => dest.ClientId, opt => opt.MapFrom(src => src.ClientId))
                .ForMember(dest => dest.ClientSecret, opt => opt.MapFrom(src => src.ClientSecret))
                .ForMember(dest => dest.Type, opt => opt.MapFrom(src => src.Type))
                .ForMember(dest => dest.AllowedTenants, opt => opt.MapFrom(src => src.AllowedTenants == null ? new string[0] : src.AllowedTenants.ToArray()));

            Mapper
                .CreateMap<BackendProxyContract, PsApiManagementBackendProxy>()
                .ForMember(dest => dest.Url, opt => opt.MapFrom(src => src.Url))
                .ForMember(dest => dest.ProxyCredentials, opt => opt.MapFrom(src =>                
                    string.IsNullOrEmpty(src.Password) ? PSCredential.Empty :
                    new PSCredential(src.Username, src.Password.ConvertToSecureString())));

            Mapper
                .CreateMap<PsApiManagementBackendProxy, BackendProxyContract>()
                .ForMember(dest => dest.Url, opt => opt.MapFrom(src => src.Url))
                .ForMember(dest => dest.Username, opt => opt.MapFrom(src => src.ProxyCredentials == PSCredential.Empty ? null : src.ProxyCredentials.UserName))
                .ForMember(dest => dest.Password, opt => opt.MapFrom(src => src.ProxyCredentials == PSCredential.Empty ? null : src.ProxyCredentials.Password.ConvertToString()));

            Mapper
                .CreateMap<BackendCredentialsContract, PsApiManagementBackendCredential>()
                .ForMember(dest => dest.Certificate, opt => opt.MapFrom(src => src.Certificate))
                .ForMember(dest => dest.Query, opt => opt.Ignore())
                .ForMember(dest => dest.Header, opt => opt.Ignore())
                .AfterMap((src, dest) =>
                    dest.Query = src.Query == null
                        ? (Hashtable)null
                        : DictionaryToHashTable(src.Query))
                .AfterMap((src, dest) =>
                    dest.Header = src.Header == null
                        ? (Hashtable)null
                        : DictionaryToHashTable(src.Header));
            Mapper
                .CreateMap<AuthorizationHeaderCredentialsContract, PsApiManagementAuthorizationHeaderCredential>()
                .ForMember(dest => dest.Scheme, opt => opt.MapFrom(src => src.Scheme))
                .ForMember(dest => dest.Parameter, opt => opt.MapFrom(src => src.Parameter));

            Mapper
                .CreateMap<BackendGetContract, PsApiManagementBackend>()
                .ForMember(dest => dest.BackendId, opt => opt.MapFrom(src => src.Id))
                .ForMember(dest => dest.Url, opt => opt.MapFrom(src => src.Url))
                .ForMember(dest => dest.Protocol, opt => opt.MapFrom(src => src.Protocol))
                .ForMember(dest => dest.ResourceId, opt => opt.MapFrom(src => src.ResourceId))
                .ForMember(dest => dest.Title, opt => opt.MapFrom(src => src.Title))
                .ForMember(dest => dest.Description, opt => opt.MapFrom(src => src.Description))
                .ForMember(dest => dest.Properties, opt => opt.MapFrom(src => src.Properties))
                .ForMember(dest => dest.Proxy, opt => opt.MapFrom(src => src.Proxy));

            Mapper.CreateMap<Hashtable, Hashtable>();
>>>>>>> 76989a34
        }

        public ApiManagementClient(IAzureContext context)
        {
            if (context == null)
            {
                throw new ArgumentNullException("AzureProfile");
            }

            _context = context;
            _client = CreateClient();

        }

        private IApiManagementClient Client
        {
            get { return _client ?? (_client = CreateClient()); }
        }

        private Management.ApiManagement.ApiManagementClient CreateClient()
        {
            return AzureSession.Instance.ClientFactory.CreateClient<Management.ApiManagement.ApiManagementClient>(
                _context,
                AzureEnvironment.Endpoint.ResourceManager);
        }

        internal TenantConfigurationLongRunningOperation GetLongRunningOperationStatus(TenantConfigurationLongRunningOperation longRunningOperation)
        {
            var response =
                Client.TenantConfiguration
                    .GetTenantConfigurationLongRunningOperationStatusAsync(longRunningOperation.OperationLink)
                    .ConfigureAwait(false)
                    .GetAwaiter()
                    .GetResult();

            return TenantConfigurationLongRunningOperation.CreateLongRunningOperation(longRunningOperation.OperationName, response);
        }

        private static IList<T> ListPaged<T>(
            Func<IPagedListResponse<T>> listFirstPage,
            Func<string, IPagedListResponse<T>> listNextPage)
        {
            var resultsList = new List<T>();

            var pagedResponse = listFirstPage();
            resultsList.AddRange(pagedResponse.Result.Values);

            while (!string.IsNullOrEmpty(pagedResponse.Result.NextLink))
            {
                pagedResponse = listNextPage(pagedResponse.Result.NextLink);
                resultsList.AddRange(pagedResponse.Result.Values);
            }

            return resultsList;
        }

        private static IList<TOut> ListPagedAndMap<TOut, TIn>(
            Func<IPagedListResponse<TIn>> listFirstPage,
            Func<string, IPagedListResponse<TIn>> listNextPage)
        {
            IList<TIn> unmappedList = ListPaged(listFirstPage, listNextPage);

            var mappedList = Mapper.Map<IList<TOut>>(unmappedList);

            return mappedList;
        }

        #region APIs
        public IList<PsApiManagementApi> ApiList(PsApiManagementContext context)
        {
            var results = ListPagedAndMap<PsApiManagementApi, ApiContract>(
                () => Client.Apis.List(context.ResourceGroupName, context.ServiceName, null),
                nextLink => Client.Apis.ListNext(nextLink));

            return results;
        }

        public IList<PsApiManagementApi> ApiByName(PsApiManagementContext context, string name)
        {
            var results = ListPagedAndMap<PsApiManagementApi, ApiContract>(
                () => Client.Apis.List(
                    context.ResourceGroupName,
                    context.ServiceName,
                    new QueryParameters
                    {
                        Filter = string.Format("name eq '{0}'", name)
                    }),
                nextLink => Client.ProductApis.ListNext(nextLink));

            return results;
        }

        public IList<PsApiManagementApi> ApiByProductId(PsApiManagementContext context, string productId)
        {
            var results = ListPagedAndMap<PsApiManagementApi, ApiContract>(
                () => Client.ProductApis.List(context.ResourceGroupName, context.ServiceName, productId, null),
                nextLink => Client.ProductApis.ListNext(nextLink));

            return results;
        }

        public PsApiManagementApi ApiById(PsApiManagementContext context, string id)
        {
            var response = Client.Apis.Get(context.ResourceGroupName, context.ServiceName, id);

            return Mapper.Map<PsApiManagementApi>(response.Value);
        }

        public PsApiManagementApi ApiCreate(
            PsApiManagementContext context,
            string id,
            string name,
            string description,
            string serviceUrl,
            string urlSuffix,
            PsApiManagementSchema[] urlSchema,
            string authorizationServerId,
            string authorizationScope,
            string subscriptionKeyHeaderName,
            string subscriptionKeyQueryParamName)
        {
            var api = new ApiContract
            {
                Name = name,
                Description = description,
                ServiceUrl = serviceUrl,
                Path = urlSuffix,
                Protocols = Mapper.Map<IList<ApiProtocolContract>>(urlSchema),
            };

            if (!string.IsNullOrWhiteSpace(authorizationServerId))
            {
                api.AuthenticationSettings = new AuthenticationSettingsContract
                {
                    OAuth2 = new OAuth2AuthenticationSettingsContract
                    {
                        AuthorizationServerId = authorizationServerId,
                        Scope = authorizationScope
                    }
                };
            }

            if (!string.IsNullOrWhiteSpace(subscriptionKeyHeaderName) || !string.IsNullOrWhiteSpace(subscriptionKeyQueryParamName))
            {
                api.SubscriptionKeyParameterNames = new SubscriptionKeyParameterNamesContract
                {
                    Header = subscriptionKeyHeaderName,
                    Query = subscriptionKeyQueryParamName
                };
            }

            Client.Apis.CreateOrUpdate(context.ResourceGroupName, context.ServiceName, id, new ApiCreateOrUpdateParameters(api), null);

            var getResponse = Client.Apis.Get(context.ResourceGroupName, context.ServiceName, id);

            return Mapper.Map<PsApiManagementApi>(getResponse.Value);
        }

        public void ApiRemove(PsApiManagementContext context, string id)
        {
            Client.Apis.Delete(context.ResourceGroupName, context.ServiceName, id, "*");
        }

        public void ApiSet(
            PsApiManagementContext context,
            string id,
            string name,
            string description,
            string serviceUrl,
            string urlSuffix,
            PsApiManagementSchema[] urlSchema,
            string authorizationServerId,
            string authorizationScope,
            string subscriptionKeyHeaderName,
            string subscriptionKeyQueryParamName)
        {
            var api = new ApiContract
            {
                Name = name,
                Description = description,
                ServiceUrl = serviceUrl,
                Path = urlSuffix,
                Protocols = Mapper.Map<IList<ApiProtocolContract>>(urlSchema)
            };

            if (!string.IsNullOrWhiteSpace(authorizationServerId))
            {
                api.AuthenticationSettings = new AuthenticationSettingsContract
                {
                    OAuth2 = new OAuth2AuthenticationSettingsContract
                    {
                        AuthorizationServerId = authorizationServerId,
                        Scope = authorizationScope
                    }
                };
            }

            if (!string.IsNullOrWhiteSpace(subscriptionKeyHeaderName) || !string.IsNullOrWhiteSpace(subscriptionKeyQueryParamName))
            {
                api.SubscriptionKeyParameterNames = new SubscriptionKeyParameterNamesContract
                {
                    Header = subscriptionKeyHeaderName,
                    Query = subscriptionKeyQueryParamName
                };
            }

            // fix for issue https://github.com/Azure/azure-powershell/issues/2606
            var apiPatchContract = JsonConvert.SerializeObject(api, _jsonSerializerSetting);

            Client.Apis.Patch(
                context.ResourceGroupName, 
                context.ServiceName,
                id, 
                new PatchParameters
                {
                    RawJson = apiPatchContract
                },
                "*");
        }

        public void ApiImportFromFile(
            PsApiManagementContext context,
            string apiId,
            PsApiManagementApiFormat specificationFormat,
            string specificationPath,
            string apiPath,
            string wsdlServiceName,
            string wsdlEndpointName,
            PsApiManagementApiType? apiType)
        {
            string contentType = GetHeaderForApiExportImport(true, specificationFormat, wsdlServiceName, wsdlEndpointName, true);

            string apiTypeValue = GetApiTypeForImport(specificationFormat, apiType);

            using (var fileStream = File.OpenRead(specificationPath))
            {
                Client.Apis.Import(context.ResourceGroupName, context.ServiceName, apiId, contentType, fileStream, apiPath, wsdlServiceName, wsdlEndpointName, apiTypeValue);
            }
        }

        public void ApiImportFromUrl(
            PsApiManagementContext context,
            string apiId,
            PsApiManagementApiFormat specificationFormat,
            string specificationUrl,
            string urlSuffix,
            string wsdlServiceName,
            string wsdlEndpointName,
            PsApiManagementApiType? apiType)
        {
            string contentType = GetHeaderForApiExportImport(false, specificationFormat, wsdlServiceName, wsdlEndpointName, true);

            string apiTypeValue = GetApiTypeForImport(specificationFormat, apiType);

            var jobj = JObject.FromObject(
                new
                {
                    link = specificationUrl
                });

            using (var memoryStream = new MemoryStream(Encoding.UTF8.GetBytes(jobj.ToString(Formatting.None))))
            {
                Client.Apis.Import(context.ResourceGroupName, context.ServiceName, apiId, contentType, memoryStream, urlSuffix, wsdlServiceName, wsdlEndpointName, apiTypeValue);
            }
        }

        public byte[] ApiExportToFile(
            PsApiManagementContext context,
            string apiId,
            PsApiManagementApiFormat specificationFormat,
            string saveAs)
        {
            string acceptType = GetHeaderForApiExportImport(true, specificationFormat, string.Empty, string.Empty, false);

            var response = Client.Apis.Export(context.ResourceGroupName, context.ServiceName, apiId, acceptType);
            return response.Content;
        }

        private string GetHeaderForApiExportImport(
            bool fromFile,
            PsApiManagementApiFormat specificationApiFormat, 
            string wsdlServiceName,
            string wsdlEndpointName,
            bool validateWsdlParams)
        {
            string headerValue;
            switch (specificationApiFormat)
            {
                case PsApiManagementApiFormat.Wadl:
                    headerValue = fromFile ? "application/vnd.sun.wadl+xml" : "application/vnd.sun.wadl.link+json";
                    break;
                case PsApiManagementApiFormat.Swagger:
                    headerValue = fromFile ? "application/vnd.swagger.doc+json" : "application/vnd.swagger.link+json"; 
                    break;
                case PsApiManagementApiFormat.Wsdl:
                    headerValue = fromFile ? "application/wsdl+xml" : "application/vnd.ms.wsdl.link+xml"; 
                    if (validateWsdlParams && string.IsNullOrEmpty(wsdlServiceName))
                    {
                        throw new ArgumentException(string.Format(CultureInfo.InvariantCulture, "WsdlServiceName cannot be Empty for Format : {0}", specificationApiFormat));
                    }

                    if (validateWsdlParams && string.IsNullOrEmpty(wsdlEndpointName))
                    {
                        throw new ArgumentException(string.Format(CultureInfo.InvariantCulture, "WsdlEndpointName cannot be Empty for Format : {0}", specificationApiFormat));
                    }
                    break;
                default:
                    throw new ArgumentException(string.Format(CultureInfo.InvariantCulture, "Format '{0}' is not supported.", specificationApiFormat));
            }

            return headerValue;
        }

        private string GetApiTypeForImport(
            PsApiManagementApiFormat specificationFormat,
            PsApiManagementApiType? apiType)
        {
            if (specificationFormat != PsApiManagementApiFormat.Wsdl)
            {
                return null;
            }

            return apiType.HasValue ? apiType.Value.ToString("g") : PsApiManagementApiType.Http.ToString("g");
        }

        public void ApiAddToProduct(PsApiManagementContext context, string productId, string apiId)
        {
            Client.ProductApis.Add(context.ResourceGroupName, context.ServiceName, productId, apiId);
        }

        public void ApiRemoveFromProduct(PsApiManagementContext context, string productId, string apiId)
        {
            Client.ProductApis.Remove(context.ResourceGroupName, context.ServiceName, productId, apiId);
        }
        #endregion

        #region Operations
        public IList<PsApiManagementOperation> OperationList(PsApiManagementContext context, string apiId)
        {
            var results = ListPagedAndMap<PsApiManagementOperation, OperationContract>(
                () => Client.ApiOperations.List(context.ResourceGroupName, context.ServiceName, apiId, null),
                nextLink => Client.ApiOperations.ListNext(nextLink));

            return results;
        }

        public PsApiManagementOperation OperationById(PsApiManagementContext context, string apiId, string operationId)
        {
            var response = Client.ApiOperations.Get(context.ResourceGroupName, context.ServiceName, apiId, operationId);

            return Mapper.Map<PsApiManagementOperation>(response.Value);
        }

        public PsApiManagementOperation OperationCreate(
            PsApiManagementContext context,
            string apiId,
            string operationId,
            string name,
            string method,
            string urlTemplate,
            string description,
            PsApiManagementParameter[] templateParameters,
            PsApiManagementRequest request,
            PsApiManagementResponse[] responses)
        {
            var operationContract = new OperationContract
            {
                Name = name,
                Description = description,
                Method = method,
                UrlTemplate = urlTemplate,
            };

            if (templateParameters != null)
            {
                operationContract.TemplateParameters = Mapper.Map<IList<ParameterContract>>(templateParameters);
            }

            if (request != null)
            {
                operationContract.Request = Mapper.Map<RequestContract>(request);
            }

            if (responses != null)
            {
                operationContract.Responses = Mapper.Map<IList<ResponseContract>>(responses);
            }

            Client.ApiOperations.Create(
                context.ResourceGroupName,
                context.ServiceName,
                apiId,
                operationId,
                new OperationCreateOrUpdateParameters(operationContract));

            var getResponse = Client.ApiOperations.Get(context.ResourceGroupName, context.ServiceName, apiId, operationId);

            return Mapper.Map<PsApiManagementOperation>(getResponse.Value);
        }

        public void OperationSet(
            PsApiManagementContext context,
            string apiId,
            string operationId,
            string name,
            string method,
            string urlTemplate,
            string description,
            PsApiManagementParameter[] templateParameters,
            PsApiManagementRequest request,
            PsApiManagementResponse[] responses)
        {
            var operationContract = new OperationContract
            {
                Name = name,
                Description = description,
                Method = method,
                UrlTemplate = urlTemplate,
            };

            if (templateParameters != null)
            {
                operationContract.TemplateParameters = Mapper.Map<IList<ParameterContract>>(templateParameters);
            }

            if (request != null)
            {
                operationContract.Request = Mapper.Map<RequestContract>(request);
            }

            if (responses != null)
            {
                operationContract.Responses = Mapper.Map<IList<ResponseContract>>(responses);
            }

            var operationPatchContract = JsonConvert.SerializeObject(operationContract, _jsonSerializerSetting);

            Client.ApiOperations.Patch(
                context.ResourceGroupName,
                context.ServiceName,
                apiId,
                operationId,
                new PatchParameters
                {
                    RawJson = operationPatchContract
                },
                "*");
        }

        public void OperationRemove(PsApiManagementContext context, string apiId, string operationId)
        {
            Client.ApiOperations.Delete(context.ResourceGroupName, context.ServiceName, apiId, operationId, "*");
        }
        #endregion

        #region Products
        public IList<PsApiManagementProduct> ProductList(PsApiManagementContext context, string title)
        {
            var query = new QueryParameters();
            if (!string.IsNullOrWhiteSpace(title))
            {
                query.Filter = string.Format("name eq '{0}'", title);
            }

            var results = ListPagedAndMap<PsApiManagementProduct, ProductContract>(
                () => Client.Products.List(context.ResourceGroupName, context.ServiceName, query),
                nextLink => Client.Products.ListNext(nextLink));

            return results;
        }

        public PsApiManagementProduct ProductById(PsApiManagementContext context, string productId)
        {
            var response = Client.Products.Get(context.ResourceGroupName, context.ServiceName, productId);
            var product = Mapper.Map<PsApiManagementProduct>(response.Value);

            return product;
        }

        public void ProductRemove(PsApiManagementContext context, string productId, bool deleteSubscriptions)
        {
            Client.Products.Delete(context.ResourceGroupName, context.ServiceName, productId, "*", deleteSubscriptions);
        }

        public PsApiManagementProduct ProductCreate(
            PsApiManagementContext context,
            string productId,
            string title,
            string description,
            string legalTerms,
            bool? subscriptionRequired,
            bool? approvalRequired,
            int? subscriptionsLimit,
            PsApiManagementProductState? state)
        {
            var productContract = new ProductContract(title)
            {
                ApprovalRequired = approvalRequired,
                Description = description,
                SubscriptionRequired = subscriptionRequired,
                SubscriptionsLimit = subscriptionsLimit,
                Terms = legalTerms
            };

            if (state.HasValue)
            {
                switch (state)
                {
                    case PsApiManagementProductState.NotPublished:
                        productContract.State = ProductStateContract.NotPublished;
                        break;
                    case PsApiManagementProductState.Published:
                        productContract.State = ProductStateContract.Published;
                        break;
                    default:
                        throw new ArgumentOutOfRangeException(string.Format("State '{0}' is not supported.", state));
                }
            }

            Client.Products.Create(context.ResourceGroupName, context.ServiceName, productId, new ProductCreateParameters(productContract));
            var response = Client.Products.Get(context.ResourceGroupName, context.ServiceName, productId);

            return Mapper.Map<PsApiManagementProduct>(response.Value);
        }

        public void ProductSet(
            PsApiManagementContext context,
            string productId,
            string title,
            string description,
            string legalTerms,
            bool? subscriptionRequired,
            bool? approvalRequired,
            int? subscriptionsLimit,
            PsApiManagementProductState? state)
        {
            var productUpdateParameters = new ProductUpdateParameters
            {
                Name = title,
                ApprovalRequired = approvalRequired,
                Description = description,
                SubscriptionRequired = subscriptionRequired,
                SubscriptionsLimit = subscriptionsLimit,
                Terms = legalTerms
            };

            if (state.HasValue)
            {
                switch (state)
                {
                    case PsApiManagementProductState.NotPublished:
                        productUpdateParameters.State = ProductStateContract.NotPublished;
                        break;
                    case PsApiManagementProductState.Published:
                        productUpdateParameters.State = ProductStateContract.Published;
                        break;
                    default:
                        throw new ArgumentOutOfRangeException(string.Format("State '{0}' is not supported.", state));
                }
            }

            Client.Products.Update(context.ResourceGroupName, context.ServiceName, productId, productUpdateParameters, "*");
        }

        public void ProductAddToGroup(PsApiManagementContext context, string groupId, string productId)
        {
            Client.ProductGroups.Add(context.ResourceGroupName, context.ServiceName, productId, groupId);
        }

        public void ProductRemoveFromGroup(PsApiManagementContext context, string groupId, string productId)
        {
            Client.ProductGroups.Remove(context.ResourceGroupName, context.ServiceName, productId, groupId);
        }
        #endregion

        #region Subscriptions
        public IList<PsApiManagementSubscription> SubscriptionList(PsApiManagementContext context)
        {
            var results = ListPagedAndMap<PsApiManagementSubscription, SubscriptionContract>(
                () => Client.Subscriptions.List(context.ResourceGroupName, context.ServiceName, null),
                nextLink => Client.Subscriptions.ListNext(nextLink));

            return results;
        }

        public IList<PsApiManagementSubscription> SubscriptionByUser(PsApiManagementContext context, string userId)
        {
            var results = ListPagedAndMap<PsApiManagementSubscription, SubscriptionContract>(
                () => Client.UserSubscriptions.List(context.ResourceGroupName, context.ServiceName, userId, null),
                nextLink => Client.UserSubscriptions.ListNext(nextLink));

            return results;
        }

        public IList<PsApiManagementSubscription> SubscriptionByProduct(PsApiManagementContext context, string productId)
        {
            var results = ListPagedAndMap<PsApiManagementSubscription, SubscriptionContract>(
                () => Client.ProductSubscriptions.List(context.ResourceGroupName, context.ServiceName, productId, null),
                nextLink => Client.ProductSubscriptions.ListNext(nextLink));

            return results;
        }

        public PsApiManagementSubscription SubscriptionById(PsApiManagementContext context, string subscriptionId)
        {
            var response = Client.Subscriptions.Get(context.ResourceGroupName, context.ServiceName, subscriptionId);
            var subscription = Mapper.Map<PsApiManagementSubscription>(response.Value);

            return subscription;
        }

        public PsApiManagementSubscription SubscriptionCreate(
            PsApiManagementContext context,
            string subscriptionId,
            string productId,
            string userId,
            string name,
            string primaryKey,
            string secondaryKey,
            PsApiManagementSubscriptionState? state)
        {
            var createParameters = new SubscriptionCreateParameters(
                string.Format(UserIdPathTemplate, userId),
                string.Format(ProductIdPathTemplate, productId),
                name)
            {
                Name = name,
                PrimaryKey = primaryKey,
                SecondaryKey = secondaryKey
            };

            if (state.HasValue)
            {
                createParameters.State = Mapper.Map<SubscriptionStateContract>(state.Value);
            }

            Client.Subscriptions.Create(context.ResourceGroupName, context.ServiceName, subscriptionId, createParameters);

            var response = Client.Subscriptions.Get(context.ResourceGroupName, context.ServiceName, subscriptionId);

            return Mapper.Map<PsApiManagementSubscription>(response.Value);
        }

        public void SubscriptionSet(
            PsApiManagementContext context,
            string subscriptionId,
            string name,
            string primaryKey,
            string secondaryKey,
            PsApiManagementSubscriptionState? state,
            DateTime? expiresOn,
            string stateComment)
        {
            var updateParameters = new SubscriptionUpdateParameters
            {
                Name = name,
                PrimaryKey = primaryKey,
                SecondaryKey = secondaryKey,
                ExpiresOn = expiresOn,
                StateComment = stateComment
            };

            if (state.HasValue)
            {
                updateParameters.State = Mapper.Map<SubscriptionStateContract>(state.Value);
            }

            Client.Subscriptions.Update(context.ResourceGroupName, context.ServiceName, subscriptionId, updateParameters, "*");
        }

        public void SubscriptionRemove(PsApiManagementContext context, string subscriptionId)
        {
            Client.Subscriptions.Delete(context.ResourceGroupName, context.ServiceName, subscriptionId, "*");
        }
        #endregion

        #region Users
        public PsApiManagementUser UserCreate(
            PsApiManagementContext context,
            string userId,
            string firstName,
            string lastName,
            string password,
            string email,
            PsApiManagementUserState? state,
            string note)
        {
            var userCreateParameters = new UserCreateParameters
            {
                Email = email,
                FirstName = firstName,
                LastName = lastName,
                Note = note,
                Password = password
            };

            if (state.HasValue)
            {
                userCreateParameters.State = Mapper.Map<UserStateContract>(state.Value);
            }

            Client.Users.Create(context.ResourceGroupName, context.ServiceName, userId, userCreateParameters);

            var response = Client.Users.Get(context.ResourceGroupName, context.ServiceName, userId);
            var user = Mapper.Map<PsApiManagementUser>(response.Value);

            return user;
        }

        public void UserSet(
            PsApiManagementContext context,
            string userId,
            string firstName,
            string lastName,
            string password,
            string email,
            PsApiManagementUserState? state,
            string note)
        {
            var userUpdateParameters = new UserUpdateParameters
            {
                Email = email,
                FirstName = firstName,
                LastName = lastName,
                Note = note,
                Password = password,
            };

            if (state.HasValue)
            {
                userUpdateParameters.State = Mapper.Map<UserStateContract>(state.Value);
            }
            else
            {
                // if state not specified, fetch state.
                // fix for issue https://github.com/Azure/azure-powershell/issues/2622
                var currentUser = Client.Users.Get(context.ResourceGroupName, context.ServiceName, userId);
                userUpdateParameters.State = currentUser.Value.State;
            }

            Client.Users.Update(context.ResourceGroupName, context.ServiceName, userId, userUpdateParameters, "*");
        }

        public IList<PsApiManagementUser> UsersList(
            PsApiManagementContext context,
            string firstName,
            string lastName,
            string email,
            PsApiManagementUserState? state,
            string groupId)
        {
            var query = CreateQueryUserParameters(firstName, lastName, email, state);

            var results = !string.IsNullOrEmpty(groupId)
                ? ListPagedAndMap<PsApiManagementUser, UserContract>(
                    () => Client.GroupUsers.List(context.ResourceGroupName, context.ServiceName, groupId, query),
                    nextLink => Client.GroupUsers.ListNext(nextLink))
                : ListPagedAndMap<PsApiManagementUser, UserContract>(
                    () => Client.Users.List(context.ResourceGroupName, context.ServiceName, query),
                    nextLink => Client.Users.ListNext(nextLink));

            return results;
        }

        public PsApiManagementUser UserById(PsApiManagementContext context, string userId)
        {
            var response = Client.Users.Get(context.ResourceGroupName, context.ServiceName, userId);

            var user = Mapper.Map<PsApiManagementUser>(response.Value);
            return user;
        }

        public void UserRemove(PsApiManagementContext context, string userId, bool deleteSubscriptions)
        {
            Client.Users.Delete(context.ResourceGroupName, context.ServiceName, userId, "*", deleteSubscriptions);
        }

        public string UserGetSsoUrl(PsApiManagementContext context, string userId)
        {
            var response = Client.Users.GenerateSsoUrl(context.ResourceGroupName, context.ServiceName, userId);

            return response.Value;
        }

        public void UserAddToGroup(PsApiManagementContext context, string groupId, string userId)
        {
            Client.UserGroups.AddToGroup(context.ResourceGroupName, context.ServiceName, userId, groupId);
        }

        public void UserRemoveFromGroup(PsApiManagementContext context, string groupId, string userId)
        {
            Client.UserGroups.RemoveFromGroup(context.ResourceGroupName, context.ServiceName, userId, groupId);
        }

        private static QueryParameters CreateQueryUserParameters(string firstName, string lastName, string email, PsApiManagementUserState? state)
        {
            var isFirstCondition = true;
            var query = new QueryParameters();
            if (!string.IsNullOrEmpty(firstName))
            {
                query.Filter = string.Format("firstName eq '{0}'", firstName);
                isFirstCondition = false;
            }

            if (!string.IsNullOrEmpty(lastName))
            {
                if (!isFirstCondition)
                {
                    query.Filter += "&";
                }
                query.Filter = string.Format("lastName eq '{0}'", lastName);
                isFirstCondition = false;
            }

            if (!string.IsNullOrEmpty(email))
            {
                if (!isFirstCondition)
                {
                    query.Filter += "&";
                }
                query.Filter = string.Format("email eq '{0}'", email);
                isFirstCondition = false;
            }

            if (state.HasValue)
            {
                if (!isFirstCondition)
                {
                    query.Filter += "&";
                }
                query.Filter = string.Format("state eq '{0}'", state.Value.ToString().ToLowerInvariant());
            }
            return query;
        }
        #endregion

        #region Groups
        public PsApiManagementGroup GroupCreate(
            PsApiManagementContext context,
            string groupId,
            string name, 
            string description,
            PsApiManagementGroupType? type,
            string externalId)
        {
            var groupCreateParameters = new GroupCreateParameters(name)
            {
                Description = description
            };

            if (type.HasValue)
            {
                groupCreateParameters.Type = Mapper.Map<GroupTypeContract>(type.Value);
            }
            else
            {
                groupCreateParameters.Type = Mapper.Map<GroupTypeContract>(PsApiManagementGroupType.Custom);
            }

            if (!string.IsNullOrEmpty(externalId))
            {
                groupCreateParameters.ExternalId = externalId;
            }

            Client.Groups.Create(context.ResourceGroupName, context.ServiceName, groupId, groupCreateParameters);

            var response = Client.Groups.Get(context.ResourceGroupName, context.ServiceName, groupId);
            var group = Mapper.Map<PsApiManagementGroup>(response.Value);

            return group;
        }

        public IList<PsApiManagementGroup> GroupsList(PsApiManagementContext context, string name, string userId, string productId)
        {
            var query = new QueryParameters();
            if (!string.IsNullOrEmpty(name))
            {
                query.Filter = string.Format("name eq '{0}'", name);
            }

            IList<PsApiManagementGroup> results;
            if (!string.IsNullOrWhiteSpace(userId))
            {
                results = ListPagedAndMap<PsApiManagementGroup, GroupContract>(
                    () => Client.UserGroups.List(context.ResourceGroupName, context.ServiceName, userId, query),
                    nextLink => Client.UserGroups.ListNext(nextLink));
            }
            else if (!string.IsNullOrEmpty(productId))
            {
                results = ListPagedAndMap<PsApiManagementGroup, GroupContract>(
                    () => Client.ProductGroups.List(context.ResourceGroupName, context.ServiceName, productId, query),
                    nextLink => Client.ProductGroups.ListNext(nextLink));
            }
            else
            {
                results = ListPagedAndMap<PsApiManagementGroup, GroupContract>(
                    () => Client.Groups.List(context.ResourceGroupName, context.ServiceName, query),
                    nextLink => Client.Groups.ListNext(nextLink));
            }

            return results;
        }

        public PsApiManagementGroup GroupById(PsApiManagementContext context, string groupId)
        {
            var response = Client.Groups.Get(context.ResourceGroupName, context.ServiceName, groupId);
            var group = Mapper.Map<PsApiManagementGroup>(response.Value);

            return group;
        }

        public void GroupRemove(PsApiManagementContext context, string groupId)
        {
            Client.Groups.Delete(context.ResourceGroupName, context.ServiceName, groupId, "*");
        }

        public void GroupSet(
            PsApiManagementContext context,
            string groupId,
            string name,
            string description)
        {
            var groupUpdate = new GroupUpdateParameters
            {
                Name = name,
                Description = description
            };

            Client.Groups.Update(
                context.ResourceGroupName,
                context.ServiceName,
                groupId,
                groupUpdate,
                "*");
        }
        #endregion

        #region Policy

        private static byte[] PolicyGetWrap(Func<PolicyGetResponse> getPolicyFunc)
        {
            try
            {
                var response = getPolicyFunc();

                return response.PolicyBytes;
            }
            catch (Hyak.Common.CloudException ex)
            {
                if (ex.Response.StatusCode == HttpStatusCode.NotFound)
                {
                    return null;
                }

                throw;
            }
        }

        public byte[] PolicyGetTenantLevel(PsApiManagementContext context, string format)
        {
            return PolicyGetWrap(() => Client.TenantPolicy.Get(context.ResourceGroupName, context.ServiceName, format));
        }

        public byte[] PolicyGetProductLevel(PsApiManagementContext context, string format, string productId)
        {
            return PolicyGetWrap(() => Client.ProductPolicy.Get(context.ResourceGroupName, context.ServiceName, productId, format));
        }

        public byte[] PolicyGetApiLevel(PsApiManagementContext context, string format, string apiId)
        {
            return PolicyGetWrap(() => Client.ApiPolicy.Get(context.ResourceGroupName, context.ServiceName, apiId, format));
        }

        public byte[] PolicyGetOperationLevel(PsApiManagementContext context, string format, string apiId, string operationId)
        {
            return PolicyGetWrap(() => Client.ApiOperationPolicy.Get(context.ResourceGroupName, context.ServiceName, apiId, operationId, format));
        }

        public void PolicySetTenantLevel(PsApiManagementContext context, string format, Stream stream)
        {
            Client.TenantPolicy.Set(context.ResourceGroupName, context.ServiceName, format, stream, "*");
        }

        public void PolicySetProductLevel(PsApiManagementContext context, string format, Stream stream, string productId)
        {
            Client.ProductPolicy.Set(context.ResourceGroupName, context.ServiceName, productId, format, stream, "*");
        }

        public void PolicySetApiLevel(PsApiManagementContext context, string format, Stream stream, string apiId)
        {
            Client.ApiPolicy.Set(context.ResourceGroupName, context.ServiceName, apiId, format, stream, "*");
        }

        public void PolicySetOperationLevel(PsApiManagementContext context, string format, Stream stream, string apiId, string operationId)
        {
            Client.ApiOperationPolicy.Set(context.ResourceGroupName, context.ServiceName, apiId, operationId, format, stream, "*");
        }

        public void PolicyRemoveTenantLevel(PsApiManagementContext context)
        {
            Client.TenantPolicy.Delete(context.ResourceGroupName, context.ServiceName, "*");
        }

        public void PolicyRemoveProductLevel(PsApiManagementContext context, string productId)
        {
            Client.ProductPolicy.Delete(context.ResourceGroupName, context.ServiceName, productId, "*");
        }

        public void PolicyRemoveApiLevel(PsApiManagementContext context, string apiId)
        {
            Client.ApiPolicy.Delete(context.ResourceGroupName, context.ServiceName, apiId, "*");
        }

        public void PolicyRemoveOperationLevel(PsApiManagementContext context, string apiId, string operationId)
        {
            Client.ApiOperationPolicy.Delete(context.ResourceGroupName, context.ServiceName, apiId, operationId, "*");
        }
        #endregion

        #region Certificates
        public IList<PsApiManagementCertificate> CertificateList(PsApiManagementContext context)
        {
            var results = ListPagedAndMap<PsApiManagementCertificate, CertificateContract>(
                    () => Client.Certificates.List(context.ResourceGroupName, context.ServiceName, null),
                    nextLink => Client.Certificates.ListNext(nextLink));

            return results;
        }

        public PsApiManagementCertificate CertificateById(PsApiManagementContext context, string certificateId)
        {
            var response = Client.Certificates.Get(context.ResourceGroupName, context.ServiceName, certificateId);

            var certificate = Mapper.Map<PsApiManagementCertificate>(response.Value);

            return certificate;
        }

        public PsApiManagementCertificate CertificateCreate(
            PsApiManagementContext context,
            string certificateId,
            byte[] certificateBytes,
            string pfxPassword)
        {
            var createParameters = new CertificateCreateOrUpdateParameters
            {
                Data = Convert.ToBase64String(certificateBytes),
                Password = pfxPassword
            };

            Client.Certificates.CreateOrUpdate(context.ResourceGroupName, context.ServiceName, certificateId, createParameters, null);

            var response = Client.Certificates.Get(context.ResourceGroupName, context.ServiceName, certificateId);
            var certificate = Mapper.Map<PsApiManagementCertificate>(response.Value);

            return certificate;
        }

        public PsApiManagementCertificate CertificateSet(
            PsApiManagementContext context,
            string certificateId,
            byte[] certificateBytes,
            string pfxPassword)
        {
            var createParameters = new CertificateCreateOrUpdateParameters
            {
                Data = Convert.ToBase64String(certificateBytes),
                Password = pfxPassword
            };

            Client.Certificates.CreateOrUpdate(context.ResourceGroupName, context.ServiceName, certificateId, createParameters, "*");

            var response = Client.Certificates.Get(context.ResourceGroupName, context.ServiceName, certificateId);
            var certificate = Mapper.Map<PsApiManagementCertificate>(response.Value);

            return certificate;
        }

        public void CertificateRemove(PsApiManagementContext context, string certificateId)
        {
            Client.Certificates.Delete(context.ResourceGroupName, context.ServiceName, certificateId, "*");
        }
        #endregion

        #region Authorization Servers

        public IList<PsApiManagementOAuth2AuthrozationServer> AuthorizationServerList(PsApiManagementContext context)
        {
            var results = ListPagedAndMap<PsApiManagementOAuth2AuthrozationServer, OAuth2AuthorizationServerContract>(
                () => Client.AuthorizationServers.List(context.ResourceGroupName, context.ServiceName, null),
                nextLink => Client.AuthorizationServers.ListNext(nextLink));

            return results;
        }

        public PsApiManagementOAuth2AuthrozationServer AuthorizationServerById(PsApiManagementContext context, string serverId)
        {
            var response = Client.AuthorizationServers.Get(context.ResourceGroupName, context.ServiceName, serverId);

            var server = Mapper.Map<PsApiManagementOAuth2AuthrozationServer>(response.Value);
            return server;
        }

        public PsApiManagementOAuth2AuthrozationServer AuthorizationServerCreate(
            PsApiManagementContext context,
            string serverId,
            string name,
            string description,
            string clientRegistrationPageUrl,
            string authorizationEndpointUrl,
            string tokenEndpointUrl,
            string clientId,
            string clientSecret,
            PsApiManagementAuthorizationRequestMethod[] authorizationRequestMethods,
            PsApiManagementGrantType[] grantTypes,
            PsApiManagementClientAuthenticationMethod[] clientAuthenticationMethods,
            Hashtable tokenBodyParameters,
            bool? supportState,
            string defaultScope,
            PsApiManagementAccessTokenSendingMethod[] accessTokenSendingMethods,
            string resourceOwnerUsername,
            string resourceOwnerPassword)
        {
            var serverContract = new OAuth2AuthorizationServerContract
            {
                Name = name,
                Description = description,
                ClientRegistrationEndpoint = clientRegistrationPageUrl,
                AuthorizationEndpoint = authorizationEndpointUrl,
                TokenEndpoint = tokenEndpointUrl,
                ClientId = clientId,
                ClientSecret = clientSecret,
                AuthorizationMethods = Mapper.Map<IList<MethodContract>>(authorizationRequestMethods),
                GrantTypes = Mapper.Map<IList<GrantTypesContract>>(grantTypes),
                ClientAuthenticationMethod = Mapper.Map<IList<ClientAuthenticationMethodContract>>(clientAuthenticationMethods),
                SupportState = supportState ?? false,
                DefaultScope = defaultScope,
                BearerTokenSendingMethods = Mapper.Map<IList<BearerTokenSendingMethodsContract>>(accessTokenSendingMethods),
                ResourceOwnerUsername = resourceOwnerUsername,
                ResourceOwnerPassword = resourceOwnerPassword
            };

            if (tokenBodyParameters != null && tokenBodyParameters.Count > 0)
            {
                serverContract.TokenBodyParameters = new List<TokenBodyParameterContract>(tokenBodyParameters.Count);
                foreach (var key in tokenBodyParameters.Keys)
                {
                    serverContract.TokenBodyParameters.Add(
                        new TokenBodyParameterContract
                        {
                            Name = key.ToString(),
                            Value = tokenBodyParameters[key].ToString()
                        });
                }
            }

            Client.AuthorizationServers.Create(
                context.ResourceGroupName,
                context.ServiceName,
                serverId,
                new AuthorizationServerCreateOrUpdateParameters(serverContract));

            var response = Client.AuthorizationServers.Get(context.ResourceGroupName, context.ServiceName, serverId);
            var server = Mapper.Map<PsApiManagementOAuth2AuthrozationServer>(response.Value);

            return server;
        }

        public void AuthorizationServerSet(
            PsApiManagementContext context,
            string serverId,
            string name,
            string description,
            string clientRegistrationPageUrl,
            string authorizationEndpointUrl,
            string tokenEndpointUrl,
            string clientId,
            string clientSecret,
            PsApiManagementAuthorizationRequestMethod[] authorizationRequestMethods,
            PsApiManagementGrantType[] grantTypes,
            PsApiManagementClientAuthenticationMethod[] clientAuthenticationMethods,
            Hashtable tokenBodyParameters,
            bool? supportState,
            string defaultScope,
            PsApiManagementAccessTokenSendingMethod[] accessTokenSendingMethods,
            string resourceOwnerUsername,
            string resourceOwnerPassword)
        {
            var serverContract = new OAuth2AuthorizationServerContract
            {
                Name = name,
                Description = description,
                ClientRegistrationEndpoint = clientRegistrationPageUrl,
                AuthorizationEndpoint = authorizationEndpointUrl,
                TokenEndpoint = tokenEndpointUrl,
                ClientId = clientId,
                ClientSecret = clientSecret,
                AuthorizationMethods = Mapper.Map<IList<MethodContract>>(authorizationRequestMethods),
                GrantTypes = Mapper.Map<IList<GrantTypesContract>>(grantTypes),
                ClientAuthenticationMethod = Mapper.Map<IList<ClientAuthenticationMethodContract>>(clientAuthenticationMethods),
                SupportState = supportState ?? false,
                DefaultScope = defaultScope,
                BearerTokenSendingMethods = Mapper.Map<IList<BearerTokenSendingMethodsContract>>(accessTokenSendingMethods),
                ResourceOwnerUsername = resourceOwnerUsername,
                ResourceOwnerPassword = resourceOwnerPassword
            };

            if (tokenBodyParameters != null && tokenBodyParameters.Count > 0)
            {
                serverContract.TokenBodyParameters = new List<TokenBodyParameterContract>(tokenBodyParameters.Count);
                foreach (var key in tokenBodyParameters.Keys)
                {
                    serverContract.TokenBodyParameters.Add(
                        new TokenBodyParameterContract
                        {
                            Name = key.ToString(),
                            Value = tokenBodyParameters[key].ToString()
                        });
                }
            }

            Client.AuthorizationServers.Update(
                context.ResourceGroupName,
                context.ServiceName,
                serverId,
                new AuthorizationServerCreateOrUpdateParameters(serverContract),
                "*");
        }

        public void AuthorizationServerRemove(PsApiManagementContext context, string serverId)
        {
            Client.AuthorizationServers.Delete(context.ResourceGroupName, context.ServiceName, serverId, "*");
        }
        #endregion

        #region Loggers
        public PsApiManagementLogger LoggerCreate(
            PsApiManagementContext context,
            LoggerTypeContract type,
            string loggerId,
            string description,
            IDictionary<string, string> credentials,
            bool isBuffered)
        {
            var loggerCreateParameters = new LoggerCreateParameters(type, credentials)
            {
                Description = description,
                IsBuffered = isBuffered
            };

            Client.Loggers.Create(context.ResourceGroupName, context.ServiceName, loggerId, loggerCreateParameters);

            var response = Client.Loggers.Get(context.ResourceGroupName, context.ServiceName, loggerId);
            var logger = Mapper.Map<PsApiManagementLogger>(response.Value);

            return logger;
        }

        public IList<PsApiManagementLogger> LoggersList(PsApiManagementContext context)
        {
            var results = ListPagedAndMap<PsApiManagementLogger, LoggerGetContract>(
                () => Client.Loggers.List(context.ResourceGroupName, context.ServiceName, null),
                nextLink => Client.Loggers.ListNext(nextLink));

            return results;
        }

        public PsApiManagementLogger LoggerById(PsApiManagementContext context, string loggerId)
        {
            var response = Client.Loggers.Get(context.ResourceGroupName, context.ServiceName, loggerId);
            var logger = Mapper.Map<PsApiManagementLogger>(response.Value);

            return logger;
        }

        public void LoggerRemove(PsApiManagementContext context, string loggerId)
        {
            Client.Loggers.Delete(context.ResourceGroupName, context.ServiceName, loggerId, "*");
        }

        public void LoggerSet(
            PsApiManagementContext context,
            LoggerTypeContract type,
            string loggerId,
            string description,
            IDictionary<string, string> credentials,
            bool? isBuffered)
        {
            var loggerUpdateParameters = new LoggerUpdateParameters(type);

            if (!string.IsNullOrWhiteSpace(description))
            {
                loggerUpdateParameters.Description = description;
            }

            if (isBuffered.HasValue)
            {
                loggerUpdateParameters.IsBuffered = isBuffered.Value;
            }

            if (credentials != null && credentials.Count != 0)
            {
                loggerUpdateParameters.Credentials = credentials;
            }

            Client.Loggers.Update(
                context.ResourceGroupName,
                context.ServiceName,
                loggerId,
                loggerUpdateParameters,
                "*");
        }
        #endregion

        #region Properties
        public PsApiManagementProperty PropertyCreate(
            PsApiManagementContext context,
            string propertyId,
            string propertyName,
            string propertyValue,
            bool secret,
            IList<string> tags = null)
        {
            var propertyCreateParameters = new PropertyCreateParameters(propertyName, propertyValue)
            {
                Secret = secret,
                Tags = tags
            };

            Client.Property.Create(context.ResourceGroupName, context.ServiceName, propertyId, propertyCreateParameters);

            var response = Client.Property.Get(context.ResourceGroupName, context.ServiceName, propertyId);
            var property = Mapper.Map<PsApiManagementProperty>(response.Value);

            return property;
        }

        public IList<PsApiManagementProperty> PropertiesList(PsApiManagementContext context)
        {
            var results = ListPagedAndMap<PsApiManagementProperty, PropertyContract>(
                () => Client.Property.List(context.ResourceGroupName, context.ServiceName, null),
                nextLink => Client.Property.ListNext(nextLink));

            return results;
        }

        public IList<PsApiManagementProperty> PropertyByName(PsApiManagementContext context, string propertyName)
        {
            var results = ListPagedAndMap<PsApiManagementProperty, PropertyContract>(
               () => Client.Property.List(
                   context.ResourceGroupName,
                   context.ServiceName,
                   new QueryParameters
                   {
                       Filter = string.Format("substringof('{0}',name)", propertyName)
                   }),
               nextLink => Client.Property.ListNext(nextLink));

            return results;
        }

        public IList<PsApiManagementProperty> PropertyByTag(PsApiManagementContext context, string propertyTag)
        {
            var results = ListPagedAndMap<PsApiManagementProperty, PropertyContract>(
                () => Client.Property.List(
                    context.ResourceGroupName,
                    context.ServiceName,
                    new QueryParameters
                    {
                        Filter = string.Format("tags/any(t: t eq '{0}')", propertyTag)
                    }),
                nextLink => Client.Property.ListNext(nextLink));

            return results;
        }

        public PsApiManagementProperty PropertyById(PsApiManagementContext context, string propertyId)
        {
            var response = Client.Property.Get(context.ResourceGroupName, context.ServiceName, propertyId);
            var property = Mapper.Map<PsApiManagementProperty>(response.Value);

            return property;
        }

        public void PropertyRemove(PsApiManagementContext context, string propertyId)
        {
            Client.Property.Delete(context.ResourceGroupName, context.ServiceName, propertyId, "*");
        }

        public void PropertySet(
            PsApiManagementContext context,
            string propertyId,
            string propertyName,
            string propertyValue,
            bool? isSecret,
            IList<string> tags = null)
        {
            var propertyUpdateParameters = new PropertyUpdateParameters();

            if (!string.IsNullOrWhiteSpace(propertyName))
            {
                propertyUpdateParameters.Name = propertyName;
            }

            if (!string.IsNullOrWhiteSpace(propertyValue))
            {
                propertyUpdateParameters.Value = propertyValue;
            }

            if (isSecret.HasValue)
            {
                propertyUpdateParameters.Secret = isSecret.Value;
            }

            if (tags != null)
            {
                propertyUpdateParameters.Tags = tags;
            }

            Client.Property.Update(
                context.ResourceGroupName,
                context.ServiceName,
                propertyId,
                propertyUpdateParameters,
                "*");
        }
        #endregion

        #region OpenIdConnectProvider
        public PsApiManagementOpenIdConnectProvider OpenIdProviderCreate(
            PsApiManagementContext context,
            string openIdProviderId,
            string name,
            string metadataEndpointUri,
            string clientId,
            string clientSecret,
            string description)
        {
            var openIdProviderCreateParameters = new OpenidConnectProviderCreateContract(name, metadataEndpointUri, clientId);

            if (!string.IsNullOrWhiteSpace(clientSecret))
            {
                openIdProviderCreateParameters.ClientSecret = clientSecret;
            }

            if (!string.IsNullOrWhiteSpace(description))
            {
                openIdProviderCreateParameters.Description = description;
            }

            Client.OpenIdConnectProviders.Create(
                context.ResourceGroupName,
                context.ServiceName,
                openIdProviderId,
                openIdProviderCreateParameters);

            var response = Client.OpenIdConnectProviders.Get(context.ResourceGroupName, context.ServiceName, openIdProviderId);
            var openIdConnectProvider = Mapper.Map<PsApiManagementOpenIdConnectProvider>(response.Value);

            return openIdConnectProvider;
        }

        public IList<PsApiManagementOpenIdConnectProvider> OpenIdConnectProvidersList(PsApiManagementContext context)
        {
            var results = ListPagedAndMap<PsApiManagementOpenIdConnectProvider, OpenidConnectProviderContract>(
                () => Client.OpenIdConnectProviders.List(context.ResourceGroupName, context.ServiceName, null),
                nextLink => Client.OpenIdConnectProviders.ListNext(nextLink));

            return results;
        }

        public IList<PsApiManagementOpenIdConnectProvider> OpenIdConnectProviderByName(PsApiManagementContext context, string openIdConnectProviderName)
        {
            var results = ListPagedAndMap<PsApiManagementOpenIdConnectProvider, OpenidConnectProviderContract>(
                () => Client.OpenIdConnectProviders.List(
                    context.ResourceGroupName,
                    context.ServiceName,
                     new QueryParameters
                     {
                         Filter = string.Format("substringof('{0}',name)", openIdConnectProviderName)
                     }),
                nextLink => Client.OpenIdConnectProviders.ListNext(nextLink));

            return results;
        }

        public PsApiManagementOpenIdConnectProvider OpenIdConnectProviderById(PsApiManagementContext context, string openIdConnectProviderId)
        {
            var response = Client.OpenIdConnectProviders.Get(
                context.ResourceGroupName,
                context.ServiceName,
                openIdConnectProviderId);

            var openIdConnectProvider = Mapper.Map<PsApiManagementOpenIdConnectProvider>(response.Value);

            return openIdConnectProvider;
        }

        public void OpenIdConnectProviderRemove(PsApiManagementContext context, string openIdConnectProviderId)
        {
            Client.OpenIdConnectProviders.Delete(context.ResourceGroupName, context.ServiceName, openIdConnectProviderId, "*");
        }

        public void OpenIdConnectProviderSet(
            PsApiManagementContext context,
            string openIdConnectProviderId,
            string name,
            string description,
            string clientId,
            string clientSecret,
            string metadataEndpoint)
        {
            var openIdConnectProviderUpdateParameters = new OpenidConnectProviderUpdateContract();

            if (!string.IsNullOrWhiteSpace(name))
            {
                openIdConnectProviderUpdateParameters.Name = name;
            }

            if (!string.IsNullOrWhiteSpace(description))
            {
                openIdConnectProviderUpdateParameters.Description = description;
            }

            if (!string.IsNullOrWhiteSpace(clientId))
            {
                openIdConnectProviderUpdateParameters.ClientId = clientId;
            }

            if (!string.IsNullOrWhiteSpace(clientSecret))
            {
                openIdConnectProviderUpdateParameters.ClientSecret = clientSecret;
            }

            if (!string.IsNullOrWhiteSpace(metadataEndpoint))
            {
                openIdConnectProviderUpdateParameters.MetadataEndpoint = metadataEndpoint;
            }

            Client.OpenIdConnectProviders.Update(
                context.ResourceGroupName,
                context.ServiceName,
                openIdConnectProviderId,
                openIdConnectProviderUpdateParameters,
                "*");
        }
        #endregion

        #region TenantAccessInformation
        public PsApiManagementAccessInformation GetTenantGitAccessInformation(PsApiManagementContext context)
        {
            var response = Client.TenantAccessGit.Get(
                context.ResourceGroupName,
                context.ServiceName);

            return Mapper.Map<PsApiManagementAccessInformation>(response.Value);
        }
        #endregion

        #region TenantConfiguration

        public TenantConfigurationLongRunningOperation BeginSaveTenantGitConfiguration(
            PsApiManagementContext context,
            string branchName,
            bool force)
        {
            var saveConfigurationParams = new SaveConfigurationParameter(branchName)
            {
                Force = force
            };

            var longrunningResponse = Client.TenantConfiguration.BeginSave(
                context.ResourceGroupName,
                context.ServiceName,
                saveConfigurationParams);

            return TenantConfigurationLongRunningOperation.CreateLongRunningOperation("Save-AzureRmApiManagementTenantGitConfiguration", longrunningResponse);
        }

        public TenantConfigurationLongRunningOperation BeginPublishTenantGitConfiguration(
            PsApiManagementContext context,
            string branchName,
            bool force)
        {
            var deployConfigurationParams = new DeployConfigurationParameters(branchName)
            {
                Force = force
            };

            var longrunningResponse = Client.TenantConfiguration.BeginDeploy(
                context.ResourceGroupName,
                context.ServiceName,
                deployConfigurationParams);

            return TenantConfigurationLongRunningOperation.CreateLongRunningOperation("Publish-AzureRmApiManagementTenantGitConfiguration", longrunningResponse);
        }

        public TenantConfigurationLongRunningOperation BeginValidateTenantGitConfiguration(
            PsApiManagementContext context,
            string branchName,
            bool force)
        {
            var deployConfigurationParams = new DeployConfigurationParameters(branchName)
            {
                Force = force
            };

            var longrunningResponse = Client.TenantConfiguration.BeginValidate(
                context.ResourceGroupName,
                context.ServiceName,
                deployConfigurationParams);

            return TenantConfigurationLongRunningOperation.CreateLongRunningOperation("Publish-AzureRmApiManagementTenantGitConfiguration -ValidateOnly", longrunningResponse);
        }

        public PsApiManagementTenantConfigurationSyncState GetTenantConfigurationSyncState(
            PsApiManagementContext context)
        {
            var response = Client.TenantConfigurationSyncState.Get(
                context.ResourceGroupName,
                context.ServiceName);

            return Mapper.Map<PsApiManagementTenantConfigurationSyncState>(response.Value);
        }

        #endregion

        #region TenantAccessInformation
        public PsApiManagementAccessInformation GetTenantAccessInformation(PsApiManagementContext context)
        {
            var response = Client.TenantAccess.Get(
                context.ResourceGroupName,
                context.ServiceName);

            return Mapper.Map<PsApiManagementAccessInformation>(response.Value);
        }

        public void TenantAccessSet(
            PsApiManagementContext context,
            bool enabledTenantAccess)
        {
            var accessInformationParams = new AccessInformationUpdateParameters
            {
                Enabled = enabledTenantAccess
            };
            Client.TenantAccess.Update(context.ResourceGroupName, context.ServiceName, accessInformationParams, "*");
        }
        #endregion

        #region IdentityProvider
        public PsApiManagementIdentityProvider IdentityProviderCreate(
            PsApiManagementContext context,
            string identityProviderName,
            string clientId,
            string clientSecret,
            string[] allowedTenants)
        {
            var identityProviderCreateParameters = new IdentityProviderCreateParameters(clientId, clientSecret);
            if (allowedTenants != null)
            {
                identityProviderCreateParameters.AllowedTenants = allowedTenants;
            }

            Client.IdentityProvider.Create(context.ResourceGroupName, context.ServiceName, identityProviderName,
                identityProviderCreateParameters);

            var response = Client.IdentityProvider.Get(context.ResourceGroupName, context.ServiceName, identityProviderName);
            var identityProvider = Mapper.Map<PsApiManagementIdentityProvider>(response.Value);

            return identityProvider;
        }

        public IList<PsApiManagementIdentityProvider> IdentityProviderList(PsApiManagementContext context)
        {
            var identityProviderListResponse = Client.IdentityProvider.List(context.ResourceGroupName, context.ServiceName,
                new QueryParameters());

            var results = Mapper.Map<IList<PsApiManagementIdentityProvider>>(identityProviderListResponse.Result);

            return results;
        }

        public PsApiManagementIdentityProvider IdentityProviderByName(PsApiManagementContext context, string identityProviderName)
        {
            var response = Client.IdentityProvider.Get(context.ResourceGroupName, context.ServiceName,
                identityProviderName);
            var identityProvider = Mapper.Map<PsApiManagementIdentityProvider>(response.Value);

            return identityProvider;
        }

        public void IdentityProviderRemove(PsApiManagementContext context, string identityProviderName)
        {
            Client.IdentityProvider.Delete(context.ResourceGroupName, context.ServiceName, identityProviderName, "*");
        }

        public void IdentityProviderSet(PsApiManagementContext context, string identityProviderName, string clientId, string clientSecret, string[] allowedTenant)
        {
            var parameters = new IdentityProviderUpdateParameters();
            if (!string.IsNullOrEmpty(clientId))
            {
                parameters.ClientId = clientId;
            }

            if (!string.IsNullOrEmpty(clientSecret))
            {
                parameters.ClientSecret = clientSecret;
            }

            if (allowedTenant != null)
            {
                parameters.AllowedTenants = allowedTenant;
            }

            Client.IdentityProvider.Update(
                context.ResourceGroupName,
                context.ServiceName,
                identityProviderName,
                parameters,
                "*");
        }
        #endregion

        #region Backends
        public PsApiManagementBackend BackendCreate(
            PsApiManagementContext context,
            string backendId,
            string url,
            string protocol,
            string title,
            string description,
            string resourceId,
            bool? skipCertificateChainValidation,
            bool? skipCertificateNameValidation,
            PsApiManagementBackendCredential credential,
            PsApiManagementBackendProxy proxy)
        {
            var backendCreateParams = new BackendCreateParameters(url, protocol);
            if (!string.IsNullOrEmpty(resourceId))
            {
                backendCreateParams.ResourceId = resourceId;
            }

            if (!string.IsNullOrEmpty(title))
            {
                backendCreateParams.Title = title;
            }

            if (!string.IsNullOrEmpty(description))
            {
                backendCreateParams.Description = description;
            }

            if (skipCertificateChainValidation.HasValue || skipCertificateNameValidation.HasValue)
            {
                backendCreateParams.Properties = new Dictionary<string, object>();
                if (skipCertificateNameValidation.HasValue)
                {
                    backendCreateParams.Properties.Add("skipCertificateNameValidation", skipCertificateNameValidation.Value);
                }

                if (skipCertificateChainValidation.HasValue)
                {
                    backendCreateParams.Properties.Add("skipCertificateChainValidation", skipCertificateChainValidation.Value);
                }
            }

            if (credential != null)
            {
                backendCreateParams.Credentials = new BackendCredentialsContract();
                if (credential.Query != null)
                {
                    backendCreateParams.Credentials.Query = HashTableToDictionary(credential.Query);
                }

                if (credential.Header != null)
                {
                    backendCreateParams.Credentials.Header = HashTableToDictionary(credential.Header);
                }

                if (credential.Certificate != null && credential.Certificate.Any())
                {
                    backendCreateParams.Credentials.Certificate = credential.Certificate.ToList();
                }

                if (credential.Authorization != null)
                {
                    backendCreateParams.Credentials.Authorization =
                        Mapper.Map<AuthorizationHeaderCredentialsContract>(credential.Authorization);
                }
            }

            if (proxy != null)
            {
                backendCreateParams.Proxy = Mapper.Map<PsApiManagementBackendProxy, BackendProxyContract>(proxy);
            }

            Client.Backends.Create(context.ResourceGroupName, context.ServiceName, backendId, backendCreateParams);

            var response = Client.Backends.Get(context.ResourceGroupName, context.ServiceName, backendId);
            var backend = Mapper.Map<BackendGetContract, PsApiManagementBackend>(response.Value);

            return backend;
        }

        static Dictionary<string, List<string>> HashTableToDictionary(Hashtable table)
        {
            if (table == null)
            {
                return null;
            }

            var result = new Dictionary<string, List<string>>();
            foreach (var entry in table.Cast<DictionaryEntry>())
            {
                var entryValue = entry.Value as object[];
                if (entryValue == null)
                {
                    throw new ArgumentException(
                        string.Format(CultureInfo.InvariantCulture,
                            "Invalid input type specified for Key '{0}', expected string[]",
                            entry.Key));
                }
                result.Add(entry.Key.ToString(), entryValue.Select(i => i.ToString()).ToList());
            }

            return result;
        }

        static Hashtable DictionaryToHashTable(IDictionary<string, List<string>> dictionary)
        {
            if (dictionary == null)
            {
                return null;
            }

            var result = new Hashtable();
            foreach (var keyEntry in dictionary.Keys)
            {
                var keyValue = dictionary[keyEntry];

                result.Add(keyEntry, keyValue.Cast<object>().ToArray());
            }

            return result;
        }

        public IList<PsApiManagementBackend> BackendsList(PsApiManagementContext context)
        {
            var results = ListPagedAndMap<PsApiManagementBackend, BackendGetContract>(
                () => Client.Backends.List(context.ResourceGroupName, context.ServiceName, null),
                nextLink => Client.Backends.ListNext(nextLink));

            return results;
        }

        public PsApiManagementBackend BackendById(PsApiManagementContext context, string backendId)
        {
            var response = Client.Backends.Get(context.ResourceGroupName, context.ServiceName, backendId);
            var backend = Mapper.Map<PsApiManagementBackend>(response.Value);

            return backend;
        }

        public void BackendRemove(PsApiManagementContext context, string backendId)
        {
            Client.Backends.Delete(context.ResourceGroupName, context.ServiceName, backendId, "*");
        }

        public void BackendSet(
            PsApiManagementContext context,
            string backendId,
            string url,
            string protocol,
            string title,
            string description,
            string resourceId,
            bool? skipCertificateChainValidation,
            bool? skipCertificateNameValidation,
            PsApiManagementBackendCredential credential,
            PsApiManagementBackendProxy proxy)
        {
            var backendUpdateParams = new BackendUpdateParameters();
            if (!string.IsNullOrEmpty(url))
            {
                backendUpdateParams.Url = url;
            }

            if (!string.IsNullOrEmpty(protocol))
            {
                backendUpdateParams.Protocol = protocol;
            }

            if (!string.IsNullOrEmpty(resourceId))
            {
                backendUpdateParams.ResourceId = resourceId;
            }

            if (!string.IsNullOrEmpty(title))
            {
                backendUpdateParams.Title = title;
            }

            if (!string.IsNullOrEmpty(description))
            {
                backendUpdateParams.Description = description;
            }

            if (skipCertificateChainValidation.HasValue || skipCertificateNameValidation.HasValue)
            {
                backendUpdateParams.Properties = new Dictionary<string, object>();
                if (skipCertificateNameValidation.HasValue)
                {
                    backendUpdateParams.Properties.Add("skipCertificateNameValidation", skipCertificateNameValidation.Value);
                }

                if (skipCertificateChainValidation.HasValue)
                {
                    backendUpdateParams.Properties.Add("skipCertificateChainValidation", skipCertificateChainValidation.Value);
                }
            }

            if (credential != null)
            {
                backendUpdateParams.Credentials = new BackendCredentialsContract();
                if (credential.Query != null)
                {
                    backendUpdateParams.Credentials.Query = HashTableToDictionary(credential.Query);
                }

                if (credential.Header != null)
                {
                    backendUpdateParams.Credentials.Header = HashTableToDictionary(credential.Header);
                }

                if (credential.Certificate != null && credential.Certificate.Any())
                {
                    backendUpdateParams.Credentials.Certificate = credential.Certificate.ToList();
                }

                if (credential.Authorization != null)
                {
                    backendUpdateParams.Credentials.Authorization =
                        Mapper.Map<AuthorizationHeaderCredentialsContract>(credential.Authorization);
                }
            }

            if (proxy != null)
            {
                backendUpdateParams.Proxy = Mapper.Map<BackendProxyContract>(proxy);
            }

            Client.Backends.Update(
                context.ResourceGroupName,
                context.ServiceName,
                backendId,
                backendUpdateParams,
                "*");
        }
        #endregion
    }
}<|MERGE_RESOLUTION|>--- conflicted
+++ resolved
@@ -116,7 +116,6 @@
                             ? src.SubscriptionKeyParameterNames.Query
                             : null));
 
-<<<<<<< HEAD
                 cfg.CreateMap<RequestContract, PsApiManagementRequest>();
                 cfg.CreateMap<ResponseContract, PsApiManagementResponse>();
                 cfg.CreateMap<RepresentationContract, PsApiManagementRepresentation>();
@@ -204,8 +203,15 @@
                 cfg
                     .CreateMap<BackendProxyContract, PsApiManagementBackendProxy>()
                     .ForMember(dest => dest.Url, opt => opt.MapFrom(src => src.Url))
-                    .ForMember(dest => dest.Password, opt => opt.MapFrom(src => src.Password))
-                    .ForMember(dest => dest.UserName, opt => opt.MapFrom(src => src.Username));
+                    .ForMember(dest => dest.ProxyCredentials, opt => opt.MapFrom(src =>
+                        string.IsNullOrEmpty(src.Password) ? PSCredential.Empty :
+                        new PSCredential(src.Username, src.Password.ConvertToSecureString())));
+
+                cfg
+                    .CreateMap<PsApiManagementBackendProxy, BackendProxyContract>()
+                    .ForMember(dest => dest.Url, opt => opt.MapFrom(src => src.Url))
+                    .ForMember(dest => dest.Username, opt => opt.MapFrom(src => src.ProxyCredentials == PSCredential.Empty ? null : src.ProxyCredentials.UserName))
+                    .ForMember(dest => dest.Password, opt => opt.MapFrom(src => src.ProxyCredentials == PSCredential.Empty ? null : src.ProxyCredentials.Password.ConvertToString()));
 
                 cfg
                     .CreateMap<BackendCredentialsContract, PsApiManagementBackendCredential>()
@@ -240,135 +246,6 @@
             });
 
             _mapper = config.CreateMapper();
-=======
-            Mapper.CreateMap<RequestContract, PsApiManagementRequest>();
-            Mapper.CreateMap<ResponseContract, PsApiManagementResponse>();
-            Mapper.CreateMap<RepresentationContract, PsApiManagementRepresentation>();
-            Mapper.CreateMap<ParameterContract, PsApiManagementParameter>();
-            Mapper.CreateMap<OperationContract, PsApiManagementOperation>();
-
-            Mapper
-                .CreateMap<ProductContract, PsApiManagementProduct>()
-                .ForMember(dest => dest.ProductId, opt => opt.MapFrom(src => src.Id))
-                .ForMember(dest => dest.Title, opt => opt.MapFrom(src => src.Name))
-                .ForMember(dest => dest.LegalTerms, opt => opt.MapFrom(src => src.Terms));
-
-            Mapper
-                .CreateMap<SubscriptionContract, PsApiManagementSubscription>()
-                .ForMember(dest => dest.SubscriptionId, opt => opt.MapFrom(src => src.Id));
-
-            Mapper
-                .CreateMap<UserContract, PsApiManagementUser>()
-                .ForMember(dest => dest.UserId, opt => opt.MapFrom(src => src.Id))
-                .ForMember(dest => dest.Identities, opt => opt.MapFrom(src => src.Identities.ToDictionary(key => key.Id, value => value.Provider)));
-
-            Mapper
-                .CreateMap<GroupContract, PsApiManagementGroup>()
-                .ForMember(dest => dest.GroupId, opt => opt.MapFrom(src => src.Id));
-
-            Mapper
-                .CreateMap<CertificateContract, PsApiManagementCertificate>()
-                .ForMember(dest => dest.CertificateId, opt => opt.MapFrom(src => src.Id));
-
-            Mapper
-                .CreateMap<OAuth2AuthorizationServerContract, PsApiManagementOAuth2AuthrozationServer>()
-                .ForMember(dest => dest.ServerId, opt => opt.MapFrom(src => src.Id))
-                .ForMember(dest => dest.AccessTokenSendingMethods, opt => opt.MapFrom(src => src.BearerTokenSendingMethods))
-                .ForMember(dest => dest.TokenEndpointUrl, opt => opt.MapFrom(src => src.TokenEndpoint))
-                .ForMember(dest => dest.AuthorizationEndpointUrl, opt => opt.MapFrom(src => src.AuthorizationEndpoint))
-                .ForMember(dest => dest.ClientRegistrationPageUrl, opt => opt.MapFrom(src => src.ClientRegistrationEndpoint))
-                .ForMember(dest => dest.ClientAuthenticationMethods, opt => opt.MapFrom(src => src.ClientAuthenticationMethod))
-                .ForMember(dest => dest.AuthorizationRequestMethods, opt => opt.MapFrom(src => src.AuthorizationMethods))
-                .ForMember(dest => dest.TokenBodyParameters, opt => opt.Ignore())
-                .AfterMap((src, dest) =>
-                    dest.TokenBodyParameters = src.TokenBodyParameters == null
-                        ? (Hashtable)null
-                        : new Hashtable(src.TokenBodyParameters.ToDictionary(key => key.Name, value => value.Value)));
-
-            Mapper
-                .CreateMap<LoggerGetContract, PsApiManagementLogger>()
-                .ForMember(dest => dest.LoggerId, opt => opt.MapFrom(src => src.Id))
-                .ForMember(dest => dest.Description, opt => opt.MapFrom(src => src.Description))
-                .ForMember(dest => dest.IsBuffered, opt => opt.MapFrom(src => src.IsBuffered))
-                .ForMember(dest => dest.Type, opt => opt.MapFrom(src => src.Type));
-
-            Mapper
-                .CreateMap<PropertyContract, PsApiManagementProperty>()
-                .ForMember(dest => dest.PropertyId, opt => opt.MapFrom(src => src.Id))
-                .ForMember(dest => dest.Name, opt => opt.MapFrom(src => src.Name))
-                .ForMember(dest => dest.Value, opt => opt.MapFrom(src => src.Value))
-                .ForMember(dest => dest.Secret, opt => opt.MapFrom(src => src.Secret))
-                .ForMember(dest => dest.Tags, opt => opt.MapFrom(src => src.Tags == null ? new string[0] : src.Tags.ToArray()));
-
-            Mapper
-                .CreateMap<OpenidConnectProviderContract, PsApiManagementOpenIdConnectProvider>()
-                .ForMember(dest => dest.OpenIdConnectProviderId, opt => opt.MapFrom(src => src.Id))
-                .ForMember(dest => dest.Name, opt => opt.MapFrom(src => src.Name))
-                .ForMember(dest => dest.Description, opt => opt.MapFrom(src => src.Description))
-                .ForMember(dest => dest.ClientId, opt => opt.MapFrom(src => src.ClientId))
-                .ForMember(dest => dest.ClientSecret, opt => opt.MapFrom(src => src.ClientSecret))
-                .ForMember(dest => dest.MetadataEndpoint, opt => opt.MapFrom(src => src.MetadataEndpoint));
-
-            Mapper
-                .CreateMap<AccessInformationContract, PsApiManagementAccessInformation>()
-                .ForMember(dest => dest.Enabled, opt => opt.MapFrom(src => src.Enabled))
-                .ForMember(dest => dest.Id, opt => opt.MapFrom(src => src.Id))
-                .ForMember(dest => dest.PrimaryKey, opt => opt.MapFrom(src => src.PrimaryKey))
-                .ForMember(dest => dest.SecondaryKey, opt => opt.MapFrom(src => src.SecondaryKey));
-
-            Mapper.CreateMap<TenantConfigurationSyncStateContract, PsApiManagementTenantConfigurationSyncState>();
-
-            Mapper
-                .CreateMap<IdentityProviderContract, PsApiManagementIdentityProvider>()
-                .ForMember(dest => dest.ClientId, opt => opt.MapFrom(src => src.ClientId))
-                .ForMember(dest => dest.ClientSecret, opt => opt.MapFrom(src => src.ClientSecret))
-                .ForMember(dest => dest.Type, opt => opt.MapFrom(src => src.Type))
-                .ForMember(dest => dest.AllowedTenants, opt => opt.MapFrom(src => src.AllowedTenants == null ? new string[0] : src.AllowedTenants.ToArray()));
-
-            Mapper
-                .CreateMap<BackendProxyContract, PsApiManagementBackendProxy>()
-                .ForMember(dest => dest.Url, opt => opt.MapFrom(src => src.Url))
-                .ForMember(dest => dest.ProxyCredentials, opt => opt.MapFrom(src =>                
-                    string.IsNullOrEmpty(src.Password) ? PSCredential.Empty :
-                    new PSCredential(src.Username, src.Password.ConvertToSecureString())));
-
-            Mapper
-                .CreateMap<PsApiManagementBackendProxy, BackendProxyContract>()
-                .ForMember(dest => dest.Url, opt => opt.MapFrom(src => src.Url))
-                .ForMember(dest => dest.Username, opt => opt.MapFrom(src => src.ProxyCredentials == PSCredential.Empty ? null : src.ProxyCredentials.UserName))
-                .ForMember(dest => dest.Password, opt => opt.MapFrom(src => src.ProxyCredentials == PSCredential.Empty ? null : src.ProxyCredentials.Password.ConvertToString()));
-
-            Mapper
-                .CreateMap<BackendCredentialsContract, PsApiManagementBackendCredential>()
-                .ForMember(dest => dest.Certificate, opt => opt.MapFrom(src => src.Certificate))
-                .ForMember(dest => dest.Query, opt => opt.Ignore())
-                .ForMember(dest => dest.Header, opt => opt.Ignore())
-                .AfterMap((src, dest) =>
-                    dest.Query = src.Query == null
-                        ? (Hashtable)null
-                        : DictionaryToHashTable(src.Query))
-                .AfterMap((src, dest) =>
-                    dest.Header = src.Header == null
-                        ? (Hashtable)null
-                        : DictionaryToHashTable(src.Header));
-            Mapper
-                .CreateMap<AuthorizationHeaderCredentialsContract, PsApiManagementAuthorizationHeaderCredential>()
-                .ForMember(dest => dest.Scheme, opt => opt.MapFrom(src => src.Scheme))
-                .ForMember(dest => dest.Parameter, opt => opt.MapFrom(src => src.Parameter));
-
-            Mapper
-                .CreateMap<BackendGetContract, PsApiManagementBackend>()
-                .ForMember(dest => dest.BackendId, opt => opt.MapFrom(src => src.Id))
-                .ForMember(dest => dest.Url, opt => opt.MapFrom(src => src.Url))
-                .ForMember(dest => dest.Protocol, opt => opt.MapFrom(src => src.Protocol))
-                .ForMember(dest => dest.ResourceId, opt => opt.MapFrom(src => src.ResourceId))
-                .ForMember(dest => dest.Title, opt => opt.MapFrom(src => src.Title))
-                .ForMember(dest => dest.Description, opt => opt.MapFrom(src => src.Description))
-                .ForMember(dest => dest.Properties, opt => opt.MapFrom(src => src.Properties))
-                .ForMember(dest => dest.Proxy, opt => opt.MapFrom(src => src.Proxy));
-
-            Mapper.CreateMap<Hashtable, Hashtable>();
->>>>>>> 76989a34
         }
 
         public ApiManagementClient(IAzureContext context)
