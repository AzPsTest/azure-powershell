--- conflicted
+++ resolved
@@ -14,16 +14,6 @@
 
 namespace Microsoft.Azure.Commands.ApiManagement.ServiceManagement
 {
-<<<<<<< HEAD
-    using AutoMapper;
-    using Common.Authentication.Abstractions;
-    using Models;
-    using Management.ApiManagement;
-    using Management.ApiManagement.SmapiModels;
-    using Newtonsoft.Json;
-    using Newtonsoft.Json.Linq;
-=======
->>>>>>> f1cab48c
     using System;
     using System.Collections;
     using System.Collections.Generic;
