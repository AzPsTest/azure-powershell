--- conflicted
+++ resolved
@@ -14,11 +14,6 @@
 
 namespace Microsoft.Azure.Commands.ApiManagement.ServiceManagement.Commands
 {
-<<<<<<< HEAD
-    using Models;
-    using Properties;
-=======
->>>>>>> f1cab48c
     using System;
     using System.Globalization;
     using System.IO;
