--- conflicted
+++ resolved
@@ -362,7 +362,6 @@
   <data name="PolicyNameIsEmptyOrNull" xml:space="preserve">
     <value>PolicyName is NULL or Empty. Please enter valid PolicyName</value>
   </data>
-<<<<<<< HEAD
   <data name="RecoveryPointEndDateShouldBeGreater" xml:space="preserve">
     <value>End date should be greater than start date</value>
   </data>
@@ -389,7 +388,7 @@
   </data>
   <data name="RestoreDiskTimeRangeError" xml:space="preserve">
     <value>Time difference should not be more than 30 days</value>
-=======
+  </data>
   <data name="OperationFailed" xml:space="preserve">
     <value>{0} failed. Error Code: {1}. Error Message: {2}</value>
   </data>
@@ -407,6 +406,5 @@
   </data>
   <data name="JobFromNotProvided" xml:space="preserve">
     <value>Please provide From filter along with To filter.</value>
->>>>>>> 766a257b
   </data>
 </root>