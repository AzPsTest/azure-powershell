﻿// ----------------------------------------------------------------------------------
//
// Copyright Microsoft Corporation
// Licensed under the Apache License, Version 2.0 (the "License");
// you may not use this file except in compliance with the License.
// You may obtain a copy of the License at
// http://www.apache.org/licenses/LICENSE-2.0
// Unless required by applicable law or agreed to in writing, software
// distributed under the License is distributed on an "AS IS" BASIS,
// WITHOUT WARRANTIES OR CONDITIONS OF ANY KIND, either express or implied.
// See the License for the specific language governing permissions and
// limitations under the License.
// ----------------------------------------------------------------------------------

using System;
using System.Linq;
using System.Text;
using System.Threading.Tasks;
using System.Collections.Generic;
using Microsoft.Azure.Commands.RecoveryServices.Backup.Cmdlets.Models;
using ServiceClientModel  =Microsoft.Azure.Management.RecoveryServices.Backup.Models;

namespace Microsoft.Azure.Commands.RecoveryServices.Backup.Helpers
{
    /// <summary>
    /// Backup policy conversion helper
    /// </summary>
    public partial class PolicyHelpers
    {
        #region ServiceClientToPSObject conversions

<<<<<<< HEAD
        // <summary>
        /// Helper function to convert ps simple schedule policy from service response.
        /// </summary>
        public static AzureRmRecoveryServicesBackupSimpleSchedulePolicy GetPSSimpleSchedulePolicy(
            SimpleSchedulePolicy hydraPolicy)
=======
        public static SimpleSchedulePolicy GetPSSimpleSchedulePolicy(
            ServiceClientModel.SimpleSchedulePolicy serviceClientPolicy)
>>>>>>> 61569f70
        {
            if (serviceClientPolicy == null)
            {
                return null;
            }

            SimpleSchedulePolicy psPolicy = new SimpleSchedulePolicy();

            psPolicy.ScheduleRunDays = HelperUtils.GetEnumListFromStringList<DayOfWeek>(serviceClientPolicy.ScheduleRunDays);
            psPolicy.ScheduleRunFrequency = (ScheduleRunType)Enum.Parse(typeof(ScheduleRunType),
                                                                        serviceClientPolicy.ScheduleRunFrequency);
            psPolicy.ScheduleRunTimes = ParseDateTimesToUTC(serviceClientPolicy.ScheduleRunTimes);

            // safe side validation
            psPolicy.Validate();

            return psPolicy;
        }

        #endregion

        #region PStoServiceClientObject conversions

        // <summary>
        /// Helper function to parse utc time from local time.
        /// </summary>
        public static List<DateTime> ParseDateTimesToUTC(IList<DateTime> localTimes)
        {
            if (localTimes == null || localTimes.Count == 0)
            {
                return null;
            }

            List<DateTime> utcTimes = new List<DateTime>();
            DateTime temp;

            foreach (DateTime localTime in localTimes)
            {
                temp = localTime;
                if (localTime.Kind != DateTimeKind.Utc)
                {
                    temp = localTime.ToUniversalTime();                    
                }                
                utcTimes.Add(temp);
            }

            return utcTimes;
        }

<<<<<<< HEAD
        // <summary>
        /// Helper function to convert service simple schedule policy from ps scheduel policy.
        /// </summary>
        public static SimpleSchedulePolicy GetHydraSimpleSchedulePolicy(
            AzureRmRecoveryServicesBackupSimpleSchedulePolicy psPolicy)
=======
        public static ServiceClientModel.SimpleSchedulePolicy GetServiceClientSimpleSchedulePolicy(
            SimpleSchedulePolicy psPolicy)
>>>>>>> 61569f70
        {
            if (psPolicy == null)
            {
                return null;
            }

            ServiceClientModel.SimpleSchedulePolicy serviceClientPolicy = new ServiceClientModel.SimpleSchedulePolicy();            
            serviceClientPolicy.ScheduleRunFrequency = psPolicy.ScheduleRunFrequency.ToString();
            if (psPolicy.ScheduleRunFrequency == ScheduleRunType.Weekly)
            {
                serviceClientPolicy.ScheduleRunDays = HelperUtils.GetStringListFromEnumList<DayOfWeek>(psPolicy.ScheduleRunDays);
            }
            serviceClientPolicy.ScheduleRunTimes = psPolicy.ScheduleRunTimes;

            return serviceClientPolicy;
        }

        #endregion
    }
}<|MERGE_RESOLUTION|>--- conflicted
+++ resolved
@@ -29,16 +29,11 @@
     {
         #region ServiceClientToPSObject conversions
 
-<<<<<<< HEAD
         // <summary>
         /// Helper function to convert ps simple schedule policy from service response.
         /// </summary>
-        public static AzureRmRecoveryServicesBackupSimpleSchedulePolicy GetPSSimpleSchedulePolicy(
-            SimpleSchedulePolicy hydraPolicy)
-=======
         public static SimpleSchedulePolicy GetPSSimpleSchedulePolicy(
             ServiceClientModel.SimpleSchedulePolicy serviceClientPolicy)
->>>>>>> 61569f70
         {
             if (serviceClientPolicy == null)
             {
@@ -86,18 +81,13 @@
             }
 
             return utcTimes;
-        }
+        }       
 
-<<<<<<< HEAD
         // <summary>
         /// Helper function to convert service simple schedule policy from ps scheduel policy.
         /// </summary>
-        public static SimpleSchedulePolicy GetHydraSimpleSchedulePolicy(
-            AzureRmRecoveryServicesBackupSimpleSchedulePolicy psPolicy)
-=======
         public static ServiceClientModel.SimpleSchedulePolicy GetServiceClientSimpleSchedulePolicy(
             SimpleSchedulePolicy psPolicy)
->>>>>>> 61569f70
         {
             if (psPolicy == null)
             {
