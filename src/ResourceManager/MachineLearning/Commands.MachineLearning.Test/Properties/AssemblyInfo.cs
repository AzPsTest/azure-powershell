﻿using System.Reflection;
using System.Runtime.CompilerServices;
using System.Runtime.InteropServices;
using Xunit;

// General Information about an assembly is controlled through the following 
// set of attributes. Change these attribute values to modify the information
// associated with an assembly.
[assembly: AssemblyTitle("Commands.MachineLearning.Test")]
[assembly: AssemblyDescription("")]
[assembly: AssemblyConfiguration("")]
[assembly: AssemblyCompany("Microsoft")]
[assembly: AssemblyProduct("Commands.MachineLearning.Test")]
[assembly: AssemblyCopyright("Copyright © Microsoft 2016")]
[assembly: AssemblyTrademark("")]
[assembly: AssemblyCulture("")]

// Setting ComVisible to false makes the types in this assembly not visible 
// to COM components.  If you need to access a type in this assembly from 
// COM, set the ComVisible attribute to true on that type.
[assembly: ComVisible(false)]

// The following GUID is for the ID of the typelib if this project is exposed to COM
[assembly: Guid("a52ade53-c3bc-4ef8-a8ae-87b4d3525367")]

// Version information for an assembly consists of the following four values:
//
//      Major Version
//      Minor Version 
//      Build Number
//      Revision
//
// You can specify all the values or you can default the Build and Revision Numbers 
// by using the '*' as shown below:

<<<<<<< HEAD
[assembly: AssemblyVersion("0.9.1")]
[assembly: AssemblyFileVersion("0.9.1")]
=======
[assembly: AssemblyVersion("0.9.2")]
[assembly: AssemblyFileVersion("0.9.2")]
>>>>>>> 52f6b560
[assembly: CollectionBehavior(DisableTestParallelization = true)]<|MERGE_RESOLUTION|>--- conflicted
+++ resolved
@@ -33,11 +33,6 @@
 // You can specify all the values or you can default the Build and Revision Numbers 
 // by using the '*' as shown below:
 
-<<<<<<< HEAD
-[assembly: AssemblyVersion("0.9.1")]
-[assembly: AssemblyFileVersion("0.9.1")]
-=======
 [assembly: AssemblyVersion("0.9.2")]
 [assembly: AssemblyFileVersion("0.9.2")]
->>>>>>> 52f6b560
 [assembly: CollectionBehavior(DisableTestParallelization = true)]