﻿// ----------------------------------------------------------------------------------
//
// Copyright Microsoft Corporation
// Licensed under the Apache License, Version 2.0 (the "License");
// you may not use this file except in compliance with the License.
// You may obtain a copy of the License at
// http://www.apache.org/licenses/LICENSE-2.0
// Unless required by applicable law or agreed to in writing, software
// distributed under the License is distributed on an "AS IS" BASIS,
// WITHOUT WARRANTIES OR CONDITIONS OF ANY KIND, either express or implied.
// See the License for the specific language governing permissions and
// limitations under the License.
// ----------------------------------------------------------------------------------

using Microsoft.Azure.Commands.WebApps.Models;
using Microsoft.Azure.Commands.WebApps.Models.WebApp;
using Microsoft.Azure.Commands.WebApps.Utilities;
using Microsoft.Azure.Management.Internal.Resources;
using Microsoft.Azure.Management.Internal.Resources.Models;
using Microsoft.Azure.Management.Internal.Resources.Utilities;
using Microsoft.Azure.Management.WebSites.Models;
using Microsoft.Azure.Management.WebSites;
using Microsoft.WindowsAzure.Commands.Common;
using System;
using System.Collections;
using System.Linq;
using System.Management.Automation;
using Microsoft.Azure.Commands.ResourceManager.Common.ArgumentCompleters;
using Microsoft.Azure.Commands.Common.Strategies.Resources;
using Microsoft.Azure.Commands.Common.Strategies.WebApps;
using Microsoft.Azure.Commands.Common.Strategies;
using Microsoft.Azure.Commands.WebApps.Strategies;
using System.Threading;
using System.Threading.Tasks;
using System.Xml;
using Microsoft.Azure.Commands.WebApps.Properties;
using Microsoft.Rest.Azure.OData;
using Microsoft.Azure.Commands.ResourceManager.Common.Utilities.Models;
using Microsoft.Azure.Management.Internal.Resources.Utilities.Models;
using Microsoft.WindowsAzure.Commands.Utilities.Common;

namespace Microsoft.Azure.Commands.WebApps.Cmdlets.WebApps
{
    /// <summary>
    /// this commandlet will let you create a new Azure Web app using ARM APIs
    /// </summary>
    [Cmdlet(VerbsCommon.New, "AzureRmWebApp", DefaultParameterSetName = SimpleParameterSet, SupportsShouldProcess = true), OutputType(typeof(Site))]
    public class NewAzureWebAppCmdlet : WebAppBaseClientCmdLet
    {
        const string CopyWebAppParameterSet = "WebAppParameterSet";
        const string SimpleParameterSet = "SimpleParameterSet";
        const int MaxFreeSites = 10;

        [Parameter(Position = 0, Mandatory = true, HelpMessage = "The name of the resource group.", ParameterSetName = CopyWebAppParameterSet)]
        [Parameter(Position = 0, Mandatory = false, HelpMessage = "The name of the resource group.", ParameterSetName = SimpleParameterSet)]
        [ResourceGroupCompleter]
        [ValidateNotNullOrEmpty]
        public string ResourceGroupName { get; set; }

        [Parameter(Position = 1, Mandatory = true, HelpMessage = "The name of the web app.")]
        [ValidateNotNullOrEmpty]
        [Alias("WebAppName")]
        public string Name { get; set; }

        [Parameter(Position = 2, Mandatory = true, HelpMessage = "The Location of the web app eg: West US.", ParameterSetName = CopyWebAppParameterSet)]
        [Parameter(Position = 2, Mandatory = false, HelpMessage = "The Location of the web app eg: West US.", ParameterSetName = SimpleParameterSet)]
        [LocationCompleter("Microsoft.Web/sites", "Microsoft.Web/serverFarms")]
        public string Location { get; set; }

        [Parameter(Position = 3, Mandatory = false, HelpMessage = "The name of the app service plan eg: Default1.")]
        public string AppServicePlan { get; set; }

        [Parameter(Position = 4, Mandatory = false, HelpMessage = "The source web app to clone", ValueFromPipeline = true, ParameterSetName = CopyWebAppParameterSet)]
        [ValidateNotNullOrEmpty]
        public Site SourceWebApp { get; set; }

        [Parameter(Position = 5, Mandatory = false, HelpMessage = "Resource Id of existing traffic manager profile", ParameterSetName = CopyWebAppParameterSet)]
        [ValidateNotNullOrEmpty]
        [Alias("TrafficManagerProfileName", "TrafficManagerProfileId")]
        public string TrafficManagerProfile { get; set; }


        [Parameter(Mandatory = false, HelpMessage = "Ignore source control on source web app", ParameterSetName = CopyWebAppParameterSet)]
        [ValidateNotNullOrEmpty]
        public SwitchParameter IgnoreSourceControl { get; set; }

        [Parameter(Mandatory = false, HelpMessage = "Ignore custom hostnames on source web app", ParameterSetName = CopyWebAppParameterSet)]
        [ValidateNotNullOrEmpty]
        public SwitchParameter IgnoreCustomHostNames { get; set; }

        [Parameter(Position = 6, Mandatory = false, HelpMessage = "Overrides all application settings in new web app", ParameterSetName = CopyWebAppParameterSet)]
        [ValidateNotNullOrEmpty]
        public Hashtable AppSettingsOverrides { get; set; }

        [Parameter(Position = 7, Mandatory = false, HelpMessage = "Application Service environment Name", ParameterSetName = CopyWebAppParameterSet)]
        [ValidateNotNullOrEmpty]
        public string AseName { get; set; }

        [Parameter(Position = 8, Mandatory = false, HelpMessage = "Resource group of Application Service environment", ParameterSetName = CopyWebAppParameterSet)]
        [ValidateNotNullOrEmpty]
        public string AseResourceGroupName { get; set; }

        [Parameter(Mandatory = false, HelpMessage = "Clones slots associated with source web app", ParameterSetName = CopyWebAppParameterSet)]
        [ValidateNotNullOrEmpty]
        public SwitchParameter IncludeSourceWebAppSlots { get; set; }

        [Parameter(Mandatory = false, HelpMessage = "Create WebApp in the background and return a Job to track progress.")]
        public SwitchParameter AsJob { get; set; }

        [Parameter(Mandatory = false, HelpMessage = "Path to the GitHub repository containign the web application to deploy.", ParameterSetName = SimpleParameterSet)]
        public string GitRepositoryPath { get; set; }

        protected override void ProcessRecord()
        {
            try
            {
                this.ExecuteSynchronouslyOrAsJob( cmdlet => cmdlet.ExecuteCmdletActions(SessionState));
            }
            catch (Exception ex) when (!IsTerminatingError(ex))
            {
                WriteExceptionError(ex);
            }
        }

        public override void ExecuteCmdlet()
        {

        }

        public void ExecuteCmdletActions(SessionState state)
        {
            if (ParameterSetName == SimpleParameterSet)
            {
                ValidateWebAppName(Name);
<<<<<<< HEAD
                if (ShouldProcess(string.Format(Properties.Resources.SimpleWebAppCreateTarget, Name), Properties.Resources.SimpleWebAppCreateAction))
=======
                if (ShouldProcess(
                    string.Format(Properties.Resources.SimpleWebAppCreateTarget, Name),
                    Properties.Resources.SimpleWebAppCreateAction))
>>>>>>> f1cab48c
                {
                    this.StartAndWait(CreateWithSimpleParameters);
                }
            }
            else
            {
                if (ShouldProcess(
                    string.Format("WebApp '{0}' from WebApp '{1}'", Name, SourceWebApp?.Name),
                    "Copy"))
                {
                    CreateWithClonedWebApp();
                }
            }

        }

        private void ValidateWebAppName(string name)
        {
            var available = WebsitesClient.WrappedWebsitesClient.CheckNameAvailability(name,"Site");
            if (available.NameAvailable.HasValue && !available.NameAvailable.Value)
            {
                throw new InvalidOperationException(string.Format(
                    "Website name '{0}' is not available.  Please try a different name.", name));
            }
        }

        public void CreateWithClonedWebApp()
        {
            string trafficManagerProfielId = IsResource(TrafficManagerProfile) ? TrafficManagerProfile : null;
            string trafficManagerProfileName = IsResource(TrafficManagerProfile) ? null : TrafficManagerProfile;
            CloningInfo cloningInfo = null;
            if (SourceWebApp != null)
            {
                cloningInfo = new CloningInfo
                {
                    SourceWebAppId = SourceWebApp.Id,
                    CloneCustomHostNames = !IgnoreCustomHostNames.IsPresent,
                    CloneSourceControl = !IgnoreSourceControl.IsPresent,
                    TrafficManagerProfileId = trafficManagerProfielId,
                    TrafficManagerProfileName = trafficManagerProfileName,
                    ConfigureLoadBalancing = !string.IsNullOrEmpty(TrafficManagerProfile),
                    AppSettingsOverrides = AppSettingsOverrides == null ? null : AppSettingsOverrides.Cast<DictionaryEntry>().ToDictionary(kvp => kvp.Key.ToString(), kvp => kvp.Value.ToString(), StringComparer.Ordinal)
                };
            }

            var cloneWebAppSlots = false;
            string[] slotNames = null;
            string srcResourceGroupName = null;
            string srcwebAppName = null;
            string srcSlotName = null;
            if (IncludeSourceWebAppSlots.IsPresent)
            {
                CmdletHelpers.TryParseWebAppMetadataFromResourceId(SourceWebApp.Id, out srcResourceGroupName,
                    out srcwebAppName, out srcSlotName);
                var slots = WebsitesClient.ListWebApps(srcResourceGroupName, srcwebAppName);
                if (slots != null && slots.Any())
                {
                    slotNames = slots.Select(s => s.Name.Replace(srcwebAppName + "/", string.Empty)).ToArray();
                    cloneWebAppSlots = true;
                }
            }

            if (cloneWebAppSlots)
            {
                WriteVerboseWithTimestamp("Cloning source web app '{0}' to destination web app {1}", srcwebAppName, Name);
            }

            WriteObject(WebsitesClient.CreateWebApp(ResourceGroupName, Name, null, Location, AppServicePlan, cloningInfo, AseName, AseResourceGroupName));

            if (cloneWebAppSlots)
            {
                WriteVerboseWithTimestamp("Cloning all deployment slots of source web app '{0}' to destination web app {1}", srcwebAppName, Name);
                CloneSlots(slotNames);
            }
        }
        private async Task<AppServicePlan> GetDefaultServerFarm(string location)
        {
            var websiteLocation = string.IsNullOrWhiteSpace(location) ? new LocationConstraint() : new LocationConstraint(location);
            var farmResources = await ResourcesClient.ResourceManagementClient.Resources.ListAsync(new ODataQuery<GenericResourceFilter>(r => r.ResourceType == "Microsoft.Web/serverFarms"));
            AppServicePlan defaultFarm = null;
            foreach (var resource in farmResources)
            {
                // Try to find a policy with Sku=Free and available site capacity
                var id = new ResourceIdentifier(resource.Id);
                var farm = await WebsitesClient.WrappedWebsitesClient.AppServicePlans.GetAsync(id.ResourceGroupName, id.ResourceName);
                if (websiteLocation.Match(farm.Location)
                    && string.Equals("free", farm.Sku?.Tier?.ToLower(), StringComparison.OrdinalIgnoreCase)
                    && farm.NumberOfSites < MaxFreeSites)
                {
                    defaultFarm = farm;
                    break;
                }

            }

            return defaultFarm;
        }


        bool TryGetServerFarmFromResourceId(string serverFarm, out string resourceGroup, out string serverFarmName)
        {
            bool result = false;
            resourceGroup = null;
            serverFarmName = null;
            if (!string.IsNullOrEmpty(serverFarm) && serverFarm.ToLower().Contains("microsoft.web/serverfarms"))
            {
                var parts = serverFarm.Split(new[] { '/' }, StringSplitOptions.RemoveEmptyEntries);
                if (parts.Length > 7)
                {
                    resourceGroup = parts[3];
                    serverFarmName = parts[7];
                    result = !string.IsNullOrWhiteSpace(resourceGroup) && !string.IsNullOrWhiteSpace(serverFarmName);
                }
            }

            return result;
        }

        sealed class Parameters : IParameters<Site>
        {
            readonly NewAzureWebAppCmdlet _cmdlet; 

            public Parameters(NewAzureWebAppCmdlet cmdlet)
            {
                _cmdlet = cmdlet;
            }

            public string DefaultLocation => "eastus";

            public string Location
            {
                get { return _cmdlet.Location; }
                set { _cmdlet.Location = value; }
            }

            public async Task<ResourceConfig<Site>> CreateConfigAsync()
            {
                _cmdlet.ResourceGroupName = _cmdlet.ResourceGroupName ?? _cmdlet.Name;
                _cmdlet.AppServicePlan = _cmdlet.AppServicePlan ?? _cmdlet.Name;

                var planResourceGroup = _cmdlet.ResourceGroupName;
                var planName = _cmdlet.AppServicePlan;

                var rgStrategy = ResourceGroupStrategy.CreateResourceGroupConfig(_cmdlet.ResourceGroupName);
                var planRG = rgStrategy;
                if (_cmdlet.MyInvocation.BoundParameters.ContainsKey(nameof(AppServicePlan)))
                {
                    if (!_cmdlet.TryGetServerFarmFromResourceId(_cmdlet.AppServicePlan, out planResourceGroup, out planName))
                    {
                        planResourceGroup = _cmdlet.ResourceGroupName;
                        planName = _cmdlet.AppServicePlan;
                    }

                    planRG = ResourceGroupStrategy.CreateResourceGroupConfig(planResourceGroup);
                }
                else
                {
                    var farm = await _cmdlet.GetDefaultServerFarm(Location);
                    if (farm != null)
                    {
                        planResourceGroup = farm.ResourceGroup;
                        planName = farm.Name;
                        planRG = ResourceGroupStrategy.CreateResourceGroupConfig(planResourceGroup);
                    }
                }
                var farmStrategy = planRG.CreateServerFarmConfig(planResourceGroup, planName);
                return rgStrategy.CreateSiteConfig(farmStrategy, _cmdlet.Name);
            }
        }

        public async Task CreateWithSimpleParameters(IAsyncCmdlet adapter)
        {
            var parameters = new Parameters(this);
            var client = new WebClient(DefaultContext);
            var output = await client.RunAsync(client.SubscriptionId, parameters, adapter);

            output.SiteConfig = WebsitesClient
                .WrappedWebsitesClient
                .WebApps()
                .GetConfiguration(output.ResourceGroup, output.Name)
                .ConvertToSiteConfig();

            try
            {
                var appSettings = WebsitesClient
                    .WrappedWebsitesClient
                    .WebApps()
                    .ListApplicationSettings(output.ResourceGroup, output.Name);
                output.SiteConfig.AppSettings = appSettings
                    .Properties
                    .Select(s => new NameValuePair { Name = s.Key, Value = s.Value })
                    .ToList();
                var connectionStrings = WebsitesClient.WrappedWebsitesClient.WebApps().ListConnectionStrings(
                    output.ResourceGroup, output.Name);
                output.SiteConfig.ConnectionStrings = connectionStrings
                    .Properties
                    .Select(s => new ConnStringInfo
                    {
                        Name = s.Key,
                        ConnectionString = s.Value.Value,
                        Type = s.Value.Type
                    }).ToList();
            }
            catch
            {
                //ignore if this call fails as it will for reader RBAC
            }

            string userName = null, password = null;
            try
            {
                var scmHostName = output.EnabledHostNames.FirstOrDefault(s => s.Contains(".scm."));
                if (!string.IsNullOrWhiteSpace(scmHostName))
                {
                    var profile = await WebsitesClient.WrappedWebsitesClient.WebApps.ListPublishingProfileXmlWithSecretsAsync(output.ResourceGroup, output.Name, new CsmPublishingProfileOptions { Format = "WebDeploy" });
                    var doc = new XmlDocument();
                    doc.Load(profile);
                    userName = doc.SelectSingleNode("//publishProfile[@publishMethod=\"MSDeploy\"]/@userName").Value;
                    password = doc.SelectSingleNode("//publishProfile[@publishMethod=\"MSDeploy\"]/@userPWD").Value;
                    var newOutput = new PSSite(output)
                    {
                        GitRemoteUri = $"https://{scmHostName}",
                        GitRemoteUsername =userName,
                        GitRemotePassword = SecureStringExtensions.ConvertToSecureString(password)
                    };
                    output = newOutput;
                    var git = new GitCommand(SessionState.Path, GitRepositoryPath);
                    var repository = await git.VerifyGitRepository();
                    if (repository != null)
                    {
                        if (!await git.CheckExistence())
                        {
                            adapter.WriteWarning(git.InstallationInstructions);
                        }
                        else if (!string.IsNullOrWhiteSpace(userName) && !string.IsNullOrWhiteSpace(password))
                        {
                            await git.AddRemoteRepository("azure", $"https://{userName}:{password}@{scmHostName}");
<<<<<<< HEAD
                            adapter.WriteVerboseAsync(Properties.Resources.GitRemoteMessage);
=======
                            adapter.WriteVerbose(Properties.Resources.GitRemoteMessage);
>>>>>>> f1cab48c
                            newOutput.GitRemoteName = "azure";
                        }
                    }
                }
            }
            catch (Exception exception)
            {
                // do not write errors for problems with adding git repository
<<<<<<< HEAD
                var repoPath = GitRepositoryPath ?? adapter?.SessionState?.Path?.CurrentFileSystemLocation?.Path;
                adapter.WriteWarningAsync(String.Format(Properties.Resources.GitRemoteAddFailure, repoPath, exception.Message));
=======
                var repoPath = GitRepositoryPath ?? SessionState?.Path?.CurrentFileSystemLocation?.Path;
                adapter.WriteWarning(string.Format(
                    Properties.Resources.GitRemoteAddFailure,
                    repoPath,
                    exception.Message));
>>>>>>> f1cab48c
            }
            adapter.WriteObject(output);
        }


        private bool IsResource(string name)
        {
            return !string.IsNullOrWhiteSpace(name) && name.Contains("/");
        }

        private void CloneSlots(string[] slotNames)
        {
            var hostingEnvironmentProfile = WebsitesClient.CreateHostingEnvironmentProfile(ResourceGroupName, AseResourceGroupName, AseName);
            var template = DeploymentTemplateHelper.CreateSlotCloneDeploymentTemplate(Location, AppServicePlan, Name, SourceWebApp.Id,
                slotNames, hostingEnvironmentProfile, WebsitesClient.WrappedWebsitesClient.ApiVersion());

            var deployment = new Management.Internal.Resources.Models.Deployment
            {
                Properties = new DeploymentProperties
                {
                    Mode = DeploymentMode.Incremental,
                    Template = template
                }
            };

            var deploymentName = string.Format("CloneSlotsFor{0}", Name);
            ResourcesClient.ResourceManagementClient.Deployments.CreateOrUpdate(ResourceGroupName, deploymentName, deployment);
            var result = ResourcesClient.ProvisionDeploymentStatus(ResourceGroupName, deploymentName, deployment);
            WriteObject(result.ToPSResourceGroupDeployment(ResourceGroupName));
        }
    }
}


<|MERGE_RESOLUTION|>--- conflicted
+++ resolved
@@ -132,13 +132,9 @@
             if (ParameterSetName == SimpleParameterSet)
             {
                 ValidateWebAppName(Name);
-<<<<<<< HEAD
-                if (ShouldProcess(string.Format(Properties.Resources.SimpleWebAppCreateTarget, Name), Properties.Resources.SimpleWebAppCreateAction))
-=======
                 if (ShouldProcess(
                     string.Format(Properties.Resources.SimpleWebAppCreateTarget, Name),
                     Properties.Resources.SimpleWebAppCreateAction))
->>>>>>> f1cab48c
                 {
                     this.StartAndWait(CreateWithSimpleParameters);
                 }
@@ -376,11 +372,7 @@
                         else if (!string.IsNullOrWhiteSpace(userName) && !string.IsNullOrWhiteSpace(password))
                         {
                             await git.AddRemoteRepository("azure", $"https://{userName}:{password}@{scmHostName}");
-<<<<<<< HEAD
-                            adapter.WriteVerboseAsync(Properties.Resources.GitRemoteMessage);
-=======
                             adapter.WriteVerbose(Properties.Resources.GitRemoteMessage);
->>>>>>> f1cab48c
                             newOutput.GitRemoteName = "azure";
                         }
                     }
@@ -389,16 +381,11 @@
             catch (Exception exception)
             {
                 // do not write errors for problems with adding git repository
-<<<<<<< HEAD
-                var repoPath = GitRepositoryPath ?? adapter?.SessionState?.Path?.CurrentFileSystemLocation?.Path;
-                adapter.WriteWarningAsync(String.Format(Properties.Resources.GitRemoteAddFailure, repoPath, exception.Message));
-=======
                 var repoPath = GitRepositoryPath ?? SessionState?.Path?.CurrentFileSystemLocation?.Path;
                 adapter.WriteWarning(string.Format(
                     Properties.Resources.GitRemoteAddFailure,
                     repoPath,
                     exception.Message));
->>>>>>> f1cab48c
             }
             adapter.WriteObject(output);
         }
