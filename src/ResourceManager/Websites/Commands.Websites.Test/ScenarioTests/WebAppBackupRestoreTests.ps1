# ----------------------------------------------------------------------------------
#
# Copyright Microsoft Corporation
# Licensed under the Apache License, Version 2.0 (the "License");
# you may not use this file except in compliance with the License.
# You may obtain a copy of the License at
# http://www.apache.org/licenses/LICENSE-2.0
# Unless required by applicable law or agreed to in writing, software
# distributed under the License is distributed on an "AS IS" BASIS,
# WITHOUT WARRANTIES OR CONDITIONS OF ANY KIND, either express or implied.
# See the License for the specific language governing permissions and
# limitations under the License.
# ----------------------------------------------------------------------------------

# Snapshots require a Premium app to exist for several hours.
# Deploy a Premium app and update these global variables to re-record the snapshots tests.
$snapshotRgName = 'onesdksnapshots'
$snapshotAppName = 'onesdkpremapp'
$snapshotAppSlot = 'staging'

function Test-CreateNewWebAppBackup
{
    $rgName = Get-ResourceGroupName
    $wName = Get-WebsiteName
    $location = Get-Location
    $whpName = Get-WebHostPlanName
    $backupName = Get-BackupName
    $tier = "Standard"
    $stoName = 'sto' + $rgName
    $stoContainerName = 'container' + $rgName
    $stoType = 'Standard_LRS'

    try
    {
        $app = Create-TestWebApp $rgName $location $whpName $tier $wName
        $sasUri = Create-TestStorageAccount $rgName $location $stoName $stoType $stoContainerName
        # Create a backup of the web app
        $result = New-AzureRmWebAppBackup -ResourceGroupName $rgName -Name $wName -StorageAccountUrl $sasUri -BackupName $backupName 

        # Assert
        Assert-AreEqual $backupName $result.BackupName
        Assert-NotNull $result.StorageAccountUrl
    }
    finally
    {
        # Cleanup
        Remove-AzureRmStorageAccount -ResourceGroupName $rgName -Name $stoName
        Remove-AzureRmWebApp -ResourceGroupName $rgName -Name $wName -Force
        Remove-AzureRmAppServicePlan -ResourceGroupName $rgName -Name  $whpName -Force
        Remove-AzureRmResourceGroup -Name $rgName -Force
    }
}

function Test-CreateNewWebAppBackupPiping
{
    # Names and strings setup
    $rgName = Get-ResourceGroupName
    $wName = Get-WebsiteName
    $location = Get-Location
    $whpName = Get-WebHostPlanName
    $backupName = Get-BackupName
    $backupName2 = Get-BackupName
    $tier = "Standard"
    $stoName = 'sto' + $rgName
    $stoContainerName = 'container' + $rgName
    $stoType = 'Standard_LRS'

    try
    {
        $app = Create-TestWebApp $rgName $location $whpName $tier $wName
        $sasUri = Create-TestStorageAccount $rgName $location $stoName $stoType $stoContainerName
        # Create a backup of the web app
        $backup = $app | New-AzureRmWebAppBackup -StorageAccountUrl $sasUri -BackupName $backupName

        # Assert
        Assert-AreEqual $backupName $backup.BackupName
        Assert-NotNull $backup.StorageAccountUrl

		$count = 0
		while (($backup.BackupStatus -like "Created" -or $backup.BackupStatus -like "InProgress") -and $count -le 20)
		{
			Wait-Seconds 30
		    $backup = $backup | Get-AzureRmWebAppBackup
			$count++
		}

        # Test that it's possible to modify the return value of the cmdlet to make a new backup
        $backup.BackupName = $backupName2
        $backup2 = $backup | New-AzureRmWebAppBackup

        # Assert
        Assert-AreEqual $backupName2 $backup2.BackupName
        Assert-NotNull $backup2.StorageAccountUrl
    }
    finally
    {
        # Cleanup
        Remove-AzureRmStorageAccount -ResourceGroupName $rgName -Name $stoName
        Remove-AzureRmWebApp -ResourceGroupName $rgName -Name $wName -Force
        Remove-AzureRmAppServicePlan -ResourceGroupName $rgName -Name  $whpName -Force
        Remove-AzureRmResourceGroup -Name $rgName -Force
    }
}

function Test-GetWebAppBackup
{
    # Names and strings setup
    $rgName = Get-ResourceGroupName
    $wName = Get-WebsiteName
    $location = Get-Location
    $whpName = Get-WebHostPlanName
    $backupName = Get-BackupName
    $tier = "Standard"
    $stoName = 'sto' + $rgName
    $stoType = 'Standard_LRS'
    $stoContainerName = 'container' + $rgName

    try
    {
        $app = Create-TestWebApp $rgName $location $whpName $tier $wName
        $sasUri = Create-TestStorageAccount $rgName $location $stoName $stoType $stoContainerName

        # Create a backup of the web app
        $newBackup = New-AzureRmWebAppBackup -ResourceGroupName $rgName -Name $wName -StorageAccountUrl $sasUri -BackupName $backupName

        # Get the backup
        $result = Get-AzureRmWebAppBackup -ResourceGroupName $rgName -Name $wName -BackupId $newBackup.BackupId

        # Assert
        Assert-AreEqual $backupName $result.BackupName
        Assert-NotNull $result.StorageAccountUrl
        Assert-NotNull $result.BackupId

        # Test piping - should be able to pipe result of previous get backup and get the same backup
        $pipeResult = $result | Get-AzureRmWebAppBackup

        Assert-AreEqual $backupName $pipeResult.BackupName
        Assert-AreEqual $result.StorageAccountUrl $pipeResult.StorageAccountUrl 
        Assert-AreEqual $result.BackupId $pipeResult.BackupId
    }
    finally
    {
        # Cleanup
        Remove-AzureRmStorageAccount -ResourceGroupName $rgName -Name $stoName
        Remove-AzureRmWebApp -ResourceGroupName $rgName -Name $wName -Force
        Remove-AzureRmAppServicePlan -ResourceGroupName $rgName -Name  $whpName -Force
        Remove-AzureRmResourceGroup -Name $rgName -Force
    }
}

function Test-GetWebAppBackupList
{
    # Names and strings setup
    $rgName = Get-ResourceGroupName
    $wName = Get-WebsiteName
    $location = Get-Location
    $whpName = Get-WebHostPlanName
    $backupName = Get-BackupName
    $tier = "Standard"
    $stoName = 'sto' + $rgName
    $stoType = 'Standard_LRS'
    $stoContainerName = 'container' + $rgName

    try
    {
        $app = Create-TestWebApp $rgName $location $whpName $tier $wName
        $sasUri = Create-TestStorageAccount $rgName $location $stoName $stoType $stoContainerName
        
        # Create a backup of the web app
        $backup = New-AzureRmWebAppBackup -ResourceGroupName $rgName -Name $wName -StorageAccountUrl $sasUri -BackupName $backupName -Databases $dbBackupSetting

        # Get a list of the backups
        $backupList = Get-AzureRmWebAppBackupList -ResourceGroupName $rgName -Name $wName
        $listBackup = $backupList | where {$_.BackupId -eq $backup.BackupId}

        # Assert
        Assert-AreEqual 1 $backupList.Count
        Assert-NotNull $listBackup
        Assert-AreEqual $backup.BackupName $listBackup.BackupName

        # Test piping
        $pipeBackupList = $app | Get-AzureRmWebAppBackupList
        $pipeBackup = $pipeBackupList | where {$_.BackupId -eq $backup.BackupId}

        # Assert
        Assert-AreEqual 1 $pipeBackupList.Count
        Assert-NotNull $pipeBackup
        Assert-AreEqual $backup.BackupName $pipeBackup.BackupName
    }
    finally
    {
        # Cleanup
        Remove-AzureRmStorageAccount -ResourceGroupName $rgName -Name $stoName
        Remove-AzureRmWebApp -ResourceGroupName $rgName -Name $wName -Force
        Remove-AzureRmAppServicePlan -ResourceGroupName $rgName -Name  $whpName -Force
        Remove-AzureRmResourceGroup -Name $rgName -Force
    }
}

function Test-EditAndGetWebAppBackupConfiguration
{
    # Names and strings setup
    $rgName = Get-ResourceGroupName
    $wName = Get-WebsiteName
    $location = Get-Location
    $whpName = Get-WebHostPlanName
    $tier = "Standard"
    $stoName = 'sto' + $rgName
    $stoContainerName = 'container' + $rgName
    $stoType = 'Standard_LRS'

    try
    {
        # Setup
        $app = Create-TestWebApp $rgName $location $whpName $tier $wName
        $sasUri = Create-TestStorageAccount $rgName $location $stoName $stoType $stoContainerName
        $startTime = (Get-Date).ToUniversalTime().AddDays(1)
        $frequencyInterval = 7
        $frequencyUnit = "Day"
        $retentionPeriod = 3

        # Set the backup configuration
        $config = Edit-AzureRmWebAppBackupConfiguration `
            -ResourceGroupName $rgName -Name $wName -StorageAccountUrl $sasUri `
            -FrequencyInterval $frequencyInterval -FrequencyUnit $frequencyUnit `
            -RetentionPeriodInDays $retentionPeriod -StartTime $startTime `
            -KeepAtLeastOneBackup 

        # Assert
        Assert-True { $config.Enabled }
        Assert-NotNull $config.StorageAccountUrl
        Assert-AreEqual $frequencyInterval $config.FrequencyInterval
        Assert-AreEqual $frequencyUnit $config.FrequencyUnit 
        Assert-True { $config.KeepAtLeastOneBackup }
        Assert-AreEqual $retentionPeriod $config.RetentionPeriodInDays
        # Cannot assert equality because time will be different in playback mode
        Assert-NotNull $config.StartTime

        # Get the configuration and verify it's the same
        $getConfig = Get-AzureRmWebAppBackupConfiguration -ResourceGroupName $rgName -Name $wName

        # Assert
        Assert-True { $getConfig.Enabled }
        Assert-NotNull $getConfig.StorageAccountUrl
        Assert-AreEqual $frequencyInterval $getConfig.FrequencyInterval
        Assert-AreEqual $frequencyUnit $getConfig.FrequencyUnit 
        Assert-True { $getConfig.KeepAtLeastOneBackup }
        Assert-AreEqual $retentionPeriod $getConfig.RetentionPeriodInDays
        # Cannot assert equality because time will be different in playback mode
        Assert-NotNull $getConfig.StartTime
    }
    finally
    {
        # Cleanup
        Remove-AzureRmStorageAccount -ResourceGroupName $rgName -Name $stoName
        Remove-AzureRmWebApp -ResourceGroupName $rgName -Name $wName -Force
        Remove-AzureRmAppServicePlan -ResourceGroupName $rgName -Name  $whpName -Force
        Remove-AzureRmResourceGroup -Name $rgName -Force
    }
}

function Test-EditAndGetWebAppBackupConfigurationPiping
{
    # Names and strings setup
    $rgName = Get-ResourceGroupName
    $wName = Get-WebsiteName
    $location = Get-Location
    $whpName = Get-WebHostPlanName
    $tier = "Standard"
    $stoName = 'sto' + $rgName
    $stoContainerName = 'container' + $rgName
    $stoType = 'Standard_LRS'

    try
    {
        # Setup
        $app = Create-TestWebApp $rgName $location $whpName $tier $wName
        $sasUri = Create-TestStorageAccount $rgName $location $stoName $stoType $stoContainerName
        $startTime = (Get-Date).ToUniversalTime().AddDays(1)
        $frequencyInterval = 7
        $frequencyUnit = "Day"
        $retentionPeriod = 3

        # Test piping a web app in
        $app | Edit-AzureRmWebAppBackupConfiguration `
            -StorageAccountUrl $sasUri -FrequencyInterval $frequencyInterval `
            -FrequencyUnit $frequencyUnit -RetentionPeriodInDays $retentionPeriod `
            -StartTime $startTime -KeepAtLeastOneBackup
        $config = $app | Get-AzureRmWebAppBackupConfiguration

        # Assert
        Assert-True { $config.Enabled }
        Assert-NotNull $config.StorageAccountUrl
        Assert-AreEqual $frequencyInterval $config.FrequencyInterval
        Assert-AreEqual $frequencyUnit $config.FrequencyUnit 
        Assert-True { $config.KeepAtLeastOneBackup }
        Assert-AreEqual $retentionPeriod $config.RetentionPeriodInDays
        # Cannot assert equality because time will be different in playback mode
        Assert-NotNull $config.StartTime

        # Test piping a modified configuration object into the Edit cmdlet
        $newFrequencyInterval = 5
        $newRetentionPeriod = 2
        $newFrequencyUnit = "Hour"
        $config.FrequencyInterval = $newFrequencyInterval
        $config.RetentionPeriodInDays = $newRetentionPeriod
        $config.FrequencyUnit = $newFrequencyUnit
        $config | Edit-AzureRmWebAppBackupConfiguration
        $pipeConfig = $app | Get-AzureRmWebAppBackupConfiguration

        # Assert
        Assert-True { $pipeConfig.Enabled }
        Assert-NotNull $pipeConfig.StorageAccountUrl
        Assert-AreEqual $newFrequencyInterval $pipeConfig.FrequencyInterval
        Assert-AreEqual $newFrequencyUnit $pipeConfig.FrequencyUnit 
        Assert-True { $pipeConfig.KeepAtLeastOneBackup }
        Assert-AreEqual $newRetentionPeriod $pipeConfig.RetentionPeriodInDays
        # Cannot assert equality because time will be different in playback mode
        Assert-NotNull $pipeConfig.StartTime
    }
    finally
    {
        # Cleanup
        Remove-AzureRmStorageAccount -ResourceGroupName $rgName -Name $stoName
        Remove-AzureRmWebApp -ResourceGroupName $rgName -Name $wName -Force
        Remove-AzureRmAppServicePlan -ResourceGroupName $rgName -Name  $whpName -Force
        Remove-AzureRmResourceGroup -Name $rgName -Force
    }
}

<<<<<<< HEAD
function Test-GetWebAppSnapshots
=======
function Test-GetWebAppSnapshot
>>>>>>> 87c9dd83
{
	# Test named parameters
	$snapshots = Get-AzureRmWebAppSnapshot -ResourceGroupName $snapshotRgName -Name $snapshotAppName
	Assert-True { $snapshots.Length -gt 0 }
	Assert-NotNull $snapshots[0]
	Assert-NotNull $snapshots[0].SnapshotTime
	Assert-AreEqual 'Production' $snapshots[0].Slot

	# Test positional parameters
	$snapshots = Get-AzureRmWebAppSnapshot $snapshotRgName  $snapshotAppName
	Assert-True { $snapshots.Length -gt 0 }
	Assert-NotNull $snapshots[0]
	Assert-NotNull $snapshots[0].SnapshotTime
	Assert-AreEqual 'Production' $snapshots[0].Slot

	# Test snapshots for slots
	$snapshots = Get-AzureRmWebAppSnapshot -ResourceGroupName $snapshotRgName -Name $snapshotAppName -Slot $snapshotAppSlot
	Assert-True { $snapshots.Length -gt 0 }
	Assert-NotNull $snapshots[0]
	Assert-NotNull $snapshots[0].SnapshotTime
	Assert-AreEqual $snapshotAppSlot $snapshots[0].Slot

	# Test piping
	$app = Get-AzureRmWebApp -ResourceGroupName $snapshotRgName -Name $snapshotAppName
	$snapshots = $app | Get-AzureRmWebAppSnapshot
	Assert-True { $snapshots.Length -gt 0 }
	Assert-NotNull $snapshots[0]
	Assert-NotNull $snapshots[0].SnapshotTime
	Assert-AreEqual 'Production' $snapshots[0].Slot
}

function Test-RestoreWebAppSnapshot
{
	# Test overwrite
	$snapshot = (Get-AzureRmWebAppSnapshot $snapshotRgName $snapshotAppName)[0]
<<<<<<< HEAD
	Restore-AzureRmWebAppSnapshot -ResourceGroupName $snapshotRgName -Name $snapshotAppName -SnapshotTime $snapshot.SnapshotTime -Force -RecoverConfiguration

	# Test restore to target slot
	$target = Get-AzureRmWebAppSlot -ResourceGroupName $snapshotRgName -Name $snapshotAppName -Slot $snapshotAppSlot
	Restore-AzureRmWebAppSnapshot -ResourceGroupName $snapshotRgName -Name $snapshotAppName -SnapshotTime $snapshot.SnapshotTime -RecoverConfiguration -TargetApp $target

	# Test piping
	$snapshot | Restore-AzureRmWebAppSnapshot -Force

	# Test background job
	$snapshot | Restore-AzureRmWebAppSnapshot -Force -AsJob
=======
	Restore-AzureRmWebAppSnapshot -ResourceGroupName $snapshotRgName -Name $snapshotAppName -InputObject $snapshot -Force -RecoverConfiguration

	# Test restore to target slot
	Restore-AzureRmWebAppSnapshot $snapshotRgName $snapshotAppName $snapshotAppSlot $snapshot -RecoverConfiguration -Force

	# Test piping and background job
	$job = $snapshot | Restore-AzureRmWebAppSnapshot -Force -AsJob
>>>>>>> 87c9dd83
	$job | Wait-Job
}

# Utility functions

# Creates a new web app
function Create-TestWebApp
{
    param (
        [string] $resourceGroup,
        [string] $location,
        [string] $hostingPlan,
        [string] $tier,
        [string] $appName
    )
    New-AzureRmResourceGroup -Name $resourceGroup -Location $location | Out-Null
    New-AzureRmAppServicePlan -ResourceGroupName $resourceGroup -Name  $hostingPlan -Location  $location -Tier $tier | Out-Null
    $app = New-AzureRmWebApp -ResourceGroupName $resourceGroup -Name $appName -Location $location -AppServicePlan $hostingPlan 
    return $app
}

# Creates a new Azure Storage account and returns SAS URI
function Create-TestStorageAccount
{
    param (
        [string] $resourceGroup,
        [string] $location,
        [string] $storageName,
        [string] $storageType,
        [string] $stoContainerName
    )
    New-AzureRmStorageAccount -ResourceGroupName $resourceGroup -Name $storageName -Location $location -Type $storageType | Out-Null
    $stoKey = (Get-AzureRmStorageAccountKey -ResourceGroupName $resourceGroup -Name $storageName).Key1;
    # 2 hour access duration
    $accessDuration = New-Object -TypeName TimeSpan(2,0,0)
    $permissions = [Microsoft.WindowsAzure.Storage.Blob.SharedAccessBlobPermissions]::Write -bor
		[Microsoft.WindowsAzure.Storage.Blob.SharedAccessBlobPermissions]::Read -bor
		[Microsoft.WindowsAzure.Storage.Blob.SharedAccessBlobPermissions]::List -bor
		[Microsoft.WindowsAzure.Storage.Blob.SharedAccessBlobPermissions]::Delete
    $sasUri = Get-SasUri $storageName $stoKey $stoContainerName $accessDuration $permissions
    return $sasUri
}<|MERGE_RESOLUTION|>--- conflicted
+++ resolved
@@ -328,11 +328,7 @@
     }
 }
 
-<<<<<<< HEAD
-function Test-GetWebAppSnapshots
-=======
 function Test-GetWebAppSnapshot
->>>>>>> 87c9dd83
 {
 	# Test named parameters
 	$snapshots = Get-AzureRmWebAppSnapshot -ResourceGroupName $snapshotRgName -Name $snapshotAppName
@@ -368,19 +364,6 @@
 {
 	# Test overwrite
 	$snapshot = (Get-AzureRmWebAppSnapshot $snapshotRgName $snapshotAppName)[0]
-<<<<<<< HEAD
-	Restore-AzureRmWebAppSnapshot -ResourceGroupName $snapshotRgName -Name $snapshotAppName -SnapshotTime $snapshot.SnapshotTime -Force -RecoverConfiguration
-
-	# Test restore to target slot
-	$target = Get-AzureRmWebAppSlot -ResourceGroupName $snapshotRgName -Name $snapshotAppName -Slot $snapshotAppSlot
-	Restore-AzureRmWebAppSnapshot -ResourceGroupName $snapshotRgName -Name $snapshotAppName -SnapshotTime $snapshot.SnapshotTime -RecoverConfiguration -TargetApp $target
-
-	# Test piping
-	$snapshot | Restore-AzureRmWebAppSnapshot -Force
-
-	# Test background job
-	$snapshot | Restore-AzureRmWebAppSnapshot -Force -AsJob
-=======
 	Restore-AzureRmWebAppSnapshot -ResourceGroupName $snapshotRgName -Name $snapshotAppName -InputObject $snapshot -Force -RecoverConfiguration
 
 	# Test restore to target slot
@@ -388,7 +371,6 @@
 
 	# Test piping and background job
 	$job = $snapshot | Restore-AzureRmWebAppSnapshot -Force -AsJob
->>>>>>> 87c9dd83
 	$job | Wait-Job
 }
 
