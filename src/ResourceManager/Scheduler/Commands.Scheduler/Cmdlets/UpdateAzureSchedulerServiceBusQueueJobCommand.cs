﻿// ----------------------------------------------------------------------------------
//
// Copyright Microsoft Corporation
// Licensed under the Apache License, Version 2.0 (the "License");
// you may not use this file except in compliance with the License.
// You may obtain a copy of the License at
// http://www.apache.org/licenses/LICENSE-2.0
// Unless required by applicable law or agreed to in writing, software
// distributed under the License is distributed on an "AS IS" BASIS,
// WITHOUT WARRANTIES OR CONDITIONS OF ANY KIND, either express or implied.
// See the License for the specific language governing permissions and
// limitations under the License.
// ----------------------------------------------------------------------------------

namespace Microsoft.Azure.Commands.Scheduler.Cmdlets
{
    using System;
    using System.Collections;
    using System.Management.Automation;
    using Models;
    using Properties;
    using Utilities;
    using SchedulerModels = Management.Scheduler.Models;
    using ResourceManager.Common.ArgumentCompleters;

    /// <summary>
    /// Updates existing service bus queue job.
    /// </summary>
    [Cmdlet(VerbsCommon.Set, "AzureRmSchedulerServiceBusQueueJob", SupportsShouldProcess = true), OutputType(typeof(PSSchedulerJobDefinition))]
    public class UpdateAzureSchedulerServiceBusQueueJobCommand : JobBaseCmdlet, IDynamicParameters
    {
        [Parameter(Mandatory = true, ValueFromPipelineByPropertyName = true, HelpMessage = "The targeted resource group for job.")]
        [ResourceGroupCompleter]
        [ValidateNotNullOrEmpty]
        public string ResourceGroupName { get; set; }

        [Parameter(Mandatory = true, ValueFromPipelineByPropertyName = true, HelpMessage = "The name of the job collection.")]
        [Alias("Name", "ResourceName")]
        [ValidateNotNullOrEmpty]
        public string JobCollectionName { get; set; }

        [Parameter(Mandatory = true, ValueFromPipelineByPropertyName = true, HelpMessage = "The name of the job")]
        [ValidateNotNullOrEmpty]
        public string JobName { get; set; }

        [Parameter(Mandatory = false, HelpMessage = "Service bus queue name.")]
        [ValidateNotNullOrEmpty]
        public string ServiceBusQueueName { get; set; }

        [Parameter(Mandatory = true, HelpMessage = "Service bus namespace.")]
        [ValidateNotNullOrEmpty]
        public string ServiceBusNamespace { get; set; }

        [Parameter(Mandatory = true, HelpMessage = "Service bus transport type.")]
        [ValidateSet(Constants.NetMessaging, Constants.AMQP, IgnoreCase = true)]
        public string ServiceBusTransportType { get; set; }

        [Parameter(Mandatory = true, HelpMessage = "Service bus queue message.")]
        [ValidateNotNullOrEmpty]
        public string ServiceBusMessage { get; set; }

        [Parameter(Mandatory = true, HelpMessage = "Shared access signature key name.")]
        [ValidateNotNullOrEmpty]
        public string ServiceBusSasKeyName { get; set; }

        [Parameter(Mandatory = true, HelpMessage = "Shared access signature key value.")]
        [ValidateNotNullOrEmpty]
        public string ServiceBusSasKeyValue { get; set; }

        [Parameter(Mandatory = false, HelpMessage = "The Start Time")]
        [ValidateNotNullOrEmpty]
        public DateTime? StartTime { get; set; }

        [Parameter(Mandatory = false, HelpMessage = "Interval of the recurrence at the given frequency")]
        [ValidateNotNullOrEmpty]
        public int? Interval { get; set; }

        [Parameter(Mandatory = false, HelpMessage = "The frequency of recurrence")]
        [ValidateNotNullOrEmpty]
        [ValidateSet(Constants.FrequencyTypeMinute, Constants.FrequencyTypeHour, Constants.FrequencyTypeDay, Constants.FrequencyTypeWeek, Constants.FrequencyTypeMonth, IgnoreCase = true)]
        public string Frequency { get; set; }

        [Parameter(Mandatory = false, ValueFromPipelineByPropertyName = false, HelpMessage = "The End Time")]
        [ValidateNotNullOrEmpty]
        public DateTime? EndTime { get; set; }

        [Parameter(Mandatory = false, HelpMessage = "Count of occurrences that will execute. Optional. Default will recur infinitely")]
        [ValidateNotNullOrEmpty]
        public int? ExecutionCount { get; set; }

        [Parameter(Mandatory = false, ValueFromPipelineByPropertyName = true, HelpMessage = "The job state.")]
        [ValidateSet(Constants.JobStateEnabled, Constants.JobStateDisabled, IgnoreCase = true)]
        public string JobState { get; set; }

        [Parameter(Mandatory = false, ValueFromPipelineByPropertyName = true, HelpMessage = "Error action settings")]
        [ValidateNotNullOrEmpty]
        [ValidateSet(Constants.HttpAction, Constants.HttpsAction, Constants.StorageQueueAction, Constants.ServiceBusQueueAction, Constants.ServiceBusTopicAction, IgnoreCase = true)]
        public string ErrorActionType { get; set; }

        /// <summary>
        /// Executes the command.
        /// </summary>
        public override void ExecuteCmdlet()
        {
            base.ExecuteCmdlet();

            var serviceBusAuthentication = new PSServiceBusAuthenticationParams
            {
                SasKey = ServiceBusSasKeyValue,
                SasKeyName = ServiceBusSasKeyName,
                Type = Constants.SharedAccessKey
            };

            var servicBusQueue = new PSServiceBusParams
            {
<<<<<<< HEAD
                Message = ServiceBusMessage,
                NamespaceProperty = ServiceBusNamespace,
                QueueName = ServiceBusQueueName,
                TransportType = ServiceBusTransportType
=======
                Authentication = serviceBusAuthentication,
                Message = this.ServiceBusMessage,
                NamespaceProperty = this.ServiceBusNamespace,
                QueueName = this.ServiceBusQueueName,
                TransportType = this.ServiceBusTransportType
>>>>>>> f1cab48c
            };

            var jobAction = new PSJobActionParams
            {
                JobActionType = SchedulerModels.JobActionType.ServiceBusQueue,
                ServiceBusAction = servicBusQueue
            };

            var jobRecurrence = new PSJobRecurrenceParams
            {
                Interval = Interval,
                Frequency = Frequency,
                EndTime = EndTime,
                ExecutionCount = ExecutionCount
            };

            var jobParams = new PSJobParams
            {
                ResourceGroupName = ResourceGroupName,
                JobCollectionName = JobCollectionName,
                JobName = JobName,
                JobState = JobState,
                StartTime = StartTime,
                JobAction = jobAction,
                JobRecurrence = jobRecurrence,
                JobErrorAction = GetErrorActionParamsValue(ErrorActionType)
            };

            ConfirmAction(
                string.Format(Resources.UpdateServiceBusQueueJobResourceDescription, JobName),
                JobCollectionName,
                () =>
                {
                    WriteObject(SchedulerClient.UpdateJob(jobParams));
                }
            ); 
        }

        /// <summary>
        /// Get conditional parameters depending on specified ErrorAction.
        /// </summary>
        /// <returns>List of Powershell dynamic parameters.</returns>
        public object GetDynamicParameters()
        {
            var runtimeDefinedParameterDictionary = new RuntimeDefinedParameterDictionary();

            if (!string.IsNullOrWhiteSpace(ErrorActionType))
            {
                runtimeDefinedParameterDictionary.AddRange(AddErrorActionParameters(ErrorActionType, false));
            }

            return runtimeDefinedParameterDictionary;
        }
    }
}<|MERGE_RESOLUTION|>--- conflicted
+++ resolved
@@ -113,18 +113,11 @@
 
             var servicBusQueue = new PSServiceBusParams
             {
-<<<<<<< HEAD
+                Authentication = serviceBusAuthentication,
                 Message = ServiceBusMessage,
                 NamespaceProperty = ServiceBusNamespace,
                 QueueName = ServiceBusQueueName,
                 TransportType = ServiceBusTransportType
-=======
-                Authentication = serviceBusAuthentication,
-                Message = this.ServiceBusMessage,
-                NamespaceProperty = this.ServiceBusNamespace,
-                QueueName = this.ServiceBusQueueName,
-                TransportType = this.ServiceBusTransportType
->>>>>>> f1cab48c
             };
 
             var jobAction = new PSJobActionParams
