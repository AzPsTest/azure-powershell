﻿<!--
    Please leave this section at the top of the change log.

    Changes for the current release should go under the section titled "Current Release", and should adhere to the following format:

    ## Current Release
    * Overview of change #1
        - Additional information about change #1
    * Overview of change #2
        - Additional information about change #2
        - Additional information about change #2
    * Overview of change #3
    * Overview of change #4
        - Additional information about change #4

    ## YYYY.MM.DD - Version X.Y.Z (Previous Release)
    * Overview of change #1
        - Additional information about change #1
-->
## Current Release

<<<<<<< HEAD
=======
## Version 0.11.4
* Fixed issue to properly encode HTTP jobs' callback Uri in Scheduler PowerShell cmdlet

>>>>>>> 5e02aa5c
## Version 0.11.3

## Version 0.11.2

## Version 0.11.1<|MERGE_RESOLUTION|>--- conflicted
+++ resolved
@@ -19,12 +19,9 @@
 -->
 ## Current Release
 
-<<<<<<< HEAD
-=======
 ## Version 0.11.4
 * Fixed issue to properly encode HTTP jobs' callback Uri in Scheduler PowerShell cmdlet
 
->>>>>>> 5e02aa5c
 ## Version 0.11.3
 
 ## Version 0.11.2
