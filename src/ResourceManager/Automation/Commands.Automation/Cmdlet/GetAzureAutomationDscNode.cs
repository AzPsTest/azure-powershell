--- conflicted
+++ resolved
@@ -42,11 +42,7 @@
         [Parameter(ParameterSetName = AutomationCmdletParameterSets.ByName, Mandatory = false, HelpMessage = "Filter dsc nodes based on their status.")]
         [Parameter(ParameterSetName = AutomationCmdletParameterSets.ByNodeConfiguration, Mandatory = false, HelpMessage = "Filter dsc nodes based on their status.")]
         [Parameter(ParameterSetName = AutomationCmdletParameterSets.ByAll, Mandatory = false, HelpMessage = "Filter dsc nodes based on their status.")]
-<<<<<<< HEAD
-        [ValidateSet("Compliant", "NotCompliant", "Failed", "Pending", "Received", "Unresponsive")]
-=======
-        [ValidateSet("Any", "Compliant", "NotCompliant", "Failed", "Pending", "Received", "Unresponsive", IgnoreCase = true)]
->>>>>>> 1c560621
+        [ValidateSet("Compliant", "NotCompliant", "Failed", "Pending", "Received", "Unresponsive", IgnoreCase = true)]
         public DscNodeStatus Status { get; set; } 
         
         /// <summary>
