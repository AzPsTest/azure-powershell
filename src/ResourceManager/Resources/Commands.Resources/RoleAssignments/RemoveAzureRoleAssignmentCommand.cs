--- conflicted
+++ resolved
@@ -148,14 +148,9 @@
                     ResourceGroupName = ResourceGroupName,
                     ResourceName = ResourceName,
                     ResourceType = ResourceType,
-<<<<<<< HEAD
                     Subscription = DefaultProfile.Context.Subscription.Id.ToString()
-                }
-=======
-                    Subscription = DefaultProfile.DefaultContext.Subscription.Id.ToString()
                 },
                 ExcludeAssignmentsForDeletedPrincipals = false
->>>>>>> 6c61e03f
             };
 
             ConfirmAction(
