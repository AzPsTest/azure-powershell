--- conflicted
+++ resolved
@@ -18,13 +18,8 @@
         - Additional information about change #1
 -->
 ## Current Release
-<<<<<<< HEAD
-* Add Support for removal of roleassignment using PSRoleAssignment object
-    - Users can now use PSRoleassignmnet inputobject with Remove-AzureRMRoleAssignment commandlet to remove the roleassignment.
-=======
 
 ## Version 4.4.0
->>>>>>> b2658e71
 * Add PolicySetDefinition cmdlets
     - New-AzureRmPolicySetDefinition cmdlet to create a policy set definition
     - Get-AzureRmPolicySetDefinition cmdlet to list all policy set definitions or to get a specific policy set definition
@@ -33,7 +28,9 @@
 * Add -PolicySetDefinition, -Sku and -NotScope parameters to New-AzureRmPolicyAssignment and Set-AzureRmPolicyAssignment cmdlets
 * Add support to pass in policy url to New-AzureRmPolicyDefinition and Set-AzureRmPolicyDefinition cmdlets
 * Add -Mode parameter to New-AzureRmPolicyDefinition cmdlet
-
+* Add Support for removal of roleassignment using PSRoleAssignment object
+    - Users can now use PSRoleassignmnet inputobject with Remove-AzureRMRoleAssignment commandlet to remove the roleassignment.
+    
 ## Version 4.3.1
 
 ## Version 4.3.0
