﻿// ----------------------------------------------------------------------------------
//
// Copyright Microsoft Corporation
// Licensed under the Apache License, Version 2.0 (the "License");
// you may not use this file except in compliance with the License.
// You may obtain a copy of the License at
// http://www.apache.org/licenses/LICENSE-2.0
// Unless required by applicable law or agreed to in writing, software
// distributed under the License is distributed on an "AS IS" BASIS,
// WITHOUT WARRANTIES OR CONDITIONS OF ANY KIND, either express or implied.
// See the License for the specific language governing permissions and
// limitations under the License.
// ----------------------------------------------------------------------------------

using System;
using System.Collections.Generic;
using System.Diagnostics;
using System.IO;
using System.Linq;
using System.Net.Http;
using System.Net.Http.Headers;
using System.Threading;
using System.Threading.Tasks;
using Microsoft.Azure.Commands.Common.Authentication;
using Microsoft.Azure.Commands.ResourceManager.Cmdlets.Components;
using Microsoft.Azure.Commands.ResourceManager.Cmdlets.Extensions;
using Microsoft.Azure.Graph.RBAC.Version1_6;
using Microsoft.Azure.Management.Authorization;
using Microsoft.Azure.Management.ResourceManager;
using Microsoft.Azure.Test.HttpRecorder;
using Microsoft.Rest.ClientRuntime.Azure.TestFramework;
using Microsoft.WindowsAzure.Commands.ScenarioTest;
using TestEnvironmentFactory = Microsoft.Rest.ClientRuntime.Azure.TestFramework.TestEnvironmentFactory;
using Microsoft.Azure.ServiceManagemenet.Common.Models;
using Microsoft.Azure.Commands.Common.Authentication.Abstractions;
using Microsoft.Rest;

namespace Microsoft.Azure.Commands.Resources.Test.ScenarioTests
{
    public sealed class ResourcesController
    {
        private readonly EnvironmentSetupHelper _helper;
        private const string TenantIdKey = "TenantId";
        private const string DomainKey = "Domain";
        private const string SubscriptionIdKey = "SubscriptionId";

        public GraphRbacManagementClient GraphClient { get; private set; }

        public ResourceManagementClient ResourceManagementClient { get; private set; }

        public FeatureClient FeatureClient { get; private set; }

        public Internal.Subscriptions.SubscriptionClient SubscriptionClient { get; private set; }

        public AuthorizationManagementClient AuthorizationManagementClient { get; private set; }

        public string UserDomain { get; private set; }

        public static ResourcesController NewInstance => new ResourcesController();

        public ResourcesController()
        {
            _helper = new EnvironmentSetupHelper();
        }

        public void RunPsTest(params string[] scripts)
        {
            var sf = new StackTrace().GetFrame(1);
            var callingClassType = sf.GetMethod().ReflectedType?.ToString();
            var mockName = sf.GetMethod().Name;

            RunPsTestWorkflow(
                () => scripts,
<<<<<<< HEAD
                // no custom cleanup 
=======
                // no custom initializer
                null,
                // no custom cleanup
>>>>>>> 06925b7d
                null,
                callingClassType,
                mockName);
        }

        public void RunPsTestWorkflow(
            XunitTracingInterceptor interceptor,
            Func<string[]> scriptBuilder,
            Action cleanup,
            string callingClassType,
            string mockName)
        {
            _helper.TracingInterceptor = interceptor;
            RunPsTestWorkflow(scriptBuilder, cleanup, callingClassType, mockName);
        }

        public void RunPsTestWorkflow(
            Func<string[]> scriptBuilder,
            Action cleanup,
            string callingClassType,
            string mockName)
        {
            Dictionary<string, string> d = new Dictionary<string, string>();
            d.Add("Microsoft.Resources", null);
            d.Add("Microsoft.Features", null);
            d.Add("Microsoft.Authorization", null);
            d.Add("Providers.Test", null);
            var providersToIgnore = new Dictionary<string, string>();
            providersToIgnore.Add("Microsoft.Azure.Management.ResourceManager.ResourceManagementClient", "2016-07-01");
            providersToIgnore.Add("Microsoft.Azure.Management.Resources.ResourceManagementClient", "2016-02-01");
            HttpMockServer.Matcher = new ResourcesRecordMatcher(true, d, providersToIgnore);
            HttpMockServer.RecordsDirectory = Path.Combine(AppDomain.CurrentDomain.BaseDirectory, "SessionRecords");

            using (MockContext context = MockContext.Start(callingClassType, mockName))
            {
                _helper.SetupEnvironment(AzureModule.AzureResourceManager);

                SetupManagementClients(context);

                var callingClassName = callingClassType
                                        .Split(new[] { "." }, StringSplitOptions.RemoveEmptyEntries)
                                        .Last();
                _helper.SetupModules(AzureModule.AzureResourceManager,
                    "ScenarioTests\\Common.ps1",
                    "ScenarioTests\\" + callingClassName + ".ps1",
                    _helper.RMProfileModule,
                    _helper.RMResourceModule,
                    _helper.RMInsightsModule);

                try
                {
                    if (scriptBuilder != null)
                    {
                        var psScripts = scriptBuilder();

                        if (psScripts != null)
                        {
                            _helper.RunPowerShellTest(psScripts);
                        }
                    }
                }
                finally
                {
                    cleanup?.Invoke();
                }
            }
        }

        private void SetupManagementClients(MockContext context)
        {
            ResourceManagementClient = GetResourceManagementClient(context);
            SubscriptionClient = GetSubscriptionClient(context);
            AuthorizationManagementClient = GetAuthorizationManagementClient(context);
            GraphClient = GetGraphClient(context);
            FeatureClient = GetFeatureClient(context);
            var testEnvironment = TestEnvironmentFactory.GetTestEnvironment();
            var credentials = new SubscriptionCloudCredentialsAdapter(
                testEnvironment.TokenInfo[TokenAudience.Management],
                testEnvironment.SubscriptionId);
            HttpClientHelperFactory.Instance = new TestHttpClientHelperFactory(credentials);

            _helper.SetupManagementClients(ResourceManagementClient,
                SubscriptionClient,
                AuthorizationManagementClient,
                GraphClient,
                FeatureClient);
        }

        private GraphRbacManagementClient GetGraphClient(MockContext context)
        {
            var environment = TestEnvironmentFactory.GetTestEnvironment();
            string tenantId = null;

            if (HttpMockServer.Mode == HttpRecorderMode.Record)
            {
                tenantId = environment.Tenant;
                UserDomain = String.IsNullOrEmpty(environment.UserName) ? String.Empty : environment.UserName.Split(new[] { "@" }, StringSplitOptions.RemoveEmptyEntries).Last();

                HttpMockServer.Variables[TenantIdKey] = tenantId;
                HttpMockServer.Variables[DomainKey] = UserDomain;
            }
            else if (HttpMockServer.Mode == HttpRecorderMode.Playback)
            {
                if (HttpMockServer.Variables.ContainsKey(TenantIdKey))
                {
                    tenantId = HttpMockServer.Variables[TenantIdKey];
                }
                if (HttpMockServer.Variables.ContainsKey(DomainKey))
                {
                    UserDomain = HttpMockServer.Variables[DomainKey];
                }
                if (HttpMockServer.Variables.ContainsKey(SubscriptionIdKey))
                {
                    AzureRmProfileProvider.Instance.Profile.DefaultContext.Subscription.Id = HttpMockServer.Variables[SubscriptionIdKey];
                }
            }

            var client = context.GetGraphServiceClient<GraphRbacManagementClient>(environment);
            client.TenantID = tenantId;
            if (AzureRmProfileProvider.Instance != null &&
                AzureRmProfileProvider.Instance.Profile != null &&
                AzureRmProfileProvider.Instance.Profile.DefaultContext != null &&
                AzureRmProfileProvider.Instance.Profile.DefaultContext.Tenant != null)
            {
                AzureRmProfileProvider.Instance.Profile.DefaultContext.Tenant.Id = client.TenantID;
            }
            return client;
        }

        private AuthorizationManagementClient GetAuthorizationManagementClient(MockContext context)
        {
            return context.GetServiceClient<AuthorizationManagementClient>(TestEnvironmentFactory.GetTestEnvironment());
        }

        private FeatureClient GetFeatureClient(MockContext context)
        {
            return context.GetServiceClient<FeatureClient>(TestEnvironmentFactory.GetTestEnvironment());
        }

        private ResourceManagementClient GetResourceManagementClient(MockContext context)
        {
            return context.GetServiceClient<ResourceManagementClient>(TestEnvironmentFactory.GetTestEnvironment());
        }

        private Internal.Subscriptions.SubscriptionClient GetSubscriptionClient(MockContext context)
        {
            return context.GetServiceClient<Internal.Subscriptions.SubscriptionClient>(TestEnvironmentFactory.GetTestEnvironment());
        }

        /// <summary>
        /// The test http client helper factory.
        /// </summary>
        private class TestHttpClientHelperFactory : HttpClientHelperFactory
        {
            /// <summary>
            /// The subscription cloud credentials.
            /// </summary>
            private readonly SubscriptionCloudCredentials credential;

            /// <summary>
            /// Initializes a new instance of the <see cref="TestHttpClientHelperFactory"/> class.
            /// </summary>
            /// <param name="credentials"></param>
            public TestHttpClientHelperFactory(SubscriptionCloudCredentials credentials)
            {
                credential = credentials;
            }

            /// <summary>
            /// Creates new instances of the <see cref="HttpClientHelper"/> class.
            /// </summary>
            /// <param name="credentials">The credentials.</param>
            /// <param name="headerValues">The headers.</param>
            public override HttpClientHelper CreateHttpClientHelper(SubscriptionCloudCredentials credentials, IEnumerable<ProductInfoHeaderValue> headerValues, Dictionary<string, string> cmdletHeaderValues)
            {
                return new HttpClientHelperImpl(credentials: credential, headerValues: headerValues, cmdletHeaderValues: cmdletHeaderValues);
            }

            /// <summary>
            /// An implementation of the <see cref="HttpClientHelper"/> abstract class.
            /// </summary>
            private class HttpClientHelperImpl : HttpClientHelper
            {
                /// <summary>
                /// Initializes new instances of the <see cref="HttpClientHelperImpl"/> class.
                /// </summary>
                /// <param name="credentials">The credentials.</param>
                /// <param name="headerValues">The headers.</param>
                public HttpClientHelperImpl(SubscriptionCloudCredentials credentials, IEnumerable<ProductInfoHeaderValue> headerValues, Dictionary<string, string> cmdletHeaderValues)
                    : base(credentials: credentials, headerValues: headerValues, cmdletHeaderValues: cmdletHeaderValues)
                {
                }

                /// <summary>
                /// Creates an <see cref="HttpClient"/>
                /// </summary>
                /// <param name="primaryHandlers">The handlers that will be added to the top of the chain.</param>
                public override HttpClient CreateHttpClient(params DelegatingHandler[] primaryHandlers)
                {
                    return base.CreateHttpClient(HttpMockServer.CreateInstance().AsArray().Concat(primaryHandlers).ToArray());
                }
            }
        }

        //https://gist.github.com/markcowl/4d907da7ce40f2e424e8d0625887b82e
        public class SubscriptionCloudCredentialsAdapter : SubscriptionCloudCredentials
        {
            private readonly ServiceClientCredentials _wrappedCreds;

            public SubscriptionCloudCredentialsAdapter(ServiceClientCredentials credentials, string subscriptionId)
            {
                _wrappedCreds = credentials;
                SubscriptionId = subscriptionId;
            }

            public override string SubscriptionId { get; }

            public override Task ProcessHttpRequestAsync(HttpRequestMessage request, CancellationToken cancellationToken)
            {
                return _wrappedCreds.ProcessHttpRequestAsync(request, cancellationToken);
            }
        }
    }
}<|MERGE_RESOLUTION|>--- conflicted
+++ resolved
@@ -71,13 +71,7 @@
 
             RunPsTestWorkflow(
                 () => scripts,
-<<<<<<< HEAD
-                // no custom cleanup 
-=======
-                // no custom initializer
-                null,
                 // no custom cleanup
->>>>>>> 06925b7d
                 null,
                 callingClassType,
                 mockName);
