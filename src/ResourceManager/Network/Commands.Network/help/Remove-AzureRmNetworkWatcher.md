---
external help file: Microsoft.Azure.Commands.Network.dll-Help.xml
Module Name: AzureRM.Network
online version: https://docs.microsoft.com/en-us/powershell/module/azurerm.network/remove-azurermnetworkwatcher
schema: 2.0.0
---

# Remove-AzureRmNetworkWatcher

## SYNOPSIS
Removes a Network Watcher.

## SYNTAX

### SetByResource
```
Remove-AzureRmNetworkWatcher -NetworkWatcher <PSNetworkWatcher> [-PassThru] [-AsJob]
 [-DefaultProfile <IAzureContextContainer>] [-WhatIf] [-Confirm] [<CommonParameters>]
```

### SetByName
```
Remove-AzureRmNetworkWatcher -Name <String> -ResourceGroupName <String> [-PassThru] [-AsJob]
 [-DefaultProfile <IAzureContextContainer>] [-WhatIf] [-Confirm] [<CommonParameters>]
```

### SetByLocation
```
Remove-AzureRmNetworkWatcher -Location <String> [-PassThru] [-AsJob] [-DefaultProfile <IAzureContextContainer>]
 [-WhatIf] [-Confirm] [<CommonParameters>]
```

## DESCRIPTION
The Remove-AzureRmNetworkWatcher cmdlet removes a Network Watcher resource.

## EXAMPLES

### Example 1: Create and delete a Network Watcher
```
New-AzureRmResourceGroup -Name NetworkWatcherRG -Location westcentralus
New-AzureRmNetworkWatcher -Name NetworkWatcher_westcentralus -ResourceGroup NetworkWatcherRG -Location westcentralus
Remove-AzureRmNetworkWatcher -Name NetworkWatcher_westcentralus -ResourceGroup NetworkWatcherRG
```

This example creates a Network Watcher in a resource group and then immediately deletes it. Note that only one Network Watcher can be created per region per subscription.
To suppress the prompt when deleting the virtual network, use the -Force flag.

## PARAMETERS

### -AsJob
Run cmdlet in the background

```yaml
Type: SwitchParameter
Parameter Sets: (All)
Aliases:

Required: False
Position: Named
Default value: None
Accept pipeline input: False
Accept wildcard characters: False
```

### -DefaultProfile
The credentials, account, tenant, and subscription used for communication with azure.

```yaml
Type: IAzureContextContainer
Parameter Sets: (All)
Aliases: AzureRmContext, AzureCredential

Required: False
Position: Named
Default value: None
Accept pipeline input: False
Accept wildcard characters: False
```

### -Location
Location of the network watcher.

```yaml
Type: String
Parameter Sets: SetByLocation
Aliases:

Required: True
Position: Named
Default value: None
Accept pipeline input: False
Accept wildcard characters: False
```

### -Name
The resource name.

```yaml
Type: String
Parameter Sets: SetByName
Aliases:

Required: True
Position: Named
Default value: None
Accept pipeline input: True (ByValue)
Accept wildcard characters: False
```

### -NetworkWatcher
The network watcher resource.

```yaml
Type: PSNetworkWatcher
Parameter Sets: SetByResource
Aliases:

Required: True
Position: Named
Default value: None
Accept pipeline input: True (ByValue)
Accept wildcard characters: False
```

### -PassThru
{{Fill PassThru Description}}

```yaml
Type: SwitchParameter
Parameter Sets: (All)
Aliases:

Required: False
Position: Named
Default value: False
Accept pipeline input: False
Accept wildcard characters: False
```

### -ResourceGroupName
The resource group name.

```yaml
Type: String
<<<<<<< HEAD
Parameter Sets: (All)
=======
Parameter Sets: SetByName
>>>>>>> fb314adf
Aliases:

Required: True
Position: Named
Default value: None
Accept pipeline input: True (ByPropertyName)
Accept wildcard characters: False
```

### -Confirm
Prompts you for confirmation before running the cmdlet.

```yaml
Type: SwitchParameter
Parameter Sets: (All)
Aliases: cf

Required: False
Position: Named
Default value: False
Accept pipeline input: False
Accept wildcard characters: False
```

### -WhatIf
Shows what would happen if the cmdlet runs.
The cmdlet is not run.

```yaml
Type: SwitchParameter
Parameter Sets: (All)
Aliases: wi

Required: False
Position: Named
Default value: False
Accept pipeline input: False
Accept wildcard characters: False
```

### CommonParameters
This cmdlet supports the common parameters: -Debug, -ErrorAction, -ErrorVariable, -InformationAction, -InformationVariable, -OutVariable, -OutBuffer, -PipelineVariable, -Verbose, -WarningAction, and -WarningVariable. For more information, see about_CommonParameters (http://go.microsoft.com/fwlink/?LinkID=113216).

## INPUTS

### System.String

## OUTPUTS

### System.Object

## NOTES
Keywords: azure, azurerm, arm, resource, management, manager, network, networking, network watcher

## RELATED LINKS
[New-AzureRmNetworkWatcher](./New-AzureRmNetworkWatcher.md)

[Get-AzureRmNetworkWatcher](./Get-AzureRmNetworkWatcher.md)

[Remove-AzureRmNetworkWatcher](./Remove-AzureRmNetworkWatcher.md)

[Get-AzureRmNetworkWatcherNextHop](./Get-AzureRmNetworkWatcherNextHop.md)

[Get-AzureRmNetworkWatcherSecurityGroupView](./Get-AzureRmNetworkWatcherSecurityGroupView.md)

[Get-AzureRmNetworkWatcherTopology](./Get-AzureRmNetworkWatcherTopology.md)

[Start-AzureRmNetworkWatcherResourceTroubleshooting](./Start-AzureRmNetworkWatcherResourceTroubleshooting.md)

[New-AzureRmNetworkWatcherPacketCapture](./New-AzureRmNetworkWatcherPacketCapture.md)

[New-AzureRmPacketCaptureFilterConfig](./New-AzureRmPacketCaptureFilterConfig.md)

[Get-AzureRmNetworkWatcherPacketCapture](./Get-AzureRmNetworkWatcherPacketCapture.md)

[Remove-AzureRmNetworkWatcherPacketCapture](./Remove-AzureRmNetworkWatcherPacketCapture.md)

[Stop-AzureRmNetworkWatcherPacketCapture](./Stop-AzureRmNetworkWatcherPacketCapture.md)

[New-AzureRmNetworkWatcherProtocolConfiguration](./New-AzureRmNetworkWatcherProtocolConfiguration.md)

[Test-AzureRmNetworkWatcherIPFlow](./Test-AzureRmNetworkWatcherIPFlow.md)

[Test-AzureRmNetworkWatcherConnectivity](./Test-AzureRmNetworkWatcherConnectivity.md)

[Stop-AzureRmNetworkWatcherConnectionMonitor](./Stop-AzureRmNetworkWatcherConnectionMonitor.md)

[Start-AzureRmNetworkWatcherConnectionMonitor](./Start-AzureRmNetworkWatcherConnectionMonitor.md)

[Set-AzureRmNetworkWatcherConnectionMonitor](./Set-AzureRmNetworkWatcherConnectionMonitor.md)

[Set-AzureRmNetworkWatcherConfigFlowLog](./Set-AzureRmNetworkWatcherConfigFlowLog.md)

[Remove-AzureRmNetworkWatcherConnectionMonitor](./Remove-AzureRmNetworkWatcherConnectionMonitor.md)

[New-AzureRmNetworkWatcherConnectionMonitor](./New-AzureRmNetworkWatcherConnectionMonitor.md)

[Get-AzureRmNetworkWatcherTroubleshootingResult](./Get-AzureRmNetworkWatcherTroubleshootingResult.md)

[Get-AzureRMNetworkWatcherReachabilityReport](./Get-AzureRMNetworkWatcherReachabilityReport.md)

[Get-AzureRmNetworkWatcherReachabilityProvidersList](./Get-AzureRmNetworkWatcherReachabilityProvidersList.md)

[Get-AzureRmNetworkWatcherFlowLogStatus](./Get-AzureRmNetworkWatcherFlowLogStatus.md)

[Get-AzureRmNetworkWatcherConnectionMonitorReport](./Get-AzureRmNetworkWatcherConnectionMonitorReport)

[Get-AzureRmNetworkWatcherConnectionMonitor](./Get-AzureRmNetworkWatcherConnectionMonitor)<|MERGE_RESOLUTION|>--- conflicted
+++ resolved
@@ -142,11 +142,7 @@
 
 ```yaml
 Type: String
-<<<<<<< HEAD
-Parameter Sets: (All)
-=======
 Parameter Sets: SetByName
->>>>>>> fb314adf
 Aliases:
 
 Required: True
