﻿<?xml version="1.0" encoding="utf-8"?>
<root>
  <!-- 
    Microsoft ResX Schema 
    
    Version 2.0
    
    The primary goals of this format is to allow a simple XML format 
    that is mostly human readable. The generation and parsing of the 
    various data types are done through the TypeConverter classes 
    associated with the data types.
    
    Example:
    
    ... ado.net/XML headers & schema ...
    <resheader name="resmimetype">text/microsoft-resx</resheader>
    <resheader name="version">2.0</resheader>
    <resheader name="reader">System.Resources.ResXResourceReader, System.Windows.Forms, ...</resheader>
    <resheader name="writer">System.Resources.ResXResourceWriter, System.Windows.Forms, ...</resheader>
    <data name="Name1"><value>this is my long string</value><comment>this is a comment</comment></data>
    <data name="Color1" type="System.Drawing.Color, System.Drawing">Blue</data>
    <data name="Bitmap1" mimetype="application/x-microsoft.net.object.binary.base64">
        <value>[base64 mime encoded serialized .NET Framework object]</value>
    </data>
    <data name="Icon1" type="System.Drawing.Icon, System.Drawing" mimetype="application/x-microsoft.net.object.bytearray.base64">
        <value>[base64 mime encoded string representing a byte array form of the .NET Framework object]</value>
        <comment>This is a comment</comment>
    </data>
                
    There are any number of "resheader" rows that contain simple 
    name/value pairs.
    
    Each data row contains a name, and value. The row also contains a 
    type or mimetype. Type corresponds to a .NET class that support 
    text/value conversion through the TypeConverter architecture. 
    Classes that don't support this are serialized and stored with the 
    mimetype set.
    
    The mimetype is used for serialized objects, and tells the 
    ResXResourceReader how to depersist the object. This is currently not 
    extensible. For a given mimetype the value must be set accordingly:
    
    Note - application/x-microsoft.net.object.binary.base64 is the format 
    that the ResXResourceWriter will generate, however the reader can 
    read any of the formats listed below.
    
    mimetype: application/x-microsoft.net.object.binary.base64
    value   : The object must be serialized with 
            : System.Runtime.Serialization.Formatters.Binary.BinaryFormatter
            : and then encoded with base64 encoding.
    
    mimetype: application/x-microsoft.net.object.soap.base64
    value   : The object must be serialized with 
            : System.Runtime.Serialization.Formatters.Soap.SoapFormatter
            : and then encoded with base64 encoding.

    mimetype: application/x-microsoft.net.object.bytearray.base64
    value   : The object must be serialized into a byte array 
            : using a System.ComponentModel.TypeConverter
            : and then encoded with base64 encoding.
    -->
  <xsd:schema id="root" xmlns="" xmlns:xsd="http://www.w3.org/2001/XMLSchema" xmlns:msdata="urn:schemas-microsoft-com:xml-msdata">
    <xsd:import namespace="http://www.w3.org/XML/1998/namespace" />
    <xsd:element name="root" msdata:IsDataSet="true">
      <xsd:complexType>
        <xsd:choice maxOccurs="unbounded">
          <xsd:element name="metadata">
            <xsd:complexType>
              <xsd:sequence>
                <xsd:element name="value" type="xsd:string" minOccurs="0" />
              </xsd:sequence>
              <xsd:attribute name="name" use="required" type="xsd:string" />
              <xsd:attribute name="type" type="xsd:string" />
              <xsd:attribute name="mimetype" type="xsd:string" />
              <xsd:attribute ref="xml:space" />
            </xsd:complexType>
          </xsd:element>
          <xsd:element name="assembly">
            <xsd:complexType>
              <xsd:attribute name="alias" type="xsd:string" />
              <xsd:attribute name="name" type="xsd:string" />
            </xsd:complexType>
          </xsd:element>
          <xsd:element name="data">
            <xsd:complexType>
              <xsd:sequence>
                <xsd:element name="value" type="xsd:string" minOccurs="0" msdata:Ordinal="1" />
                <xsd:element name="comment" type="xsd:string" minOccurs="0" msdata:Ordinal="2" />
              </xsd:sequence>
              <xsd:attribute name="name" type="xsd:string" use="required" msdata:Ordinal="1" />
              <xsd:attribute name="type" type="xsd:string" msdata:Ordinal="3" />
              <xsd:attribute name="mimetype" type="xsd:string" msdata:Ordinal="4" />
              <xsd:attribute ref="xml:space" />
            </xsd:complexType>
          </xsd:element>
          <xsd:element name="resheader">
            <xsd:complexType>
              <xsd:sequence>
                <xsd:element name="value" type="xsd:string" minOccurs="0" msdata:Ordinal="1" />
              </xsd:sequence>
              <xsd:attribute name="name" type="xsd:string" use="required" />
            </xsd:complexType>
          </xsd:element>
        </xsd:choice>
      </xsd:complexType>
    </xsd:element>
  </xsd:schema>
  <resheader name="resmimetype">
    <value>text/microsoft-resx</value>
  </resheader>
  <resheader name="version">
    <value>2.0</value>
  </resheader>
  <resheader name="reader">
    <value>System.Resources.ResXResourceReader, System.Windows.Forms, Version=4.0.0.0, Culture=neutral, PublicKeyToken=b77a5c561934e089</value>
  </resheader>
  <resheader name="writer">
    <value>System.Resources.ResXResourceWriter, System.Windows.Forms, Version=4.0.0.0, Culture=neutral, PublicKeyToken=b77a5c561934e089</value>
  </resheader>
  <data name="LoadBalancerBackendAddressPoolName" xml:space="preserve">
    <value>backendAddressPools</value>
  </data>
  <data name="LoadBalancerChildResourceId" xml:space="preserve">
    <value>/subscriptions/{0}/resourceGroups/{1}/providers/Microsoft.Network/loadBalancers/{2}/{3}/{4}</value>
    <comment>The ID of a load balancer child resource</comment>
  </data>
  <data name="LoadBalancerFrontendIpConfigName" xml:space="preserve">
    <value>frontendIPConfigurations</value>
  </data>
  <data name="VirtualNetworkGatewayChildResourceId" xml:space="preserve">
    <value>/subscriptions/{0}/resourceGroups/{1}/providers/Microsoft.Network/virtualNetworkGateways/{2}/{3}/{4}</value>
    <comment>The ID of a virtual network gateway child resource</comment>
  </data>
  <data name="VirtualNetworkGatewayIpConfigName" xml:space="preserve">
    <value>virtualNetworkGatewayIpConfiguration</value>
  </data>
  <data name="VirtualNetworkGatewayName" xml:space="preserve">
    <value>virtualNetworkGatewayName</value>
  </data>
  <data name="LoadBalancerInBoundNatRuleName" xml:space="preserve">
    <value>inboundNatRules</value>
  </data>
  <data name="LoadBalancerNameNotSet" xml:space="preserve">
    <value>LoadBalancerNameNotSet</value>
  </data>
  <data name="LoadBalancerProbeName" xml:space="preserve">
    <value>probes</value>
  </data>
  <data name="LoadBalancerRuleName" xml:space="preserve">
    <value>loadBalancingRules</value>
  </data>
  <data name="OverwritingResource" xml:space="preserve">
    <value>Are you sure you want to overwrite resource '{0}'</value>
  </data>
  <data name="UltraPerformaceGatewayWarning" xml:space="preserve">
    <value>Please check the availability of UltraPerformance gateway on https://azure.microsoft.com/en-us/documentation/articles/expressroute-about-virtual-network-gateways/. You will be billed for this gateway once this command succeeds.</value>
  </data>
  <data name="OverwritingResourceMessage" xml:space="preserve">
    <value>Overwriting resource ...</value>
  </data>
  <data name="RemoveResourceMessage" xml:space="preserve">
    <value>Removing resource ...</value>
  </data>
  <data name="RemovingResource" xml:space="preserve">
    <value>Are you sure you want to remove resource '{0}'</value>
  </data>
  <data name="ResourceAlreadyPresent" xml:space="preserve">
    <value>Resource : {0}, Already present</value>
  </data>
  <data name="ResourceGroupNotSet" xml:space="preserve">
    <value>ResourceGroupNotSet</value>
  </data>
  <data name="ResourceNotFound" xml:space="preserve">
    <value>Resource '{0}' not found</value>
  </data>
  <data name="SetByResource" xml:space="preserve">
    <value>SetByResource</value>
  </data>
  <data name="SetByResourceId" xml:space="preserve">
    <value>SetByResourceId</value>
  </data>
  <data name="StaticIpAddressErrorMessage" xml:space="preserve">
    <value>PrivateIpAddress needs to be specified in Static allocation</value>
  </data>
  <data name="VirtualNetworkGatewayNameNotSet" xml:space="preserve">
    <value>VirtualNetworkGatewayNameNotSet</value>
  </data>
  <data name="ApplicationGatewayBackendAddressPoolName" xml:space="preserve">
    <value>backendAddressPools</value>
  </data>
  <data name="ApplicationGatewaybackendHttpSettingsName" xml:space="preserve">
    <value>backendHttpSettingsCollection</value>
  </data>
  <data name="ApplicationGatewayChildResourceId" xml:space="preserve">
    <value>/subscriptions/{0}/resourceGroups/{1}/providers/Microsoft.Network/applicationGateways/{2}/{3}/{4}</value>
    <comment>The ID of a application gateway child resource</comment>
  </data>
  <data name="ApplicationGatewayFrontendIPConfigName" xml:space="preserve">
    <value>frontendIpConfigurations</value>
  </data>
  <data name="ApplicationGatewayFrontendPortName" xml:space="preserve">
    <value>frontendPorts</value>
  </data>
  <data name="ApplicationGatewayHttpListenerName" xml:space="preserve">
    <value>httpListeners</value>
  </data>
  <data name="ApplicationGatewayIPConfigurationName" xml:space="preserve">
    <value>gatewayIpConfigurations</value>
  </data>
  <data name="ApplicationGatewayNameNotSet" xml:space="preserve">
    <value>ApplicationGatewayNameNotSet</value>
  </data>
  <data name="ApplicationGatewayRequestRoutingRuleName" xml:space="preserve">
    <value>requestRoutingRules</value>
  </data>
  <data name="ApplicationGatewayAuthenticationCertificateName" xml:space="preserve">
    <value>authenticationCertificates</value>
  </data>
  <data name="ApplicationGatewaySslCertificateName" xml:space="preserve">
    <value>sslCertificates</value>
  </data>
  <data name="SetByFqdn" xml:space="preserve">
    <value>SetByFqdn</value>
  </data>
  <data name="SetByIP" xml:space="preserve">
    <value>SetByIP</value>
  </data>
  <data name="LoadBalancerInboundNatPoolName" xml:space="preserve">
    <value>inboundNatPools</value>
  </data>
  <data name="ApplicationGatewayProbeName" xml:space="preserve">
    <value>probes</value>
  </data>
  <data name="ApplicationGatewayUrlPathMapName" xml:space="preserve">
    <value>urlPathMaps</value>
  </data>
  <data name="SetByIpConfiguration" xml:space="preserve">
    <value>SetByIpConfiguration</value>
  </data>
  <data name="SetByIpConfigurationResourceId" xml:space="preserve">
    <value>SetByIpConfigurationResourceId</value>
  </data>
  <data name="CreatingResourceMessage" xml:space="preserve">
    <value>Creating Resource</value>
  </data>
  <data name="AddingResourceMessage" xml:space="preserve">
    <value>Adding Resource</value>
  </data>
  <data name="MovingExpressRoutCircuitMessage" xml:space="preserve">
    <value>Moving ExpressRoute Circuit</value>
  </data>
  <data name="ResettingResourceMessage" xml:space="preserve">
    <value>Resetting Resource</value>
  </data>
  <data name="SettingResourceMessage" xml:space="preserve">
    <value>Setting Resource</value>
  </data>
  <data name="UltraPerformanceGatewayWarningMessage" xml:space="preserve">
    <value>Please check the availability of UltraPerformance gateway on https://azure.microsoft.com/en-us/documentation/articles/expressroute-about-virtual-network-gateways/. You will be billed for this gateway once this command succeeds.</value>
  </data>
  <data name="EmptyEffectiveNetworkSecurityGroupOnNic" xml:space="preserve">
    <value>The effective network security group list is empty because the specified network interface is not associated with a network security group or the subnet that is referenced by the network interface is also not associated with a network security group.</value>
  </data>
  <data name="ApplicationGatewayRedirectConfigurationName" xml:space="preserve">
    <value>redirectConfigurations</value>
  </data>
  <data name="NetworkProfileNameNotSet" xml:space="preserve">
    <value>NetworkProfileNameNotSet</value>
  </data>
  <data name="ContainerNetworkInterfaceConfigurationNameNotSet" xml:space="preserve">
    <value>ContainerNetworkInterfaceConfigurationNameNotSet</value>
  </data>
  <data name="HubVnetConnectionNotFound" xml:space="preserve">
    <value>The hub virtual network connection to modify could not be found.</value>
  </data>
  <data name="InvalidIPAddress" xml:space="preserve">
    <value>The IpAddress specified is invalid.</value>
  </data>
  <data name="ParentVirtualHubNotFound" xml:space="preserve">
    <value>The parent virtual hub mentioned could not be found.</value>
  </data>
  <data name="ParentVpnGatewayDuplicateConnection" xml:space="preserve">
    <value>The parent VpnGateway already contains a connection with this name. If you wish to change the properties of the connection, please use the SET operation instead.</value>
  </data>
  <data name="ParentVpnGatewayNotFound" xml:space="preserve">
    <value>The parent VpnGateway for this connection cannot be found.</value>
  </data>
  <data name="ParentExpressRouteGatewayNotFound" xml:space="preserve">
    <value>The parent ExpressRouteGateway for this connection cannot be found.</value>
  </data>
  <data name="RemovingVirtualHubWarning" xml:space="preserve">
    <value>Removing a VirtualHub will also remove all HubVirtualNetworkExpressRouteConnections associated with it. Are you sure you want to remove resource '{0}'</value>
  </data>
  <data name="RemovingVpnGatewayWarning" xml:space="preserve">
    <value>Removing a VpnGateway will also remove all VpnExpressRouteConnections associated with it. Are you sure you want to remove resource '{0}'</value>
  </data>
  <data name="RemovingExpressRouteGatewayWarning" xml:space="preserve">
    <value>Removing an ExpressRouteGateway will also remove all ExpressRouteExpressRouteConnections associated with it. Are you sure you want to remove resource '{0}'</value>
  </data>
  <data name="ResouceGroupNameMustBeSpecified" xml:space="preserve">
    <value>ResourceGroupName must be specified if ResourceName is specified.</value>
  </data>
  <data name="VirtualHubRequiredForVpnGateway" xml:space="preserve">
    <value>A valid VirtualHub reference is required to create a VpnGateway.</value>
  </data>
  <data name="VirtualHubRequiredForExpressRouteGateway" xml:space="preserve">
    <value>A valid VirtualHub reference is required to create an ExpressRouteGateway.</value>
  </data>
  <data name="VirtualNetworkReferenceRequiredToCreateHubVnetConnection" xml:space="preserve">
    <value>A remote virtual network reference is required to create a HubVirtualNetworkConnection.</value>
  </data>
  <data name="VirtualWanNotFound" xml:space="preserve">
    <value>The referenced VirtualWan could not be found.</value>
  </data>
  <data name="VirtualWanReferenceNeededForVirtualHub" xml:space="preserve">
    <value>A valid VirtualWan reference is required to create a VirtualHub.</value>
  </data>
  <data name="VirtualWanRequiredForVpnSiteConfiguration" xml:space="preserve">
    <value>A valid Virtual WAN is required to generate a vpnSites configuration.</value>
  </data>
  <data name="VpnConnectionNotFound" xml:space="preserve">
    <value>The VpnConnection could not be found.</value>
  </data>
  <data name="VpnGatewayNotFound" xml:space="preserve">
    <value>The VpnGateway to modify could not be found</value>
  </data>
  <data name="VpnSiteListRequiredForVpnSiteConfiguration" xml:space="preserve">
    <value>A list of connected VpnSites is required to generate a vpnSites configuration.</value>
  </data>
  <data name="VpnSiteNotFound" xml:space="preserve">
    <value>The VpnSite could not be found.</value>
  </data>
  <data name="VpnSiteRequiredForVpnConnection" xml:space="preserve">
    <value>A valid VpnSite is required to create a VpnConnection</value>
  </data>
  <data name="ChildResourceAlreadyPresentInResourceGroup" xml:space="preserve">
    <value>A resource with the same name {0} and same type already exists in ResourceGroup {1}, ParentResource {2}. If you wish to modify this resource please use the Update operation instead.</value>
  </data>
  <data name="CreatingLongRunningOperationMessage" xml:space="preserve">
    <value>Creating resource with ResourceGroupName {0}, ResourceName {1}.</value>
  </data>
  <data name="ResourceAlreadyPresentInResourceGroup" xml:space="preserve">
    <value>A resource with the same name {0} and same type already exists in ResourceGroup {1}. If you wish to modify this resource please use the Update operation instead.</value>
  </data>
  <data name="VirtualHubToUpdateNotFound" xml:space="preserve">
    <value>The VirtualHub to update could not be found.</value>
  </data>
  <data name="VpnGatewayRequiredToCreateVpnConnection" xml:space="preserve">
    <value>A valid VpnGateway reference is required to create a VpnConnection.</value>
  </data>
  <data name="ExpressRouteGatewayRequiredToCreateExpressRouteConnection" xml:space="preserve">
    <value>A valid ExpressRouteGateway reference is required to create an ExpressRouteConnection.</value>
  </data>
  <data name="UpdatingLongRunningOperationMessage" xml:space="preserve">
    <value>Updating resource with ResourceGroupName {0}, ResourceName {1}.</value>
  </data>
  <data name="ApplicationGatewayTrustedRootCertificateName" xml:space="preserve">
    <value>trustedRootCertificates</value>
  </data>
<<<<<<< HEAD
  <data name="InvalidAutoScaleConfiguration" xml:space="preserve">
    <value>Min {0} cannot be greater than Max {1}.</value>
  </data>
  <data name="ExpressRouteGatewayNotFound" xml:space="preserve">
    <value>The ExpressRouteGateway to modify could not be found</value>
  </data>
  <data name="ExpressRouteConnectionNotFound" xml:space="preserve">
    <value>The ExpressRouteConnection {0} could not be found.</value>
=======
  <data name="ConnectivityDestinationIsMustNotBeTheSameAsSource" xml:space="preserve">
    <value>Connectivity check destination resource id must not be the same as source: {0}</value>
  </data>
  <data name="ConnectivityMissingDestinationPort" xml:space="preserve">
    <value>Connectivity check missing destination port</value>
  </data>
  <data name="ConnectivityMissingDestinationResourceIdOrAddress" xml:space="preserve">
    <value>Connectivity check missing destination resource id or address</value>
  </data>
  <data name="NoNetworkWatcherInLocation" xml:space="preserve">
    <value>There is no network watcher in location {0}</value>
>>>>>>> 535a087c
  </data>
</root><|MERGE_RESOLUTION|>--- conflicted
+++ resolved
@@ -357,7 +357,6 @@
   <data name="ApplicationGatewayTrustedRootCertificateName" xml:space="preserve">
     <value>trustedRootCertificates</value>
   </data>
-<<<<<<< HEAD
   <data name="InvalidAutoScaleConfiguration" xml:space="preserve">
     <value>Min {0} cannot be greater than Max {1}.</value>
   </data>
@@ -366,7 +365,7 @@
   </data>
   <data name="ExpressRouteConnectionNotFound" xml:space="preserve">
     <value>The ExpressRouteConnection {0} could not be found.</value>
-=======
+  </data>
   <data name="ConnectivityDestinationIsMustNotBeTheSameAsSource" xml:space="preserve">
     <value>Connectivity check destination resource id must not be the same as source: {0}</value>
   </data>
@@ -378,6 +377,5 @@
   </data>
   <data name="NoNetworkWatcherInLocation" xml:space="preserve">
     <value>There is no network watcher in location {0}</value>
->>>>>>> 535a087c
   </data>
 </root>