--- conflicted
+++ resolved
@@ -194,23 +194,14 @@
                 VirtualNetworkGateway.GatewayDefaultSite.Id = GatewayDefaultSite.Id;
             }
 
-<<<<<<< HEAD
+
             if ((VpnClientAddressPool != null ||
                  VpnClientRootCertificates != null ||
                  VpnClientRevokedCertificates != null ||
                  RadiusServerAddress != null ||
-                 RadiusServerSecret != null) &&
+                 RadiusServerSecret != null ||
+                 (VpnClientIpsecPolicy != null && VpnClientIpsecPolicy.Count != 0)) &&
                 VirtualNetworkGateway.VpnClientConfiguration == null)
-=======
-
-            if ((this.VpnClientAddressPool != null ||
-                 this.VpnClientRootCertificates != null ||
-                 this.VpnClientRevokedCertificates != null ||
-                 this.RadiusServerAddress != null ||
-                 this.RadiusServerSecret != null ||
-                 (this.VpnClientIpsecPolicy != null && this.VpnClientIpsecPolicy.Count != 0)) &&
-                this.VirtualNetworkGateway.VpnClientConfiguration == null)
->>>>>>> f1cab48c
             {
                 VirtualNetworkGateway.VpnClientConfiguration = new PSVpnClientConfiguration();
             }
@@ -236,18 +227,13 @@
                 VirtualNetworkGateway.VpnClientConfiguration.VpnClientRevokedCertificates = VpnClientRevokedCertificates;
             }
 
-<<<<<<< HEAD
-            if (RadiusServerAddress != null && RadiusServerSecret == null ||
-                RadiusServerAddress == null && RadiusServerSecret != null)
-=======
-            if (this.VpnClientIpsecPolicy != null && this.VpnClientIpsecPolicy.Count != 0)
-            {
-                this.VirtualNetworkGateway.VpnClientConfiguration.VpnClientIpsecPolicies = this.VpnClientIpsecPolicy;
-            }
-
-            if ((this.RadiusServerAddress != null && this.RadiusServerSecret == null) ||
-                (this.RadiusServerAddress == null && this.RadiusServerSecret != null))
->>>>>>> f1cab48c
+            if (VpnClientIpsecPolicy != null && VpnClientIpsecPolicy.Count != 0)
+            {
+                VirtualNetworkGateway.VpnClientConfiguration.VpnClientIpsecPolicies = VpnClientIpsecPolicy;
+            }
+
+            if ((RadiusServerAddress != null && RadiusServerSecret == null) ||
+                (RadiusServerAddress == null && RadiusServerSecret != null))
             {
                 throw new ArgumentException("Both radius server address and secret must be specified if external radius is being configured");
             }
