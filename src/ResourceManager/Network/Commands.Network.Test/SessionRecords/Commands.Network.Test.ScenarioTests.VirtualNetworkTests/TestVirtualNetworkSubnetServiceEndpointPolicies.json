--- conflicted
+++ resolved
@@ -67,13 +67,8 @@
       "StatusCode": 201
     },
     {
-<<<<<<< HEAD
-      "RequestUri": "/subscriptions/e05dbbce-79c2-45a2-a7ef-f1058856feb3/resourceGroups/ps3255/providers/Microsoft.Network/serviceEndpointPolicies/ServiceEndpointPolicy1?api-version=2018-08-01",
-      "EncodedRequestUri": "L3N1YnNjcmlwdGlvbnMvZTA1ZGJiY2UtNzljMi00NWEyLWE3ZWYtZjEwNTg4NTZmZWIzL3Jlc291cmNlR3JvdXBzL3BzMzI1NS9wcm92aWRlcnMvTWljcm9zb2Z0Lk5ldHdvcmsvc2VydmljZUVuZHBvaW50UG9saWNpZXMvU2VydmljZUVuZHBvaW50UG9saWN5MT9hcGktdmVyc2lvbj0yMDE4LTA4LTAx",
-=======
       "RequestUri": "/subscriptions/8c1389f9-2300-496d-bc82-8fcc65ef6f5d/resourceGroups/ps6728/providers/Microsoft.Network/serviceEndpointPolicies/ServiceEndpointPolicy1?api-version=2018-08-01",
       "EncodedRequestUri": "L3N1YnNjcmlwdGlvbnMvOGMxMzg5ZjktMjMwMC00OTZkLWJjODItOGZjYzY1ZWY2ZjVkL3Jlc291cmNlR3JvdXBzL3BzNjcyOC9wcm92aWRlcnMvTWljcm9zb2Z0Lk5ldHdvcmsvc2VydmljZUVuZHBvaW50UG9saWNpZXMvU2VydmljZUVuZHBvaW50UG9saWN5MT9hcGktdmVyc2lvbj0yMDE4LTA4LTAx",
->>>>>>> 96e32f42
       "RequestMethod": "GET",
       "RequestBody": "",
       "RequestHeaders": {
@@ -132,13 +127,8 @@
       "StatusCode": 404
     },
     {
-<<<<<<< HEAD
-      "RequestUri": "/subscriptions/e05dbbce-79c2-45a2-a7ef-f1058856feb3/resourceGroups/ps3255/providers/Microsoft.Network/serviceEndpointPolicies/ServiceEndpointPolicy1?api-version=2018-08-01",
-      "EncodedRequestUri": "L3N1YnNjcmlwdGlvbnMvZTA1ZGJiY2UtNzljMi00NWEyLWE3ZWYtZjEwNTg4NTZmZWIzL3Jlc291cmNlR3JvdXBzL3BzMzI1NS9wcm92aWRlcnMvTWljcm9zb2Z0Lk5ldHdvcmsvc2VydmljZUVuZHBvaW50UG9saWNpZXMvU2VydmljZUVuZHBvaW50UG9saWN5MT9hcGktdmVyc2lvbj0yMDE4LTA4LTAx",
-=======
       "RequestUri": "/subscriptions/8c1389f9-2300-496d-bc82-8fcc65ef6f5d/resourceGroups/ps6728/providers/Microsoft.Network/serviceEndpointPolicies/ServiceEndpointPolicy1?api-version=2018-08-01",
       "EncodedRequestUri": "L3N1YnNjcmlwdGlvbnMvOGMxMzg5ZjktMjMwMC00OTZkLWJjODItOGZjYzY1ZWY2ZjVkL3Jlc291cmNlR3JvdXBzL3BzNjcyOC9wcm92aWRlcnMvTWljcm9zb2Z0Lk5ldHdvcmsvc2VydmljZUVuZHBvaW50UG9saWNpZXMvU2VydmljZUVuZHBvaW50UG9saWN5MT9hcGktdmVyc2lvbj0yMDE4LTA4LTAx",
->>>>>>> 96e32f42
       "RequestMethod": "GET",
       "RequestBody": "",
       "RequestHeaders": {
@@ -198,13 +188,8 @@
       "StatusCode": 200
     },
     {
-<<<<<<< HEAD
-      "RequestUri": "/subscriptions/e05dbbce-79c2-45a2-a7ef-f1058856feb3/resourceGroups/ps3255/providers/Microsoft.Network/serviceEndpointPolicies/ServiceEndpointPolicy1?api-version=2018-08-01",
-      "EncodedRequestUri": "L3N1YnNjcmlwdGlvbnMvZTA1ZGJiY2UtNzljMi00NWEyLWE3ZWYtZjEwNTg4NTZmZWIzL3Jlc291cmNlR3JvdXBzL3BzMzI1NS9wcm92aWRlcnMvTWljcm9zb2Z0Lk5ldHdvcmsvc2VydmljZUVuZHBvaW50UG9saWNpZXMvU2VydmljZUVuZHBvaW50UG9saWN5MT9hcGktdmVyc2lvbj0yMDE4LTA4LTAx",
-=======
       "RequestUri": "/subscriptions/8c1389f9-2300-496d-bc82-8fcc65ef6f5d/resourceGroups/ps6728/providers/Microsoft.Network/serviceEndpointPolicies/ServiceEndpointPolicy1?api-version=2018-08-01",
       "EncodedRequestUri": "L3N1YnNjcmlwdGlvbnMvOGMxMzg5ZjktMjMwMC00OTZkLWJjODItOGZjYzY1ZWY2ZjVkL3Jlc291cmNlR3JvdXBzL3BzNjcyOC9wcm92aWRlcnMvTWljcm9zb2Z0Lk5ldHdvcmsvc2VydmljZUVuZHBvaW50UG9saWNpZXMvU2VydmljZUVuZHBvaW50UG9saWN5MT9hcGktdmVyc2lvbj0yMDE4LTA4LTAx",
->>>>>>> 96e32f42
       "RequestMethod": "GET",
       "RequestBody": "",
       "RequestHeaders": {
@@ -270,13 +255,8 @@
       "StatusCode": 200
     },
     {
-<<<<<<< HEAD
-      "RequestUri": "/subscriptions/e05dbbce-79c2-45a2-a7ef-f1058856feb3/resourceGroups/ps3255/providers/Microsoft.Network/serviceEndpointPolicies/ServiceEndpointPolicy1?api-version=2018-08-01",
-      "EncodedRequestUri": "L3N1YnNjcmlwdGlvbnMvZTA1ZGJiY2UtNzljMi00NWEyLWE3ZWYtZjEwNTg4NTZmZWIzL3Jlc291cmNlR3JvdXBzL3BzMzI1NS9wcm92aWRlcnMvTWljcm9zb2Z0Lk5ldHdvcmsvc2VydmljZUVuZHBvaW50UG9saWNpZXMvU2VydmljZUVuZHBvaW50UG9saWN5MT9hcGktdmVyc2lvbj0yMDE4LTA4LTAx",
-=======
       "RequestUri": "/subscriptions/8c1389f9-2300-496d-bc82-8fcc65ef6f5d/resourceGroups/ps6728/providers/Microsoft.Network/serviceEndpointPolicies/ServiceEndpointPolicy1?api-version=2018-08-01",
       "EncodedRequestUri": "L3N1YnNjcmlwdGlvbnMvOGMxMzg5ZjktMjMwMC00OTZkLWJjODItOGZjYzY1ZWY2ZjVkL3Jlc291cmNlR3JvdXBzL3BzNjcyOC9wcm92aWRlcnMvTWljcm9zb2Z0Lk5ldHdvcmsvc2VydmljZUVuZHBvaW50UG9saWNpZXMvU2VydmljZUVuZHBvaW50UG9saWN5MT9hcGktdmVyc2lvbj0yMDE4LTA4LTAx",
->>>>>>> 96e32f42
       "RequestMethod": "GET",
       "RequestBody": "",
       "RequestHeaders": {
@@ -342,13 +322,8 @@
       "StatusCode": 200
     },
     {
-<<<<<<< HEAD
-      "RequestUri": "/subscriptions/e05dbbce-79c2-45a2-a7ef-f1058856feb3/resourceGroups/ps3255/providers/Microsoft.Network/serviceEndpointPolicies/ServiceEndpointPolicy1?api-version=2018-08-01",
-      "EncodedRequestUri": "L3N1YnNjcmlwdGlvbnMvZTA1ZGJiY2UtNzljMi00NWEyLWE3ZWYtZjEwNTg4NTZmZWIzL3Jlc291cmNlR3JvdXBzL3BzMzI1NS9wcm92aWRlcnMvTWljcm9zb2Z0Lk5ldHdvcmsvc2VydmljZUVuZHBvaW50UG9saWNpZXMvU2VydmljZUVuZHBvaW50UG9saWN5MT9hcGktdmVyc2lvbj0yMDE4LTA4LTAx",
-=======
       "RequestUri": "/subscriptions/8c1389f9-2300-496d-bc82-8fcc65ef6f5d/resourceGroups/ps6728/providers/Microsoft.Network/serviceEndpointPolicies/ServiceEndpointPolicy1?api-version=2018-08-01",
       "EncodedRequestUri": "L3N1YnNjcmlwdGlvbnMvOGMxMzg5ZjktMjMwMC00OTZkLWJjODItOGZjYzY1ZWY2ZjVkL3Jlc291cmNlR3JvdXBzL3BzNjcyOC9wcm92aWRlcnMvTWljcm9zb2Z0Lk5ldHdvcmsvc2VydmljZUVuZHBvaW50UG9saWNpZXMvU2VydmljZUVuZHBvaW50UG9saWN5MT9hcGktdmVyc2lvbj0yMDE4LTA4LTAx",
->>>>>>> 96e32f42
       "RequestMethod": "PUT",
       "RequestBody": "{\r\n  \"properties\": {\r\n    \"serviceEndpointPolicyDefinitions\": [\r\n      {\r\n        \"properties\": {\r\n          \"description\": \"New Policy\",\r\n          \"service\": \"Microsoft.Storage\",\r\n          \"serviceResources\": [\r\n            \"/subscriptions/subid1/resourceGroups/storageRg/providers/Microsoft.Storage/storageAccounts/stAccount\"\r\n          ]\r\n        },\r\n        \"name\": \"ServiceEndpointPolicyDefinition1\"\r\n      }\r\n    ]\r\n  },\r\n  \"location\": \"westcentralus\",\r\n  \"tags\": {}\r\n}",
       "RequestHeaders": {
@@ -481,13 +456,8 @@
       "StatusCode": 200
     },
     {
-<<<<<<< HEAD
-      "RequestUri": "/subscriptions/e05dbbce-79c2-45a2-a7ef-f1058856feb3/resourceGroups/ps3255/providers/Microsoft.Network/virtualNetworks/ps6278?api-version=2018-08-01",
-      "EncodedRequestUri": "L3N1YnNjcmlwdGlvbnMvZTA1ZGJiY2UtNzljMi00NWEyLWE3ZWYtZjEwNTg4NTZmZWIzL3Jlc291cmNlR3JvdXBzL3BzMzI1NS9wcm92aWRlcnMvTWljcm9zb2Z0Lk5ldHdvcmsvdmlydHVhbE5ldHdvcmtzL3BzNjI3OD9hcGktdmVyc2lvbj0yMDE4LTA4LTAx",
-=======
       "RequestUri": "/subscriptions/8c1389f9-2300-496d-bc82-8fcc65ef6f5d/resourceGroups/ps6728/providers/Microsoft.Network/virtualNetworks/ps5370?api-version=2018-08-01",
       "EncodedRequestUri": "L3N1YnNjcmlwdGlvbnMvOGMxMzg5ZjktMjMwMC00OTZkLWJjODItOGZjYzY1ZWY2ZjVkL3Jlc291cmNlR3JvdXBzL3BzNjcyOC9wcm92aWRlcnMvTWljcm9zb2Z0Lk5ldHdvcmsvdmlydHVhbE5ldHdvcmtzL3BzNTM3MD9hcGktdmVyc2lvbj0yMDE4LTA4LTAx",
->>>>>>> 96e32f42
       "RequestMethod": "GET",
       "RequestBody": "",
       "RequestHeaders": {
@@ -546,13 +516,8 @@
       "StatusCode": 404
     },
     {
-<<<<<<< HEAD
-      "RequestUri": "/subscriptions/e05dbbce-79c2-45a2-a7ef-f1058856feb3/resourceGroups/ps3255/providers/Microsoft.Network/virtualNetworks/ps6278?api-version=2018-08-01",
-      "EncodedRequestUri": "L3N1YnNjcmlwdGlvbnMvZTA1ZGJiY2UtNzljMi00NWEyLWE3ZWYtZjEwNTg4NTZmZWIzL3Jlc291cmNlR3JvdXBzL3BzMzI1NS9wcm92aWRlcnMvTWljcm9zb2Z0Lk5ldHdvcmsvdmlydHVhbE5ldHdvcmtzL3BzNjI3OD9hcGktdmVyc2lvbj0yMDE4LTA4LTAx",
-=======
       "RequestUri": "/subscriptions/8c1389f9-2300-496d-bc82-8fcc65ef6f5d/resourceGroups/ps6728/providers/Microsoft.Network/virtualNetworks/ps5370?api-version=2018-08-01",
       "EncodedRequestUri": "L3N1YnNjcmlwdGlvbnMvOGMxMzg5ZjktMjMwMC00OTZkLWJjODItOGZjYzY1ZWY2ZjVkL3Jlc291cmNlR3JvdXBzL3BzNjcyOC9wcm92aWRlcnMvTWljcm9zb2Z0Lk5ldHdvcmsvdmlydHVhbE5ldHdvcmtzL3BzNTM3MD9hcGktdmVyc2lvbj0yMDE4LTA4LTAx",
->>>>>>> 96e32f42
       "RequestMethod": "GET",
       "RequestBody": "",
       "RequestHeaders": {
@@ -612,13 +577,8 @@
       "StatusCode": 200
     },
     {
-<<<<<<< HEAD
-      "RequestUri": "/subscriptions/e05dbbce-79c2-45a2-a7ef-f1058856feb3/resourceGroups/ps3255/providers/Microsoft.Network/virtualNetworks/ps6278?api-version=2018-08-01",
-      "EncodedRequestUri": "L3N1YnNjcmlwdGlvbnMvZTA1ZGJiY2UtNzljMi00NWEyLWE3ZWYtZjEwNTg4NTZmZWIzL3Jlc291cmNlR3JvdXBzL3BzMzI1NS9wcm92aWRlcnMvTWljcm9zb2Z0Lk5ldHdvcmsvdmlydHVhbE5ldHdvcmtzL3BzNjI3OD9hcGktdmVyc2lvbj0yMDE4LTA4LTAx",
-=======
       "RequestUri": "/subscriptions/8c1389f9-2300-496d-bc82-8fcc65ef6f5d/resourceGroups/ps6728/providers/Microsoft.Network/virtualNetworks/ps5370?api-version=2018-08-01",
       "EncodedRequestUri": "L3N1YnNjcmlwdGlvbnMvOGMxMzg5ZjktMjMwMC00OTZkLWJjODItOGZjYzY1ZWY2ZjVkL3Jlc291cmNlR3JvdXBzL3BzNjcyOC9wcm92aWRlcnMvTWljcm9zb2Z0Lk5ldHdvcmsvdmlydHVhbE5ldHdvcmtzL3BzNTM3MD9hcGktdmVyc2lvbj0yMDE4LTA4LTAx",
->>>>>>> 96e32f42
       "RequestMethod": "GET",
       "RequestBody": "",
       "RequestHeaders": {
@@ -684,13 +644,8 @@
       "StatusCode": 200
     },
     {
-<<<<<<< HEAD
-      "RequestUri": "/subscriptions/e05dbbce-79c2-45a2-a7ef-f1058856feb3/resourceGroups/ps3255/providers/Microsoft.Network/virtualNetworks/ps6278?api-version=2018-08-01",
-      "EncodedRequestUri": "L3N1YnNjcmlwdGlvbnMvZTA1ZGJiY2UtNzljMi00NWEyLWE3ZWYtZjEwNTg4NTZmZWIzL3Jlc291cmNlR3JvdXBzL3BzMzI1NS9wcm92aWRlcnMvTWljcm9zb2Z0Lk5ldHdvcmsvdmlydHVhbE5ldHdvcmtzL3BzNjI3OD9hcGktdmVyc2lvbj0yMDE4LTA4LTAx",
-=======
       "RequestUri": "/subscriptions/8c1389f9-2300-496d-bc82-8fcc65ef6f5d/resourceGroups/ps6728/providers/Microsoft.Network/virtualNetworks/ps5370?api-version=2018-08-01",
       "EncodedRequestUri": "L3N1YnNjcmlwdGlvbnMvOGMxMzg5ZjktMjMwMC00OTZkLWJjODItOGZjYzY1ZWY2ZjVkL3Jlc291cmNlR3JvdXBzL3BzNjcyOC9wcm92aWRlcnMvTWljcm9zb2Z0Lk5ldHdvcmsvdmlydHVhbE5ldHdvcmtzL3BzNTM3MD9hcGktdmVyc2lvbj0yMDE4LTA4LTAx",
->>>>>>> 96e32f42
       "RequestMethod": "GET",
       "RequestBody": "",
       "RequestHeaders": {
@@ -756,13 +711,8 @@
       "StatusCode": 200
     },
     {
-<<<<<<< HEAD
-      "RequestUri": "/subscriptions/e05dbbce-79c2-45a2-a7ef-f1058856feb3/resourceGroups/ps3255/providers/Microsoft.Network/virtualNetworks/ps6278?api-version=2018-08-01",
-      "EncodedRequestUri": "L3N1YnNjcmlwdGlvbnMvZTA1ZGJiY2UtNzljMi00NWEyLWE3ZWYtZjEwNTg4NTZmZWIzL3Jlc291cmNlR3JvdXBzL3BzMzI1NS9wcm92aWRlcnMvTWljcm9zb2Z0Lk5ldHdvcmsvdmlydHVhbE5ldHdvcmtzL3BzNjI3OD9hcGktdmVyc2lvbj0yMDE4LTA4LTAx",
-=======
       "RequestUri": "/subscriptions/8c1389f9-2300-496d-bc82-8fcc65ef6f5d/resourceGroups/ps6728/providers/Microsoft.Network/virtualNetworks/ps5370?api-version=2018-08-01",
       "EncodedRequestUri": "L3N1YnNjcmlwdGlvbnMvOGMxMzg5ZjktMjMwMC00OTZkLWJjODItOGZjYzY1ZWY2ZjVkL3Jlc291cmNlR3JvdXBzL3BzNjcyOC9wcm92aWRlcnMvTWljcm9zb2Z0Lk5ldHdvcmsvdmlydHVhbE5ldHdvcmtzL3BzNTM3MD9hcGktdmVyc2lvbj0yMDE4LTA4LTAx",
->>>>>>> 96e32f42
       "RequestMethod": "GET",
       "RequestBody": "",
       "RequestHeaders": {
@@ -828,13 +778,8 @@
       "StatusCode": 200
     },
     {
-<<<<<<< HEAD
-      "RequestUri": "/subscriptions/e05dbbce-79c2-45a2-a7ef-f1058856feb3/resourceGroups/ps3255/providers/Microsoft.Network/virtualNetworks/ps6278?api-version=2018-08-01",
-      "EncodedRequestUri": "L3N1YnNjcmlwdGlvbnMvZTA1ZGJiY2UtNzljMi00NWEyLWE3ZWYtZjEwNTg4NTZmZWIzL3Jlc291cmNlR3JvdXBzL3BzMzI1NS9wcm92aWRlcnMvTWljcm9zb2Z0Lk5ldHdvcmsvdmlydHVhbE5ldHdvcmtzL3BzNjI3OD9hcGktdmVyc2lvbj0yMDE4LTA4LTAx",
-=======
       "RequestUri": "/subscriptions/8c1389f9-2300-496d-bc82-8fcc65ef6f5d/resourceGroups/ps6728/providers/Microsoft.Network/virtualNetworks/ps5370?api-version=2018-08-01",
       "EncodedRequestUri": "L3N1YnNjcmlwdGlvbnMvOGMxMzg5ZjktMjMwMC00OTZkLWJjODItOGZjYzY1ZWY2ZjVkL3Jlc291cmNlR3JvdXBzL3BzNjcyOC9wcm92aWRlcnMvTWljcm9zb2Z0Lk5ldHdvcmsvdmlydHVhbE5ldHdvcmtzL3BzNTM3MD9hcGktdmVyc2lvbj0yMDE4LTA4LTAx",
->>>>>>> 96e32f42
       "RequestMethod": "GET",
       "RequestBody": "",
       "RequestHeaders": {
@@ -894,13 +839,8 @@
       "StatusCode": 200
     },
     {
-<<<<<<< HEAD
-      "RequestUri": "/subscriptions/e05dbbce-79c2-45a2-a7ef-f1058856feb3/resourceGroups/ps3255/providers/Microsoft.Network/virtualNetworks/ps6278?api-version=2018-08-01",
-      "EncodedRequestUri": "L3N1YnNjcmlwdGlvbnMvZTA1ZGJiY2UtNzljMi00NWEyLWE3ZWYtZjEwNTg4NTZmZWIzL3Jlc291cmNlR3JvdXBzL3BzMzI1NS9wcm92aWRlcnMvTWljcm9zb2Z0Lk5ldHdvcmsvdmlydHVhbE5ldHdvcmtzL3BzNjI3OD9hcGktdmVyc2lvbj0yMDE4LTA4LTAx",
-=======
       "RequestUri": "/subscriptions/8c1389f9-2300-496d-bc82-8fcc65ef6f5d/resourceGroups/ps6728/providers/Microsoft.Network/virtualNetworks/ps5370?api-version=2018-08-01",
       "EncodedRequestUri": "L3N1YnNjcmlwdGlvbnMvOGMxMzg5ZjktMjMwMC00OTZkLWJjODItOGZjYzY1ZWY2ZjVkL3Jlc291cmNlR3JvdXBzL3BzNjcyOC9wcm92aWRlcnMvTWljcm9zb2Z0Lk5ldHdvcmsvdmlydHVhbE5ldHdvcmtzL3BzNTM3MD9hcGktdmVyc2lvbj0yMDE4LTA4LTAx",
->>>>>>> 96e32f42
       "RequestMethod": "GET",
       "RequestBody": "",
       "RequestHeaders": {
@@ -966,13 +906,8 @@
       "StatusCode": 200
     },
     {
-<<<<<<< HEAD
-      "RequestUri": "/subscriptions/e05dbbce-79c2-45a2-a7ef-f1058856feb3/resourceGroups/ps3255/providers/Microsoft.Network/virtualNetworks/ps6278?api-version=2018-08-01",
-      "EncodedRequestUri": "L3N1YnNjcmlwdGlvbnMvZTA1ZGJiY2UtNzljMi00NWEyLWE3ZWYtZjEwNTg4NTZmZWIzL3Jlc291cmNlR3JvdXBzL3BzMzI1NS9wcm92aWRlcnMvTWljcm9zb2Z0Lk5ldHdvcmsvdmlydHVhbE5ldHdvcmtzL3BzNjI3OD9hcGktdmVyc2lvbj0yMDE4LTA4LTAx",
-=======
       "RequestUri": "/subscriptions/8c1389f9-2300-496d-bc82-8fcc65ef6f5d/resourceGroups/ps6728/providers/Microsoft.Network/virtualNetworks/ps5370?api-version=2018-08-01",
       "EncodedRequestUri": "L3N1YnNjcmlwdGlvbnMvOGMxMzg5ZjktMjMwMC00OTZkLWJjODItOGZjYzY1ZWY2ZjVkL3Jlc291cmNlR3JvdXBzL3BzNjcyOC9wcm92aWRlcnMvTWljcm9zb2Z0Lk5ldHdvcmsvdmlydHVhbE5ldHdvcmtzL3BzNTM3MD9hcGktdmVyc2lvbj0yMDE4LTA4LTAx",
->>>>>>> 96e32f42
       "RequestMethod": "PUT",
       "RequestBody": "{\r\n  \"properties\": {\r\n    \"addressSpace\": {\r\n      \"addressPrefixes\": [\r\n        \"10.0.0.0/16\"\r\n      ]\r\n    },\r\n    \"subnets\": [\r\n      {\r\n        \"properties\": {\r\n          \"addressPrefix\": \"10.0.1.0/24\",\r\n          \"addressPrefixes\": [],\r\n          \"serviceEndpoints\": [\r\n            {\r\n              \"service\": \"Microsoft.Storage\",\r\n              \"locations\": []\r\n            }\r\n          ],\r\n          \"serviceEndpointPolicies\": [\r\n            {\r\n              \"properties\": {\r\n                \"serviceEndpointPolicyDefinitions\": [\r\n                  {\r\n                    \"properties\": {\r\n                      \"description\": \"New Policy\",\r\n                      \"service\": \"Microsoft.Storage\",\r\n                      \"serviceResources\": [\r\n                        \"/subscriptions/subid1/resourceGroups/storageRg/providers/Microsoft.Storage/storageAccounts/stAccount\"\r\n                      ]\r\n                    },\r\n                    \"name\": \"ServiceEndpointPolicyDefinition1\",\r\n                    \"etag\": \"W/\\\"8bdaa887-928f-43ad-97f5-ff0a93199bbe\\\"\",\r\n                    \"id\": \"/subscriptions/8c1389f9-2300-496d-bc82-8fcc65ef6f5d/resourceGroups/ps6728/providers/Microsoft.Network/serviceEndpointPolicies/ServiceEndpointPolicy1/serviceEndpointPolicyDefinitions/ServiceEndpointPolicyDefinition1\"\r\n                  }\r\n                ],\r\n                \"resourceGuid\": \"82dfb5b1-b19b-49da-8341-eec87ff58c8c\"\r\n              },\r\n              \"etag\": \"W/\\\"8bdaa887-928f-43ad-97f5-ff0a93199bbe\\\"\",\r\n              \"id\": \"/subscriptions/8c1389f9-2300-496d-bc82-8fcc65ef6f5d/resourceGroups/ps6728/providers/Microsoft.Network/serviceEndpointPolicies/ServiceEndpointPolicy1\",\r\n              \"location\": \"westcentralus\",\r\n              \"tags\": {}\r\n            }\r\n          ],\r\n          \"interfaceEndpoints\": [],\r\n          \"resourceNavigationLinks\": [],\r\n          \"delegations\": []\r\n        },\r\n        \"name\": \"ps2281\"\r\n      }\r\n    ],\r\n    \"virtualNetworkPeerings\": [],\r\n    \"enableDdosProtection\": false\r\n  },\r\n  \"location\": \"westcentralus\"\r\n}",
       "RequestHeaders": {
@@ -1047,13 +982,8 @@
       "StatusCode": 201
     },
     {
-<<<<<<< HEAD
-      "RequestUri": "/subscriptions/e05dbbce-79c2-45a2-a7ef-f1058856feb3/resourceGroups/ps3255/providers/Microsoft.Network/virtualNetworks/ps6278?api-version=2018-08-01",
-      "EncodedRequestUri": "L3N1YnNjcmlwdGlvbnMvZTA1ZGJiY2UtNzljMi00NWEyLWE3ZWYtZjEwNTg4NTZmZWIzL3Jlc291cmNlR3JvdXBzL3BzMzI1NS9wcm92aWRlcnMvTWljcm9zb2Z0Lk5ldHdvcmsvdmlydHVhbE5ldHdvcmtzL3BzNjI3OD9hcGktdmVyc2lvbj0yMDE4LTA4LTAx",
-=======
       "RequestUri": "/subscriptions/8c1389f9-2300-496d-bc82-8fcc65ef6f5d/resourceGroups/ps6728/providers/Microsoft.Network/virtualNetworks/ps5370?api-version=2018-08-01",
       "EncodedRequestUri": "L3N1YnNjcmlwdGlvbnMvOGMxMzg5ZjktMjMwMC00OTZkLWJjODItOGZjYzY1ZWY2ZjVkL3Jlc291cmNlR3JvdXBzL3BzNjcyOC9wcm92aWRlcnMvTWljcm9zb2Z0Lk5ldHdvcmsvdmlydHVhbE5ldHdvcmtzL3BzNTM3MD9hcGktdmVyc2lvbj0yMDE4LTA4LTAx",
->>>>>>> 96e32f42
       "RequestMethod": "PUT",
       "RequestBody": "{\r\n  \"properties\": {\r\n    \"addressSpace\": {\r\n      \"addressPrefixes\": [\r\n        \"10.0.0.0/16\"\r\n      ]\r\n    },\r\n    \"dhcpOptions\": {\r\n      \"dnsServers\": []\r\n    },\r\n    \"subnets\": [\r\n      {\r\n        \"properties\": {\r\n          \"addressPrefix\": \"10.0.1.0/24\",\r\n          \"addressPrefixes\": [],\r\n          \"serviceEndpoints\": [],\r\n          \"serviceEndpointPolicies\": [],\r\n          \"interfaceEndpoints\": [],\r\n          \"resourceNavigationLinks\": [],\r\n          \"delegations\": [],\r\n          \"provisioningState\": \"Succeeded\"\r\n        },\r\n        \"name\": \"ps2281\",\r\n        \"etag\": \"W/\\\"beb6f1c9-3627-4124-9b76-2586591b3846\\\"\",\r\n        \"id\": \"/subscriptions/8c1389f9-2300-496d-bc82-8fcc65ef6f5d/resourceGroups/ps6728/providers/Microsoft.Network/virtualNetworks/ps5370/subnets/ps2281\"\r\n      }\r\n    ],\r\n    \"virtualNetworkPeerings\": [],\r\n    \"resourceGuid\": \"67f9d64a-8abc-4e17-bc33-2e44196a5623\",\r\n    \"provisioningState\": \"Succeeded\",\r\n    \"enableDdosProtection\": false,\r\n    \"enableVmProtection\": false\r\n  },\r\n  \"etag\": \"W/\\\"beb6f1c9-3627-4124-9b76-2586591b3846\\\"\",\r\n  \"id\": \"/subscriptions/8c1389f9-2300-496d-bc82-8fcc65ef6f5d/resourceGroups/ps6728/providers/Microsoft.Network/virtualNetworks/ps5370\",\r\n  \"location\": \"westcentralus\"\r\n}",
       "RequestHeaders": {
@@ -1244,13 +1174,8 @@
       "StatusCode": 200
     },
     {
-<<<<<<< HEAD
-      "RequestUri": "/subscriptions/e05dbbce-79c2-45a2-a7ef-f1058856feb3/resourceGroups/ps3255/providers/Microsoft.Network/serviceEndpointPolicies/ServiceEndpointPolicy1?api-version=2018-08-01",
-      "EncodedRequestUri": "L3N1YnNjcmlwdGlvbnMvZTA1ZGJiY2UtNzljMi00NWEyLWE3ZWYtZjEwNTg4NTZmZWIzL3Jlc291cmNlR3JvdXBzL3BzMzI1NS9wcm92aWRlcnMvTWljcm9zb2Z0Lk5ldHdvcmsvc2VydmljZUVuZHBvaW50UG9saWNpZXMvU2VydmljZUVuZHBvaW50UG9saWN5MT9hcGktdmVyc2lvbj0yMDE4LTA4LTAx",
-=======
       "RequestUri": "/subscriptions/8c1389f9-2300-496d-bc82-8fcc65ef6f5d/resourceGroups/ps6728/providers/Microsoft.Network/serviceEndpointPolicies/ServiceEndpointPolicy1?api-version=2018-08-01",
       "EncodedRequestUri": "L3N1YnNjcmlwdGlvbnMvOGMxMzg5ZjktMjMwMC00OTZkLWJjODItOGZjYzY1ZWY2ZjVkL3Jlc291cmNlR3JvdXBzL3BzNjcyOC9wcm92aWRlcnMvTWljcm9zb2Z0Lk5ldHdvcmsvc2VydmljZUVuZHBvaW50UG9saWNpZXMvU2VydmljZUVuZHBvaW50UG9saWN5MT9hcGktdmVyc2lvbj0yMDE4LTA4LTAx",
->>>>>>> 96e32f42
       "RequestMethod": "DELETE",
       "RequestBody": "",
       "RequestHeaders": {
