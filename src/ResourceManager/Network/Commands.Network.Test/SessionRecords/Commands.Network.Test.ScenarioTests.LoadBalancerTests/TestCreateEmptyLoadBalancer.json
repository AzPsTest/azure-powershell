{
  "Entries": [
    {
<<<<<<< HEAD
      "RequestUri": "/subscriptions/947d47b4-7883-4bb9-9d85-c5e8e2f572ce/resourcegroups/ps9989?api-version=2016-09-01",
      "EncodedRequestUri": "L3N1YnNjcmlwdGlvbnMvOTQ3ZDQ3YjQtNzg4My00YmI5LTlkODUtYzVlOGUyZjU3MmNlL3Jlc291cmNlZ3JvdXBzL3BzOTk4OT9hcGktdmVyc2lvbj0yMDE2LTA5LTAx",
=======
      "RequestUri": "/subscriptions/947d47b4-7883-4bb9-9d85-c5e8e2f572ce/providers/Microsoft.Network?api-version=2016-09-01",
      "EncodedRequestUri": "L3N1YnNjcmlwdGlvbnMvOTQ3ZDQ3YjQtNzg4My00YmI5LTlkODUtYzVlOGUyZjU3MmNlL3Byb3ZpZGVycy9NaWNyb3NvZnQuTmV0d29yaz9hcGktdmVyc2lvbj0yMDE2LTA5LTAx",
      "RequestMethod": "GET",
      "RequestBody": "",
      "RequestHeaders": {
        "x-ms-client-request-id": [
          "8f57abcc-6a75-4f8b-b3b8-040b4a54b6fe"
        ],
        "accept-language": [
          "en-US"
        ],
        "User-Agent": [
          "FxVersion/4.7.3132.0",
          "OSName/Windows10Enterprise",
          "OSVersion/6.3.17134",
          "Microsoft.Azure.Management.Internal.Resources.ResourceManagementClient/4.1.0"
        ]
      },
      "ResponseBody": "{\r\n  \"id\": \"/subscriptions/947d47b4-7883-4bb9-9d85-c5e8e2f572ce/providers/Microsoft.Network\",\r\n  \"namespace\": \"Microsoft.Network\",\r\n  \"authorizations\": [\r\n    {\r\n      \"applicationId\": \"2cf9eb86-36b5-49dc-86ae-9a63135dfa8c\",\r\n      \"roleDefinitionId\": \"13ba9ab4-19f0-4804-adc4-14ece36cc7a1\"\r\n    },\r\n    {\r\n      \"applicationId\": \"7c33bfcb-8d33-48d6-8e60-dc6404003489\",\r\n      \"roleDefinitionId\": \"ad6261e4-fa9a-4642-aa5f-104f1b67e9e3\"\r\n    },\r\n    {\r\n      \"applicationId\": \"1e3e4475-288f-4018-a376-df66fd7fac5f\",\r\n      \"roleDefinitionId\": \"1d538b69-3d87-4e56-8ff8-25786fd48261\"\r\n    },\r\n    {\r\n      \"applicationId\": \"a0be0c72-870e-46f0-9c49-c98333a996f7\",\r\n      \"roleDefinitionId\": \"7ce22727-ffce-45a9-930c-ddb2e56fa131\"\r\n    },\r\n    {\r\n      \"applicationId\": \"486c78bf-a0f7-45f1-92fd-37215929e116\",\r\n      \"roleDefinitionId\": \"98a9e526-0a60-4c1f-a33a-ae46e1f8dc0d\"\r\n    }\r\n  ],\r\n  \"resourceTypes\": [\r\n    {\r\n      \"resourceType\": \"virtualNetworks\",\r\n      \"locations\": [\r\n        \"East US\",\r\n        \"North Europe\",\r\n        \"West Europe\",\r\n        \"East Asia\",\r\n        \"Southeast Asia\",\r\n        \"North Central US\",\r\n        \"South Central US\",\r\n        \"Central US\",\r\n        \"East US 2\",\r\n        \"Japan East\",\r\n        \"Japan West\",\r\n        \"Brazil South\",\r\n        \"Australia East\",\r\n        \"Australia Southeast\",\r\n        \"Central India\",\r\n        \"South India\",\r\n        \"West India\",\r\n        \"Canada Central\",\r\n        \"Canada East\",\r\n        \"West Central US\",\r\n        \"West US 2\",\r\n        \"UK West\",\r\n        \"UK South\",\r\n        \"Korea Central\",\r\n        \"Korea South\",\r\n        \"France Central\",\r\n        \"West US\",\r\n        \"Central US EUAP\",\r\n        \"East US 2 EUAP\"\r\n      ],\r\n      \"apiVersions\": [\r\n        \"2018-07-01\",\r\n        \"2018-06-01\",\r\n        \"2018-05-01\",\r\n        \"2018-04-01\",\r\n        \"2018-03-01\",\r\n        \"2018-02-01\",\r\n        \"2018-01-01\",\r\n        \"2017-11-01\",\r\n        \"2017-10-01\",\r\n        \"2017-09-01\",\r\n        \"2017-08-01\",\r\n        \"2017-06-01\",\r\n        \"2017-04-01\",\r\n        \"2017-03-01\",\r\n        \"2016-12-01\",\r\n        \"2016-11-01\",\r\n        \"2016-10-01\",\r\n        \"2016-09-01\",\r\n        \"2016-08-01\",\r\n        \"2016-07-01\",\r\n        \"2016-06-01\",\r\n        \"2016-03-30\",\r\n        \"2015-06-15\",\r\n        \"2015-05-01-preview\",\r\n        \"2014-12-01-preview\"\r\n      ],\r\n      \"capabilities\": \"CrossResourceGroupResourceMove, CrossSubscriptionResourceMove\"\r\n    },\r\n    {\r\n      \"resourceType\": \"publicIPAddresses\",\r\n      \"locations\": [\r\n        \"East US\",\r\n        \"North Europe\",\r\n        \"West Europe\",\r\n        \"East Asia\",\r\n        \"Southeast Asia\",\r\n        \"North Central US\",\r\n        \"South Central US\",\r\n        \"Central US\",\r\n        \"East US 2\",\r\n        \"Japan East\",\r\n        \"Japan West\",\r\n        \"Brazil South\",\r\n        \"Australia East\",\r\n        \"Australia Southeast\",\r\n        \"Central India\",\r\n        \"South India\",\r\n        \"West India\",\r\n        \"Canada Central\",\r\n        \"Canada East\",\r\n        \"West Central US\",\r\n        \"West US 2\",\r\n        \"UK West\",\r\n        \"UK South\",\r\n        \"Korea Central\",\r\n        \"Korea South\",\r\n        \"France Central\",\r\n        \"West US\",\r\n        \"Central US EUAP\",\r\n        \"East US 2 EUAP\"\r\n      ],\r\n      \"apiVersions\": [\r\n        \"2018-07-01\",\r\n        \"2018-06-01\",\r\n        \"2018-05-01\",\r\n        \"2018-04-01\",\r\n        \"2018-03-01\",\r\n        \"2018-02-01\",\r\n        \"2018-01-01\",\r\n        \"2017-11-01\",\r\n        \"2017-10-01\",\r\n        \"2017-09-01\",\r\n        \"2017-08-01\",\r\n        \"2017-06-01\",\r\n        \"2017-04-01\",\r\n        \"2017-03-01\",\r\n        \"2016-12-01\",\r\n        \"2016-11-01\",\r\n        \"2016-10-01\",\r\n        \"2016-09-01\",\r\n        \"2016-08-01\",\r\n        \"2016-07-01\",\r\n        \"2016-06-01\",\r\n        \"2016-03-30\",\r\n        \"2015-06-15\",\r\n        \"2015-05-01-preview\",\r\n        \"2014-12-01-preview\"\r\n      ],\r\n      \"zoneMappings\": [\r\n        {\r\n          \"location\": \"East US 2\",\r\n          \"zones\": [\r\n            \"1\",\r\n            \"2\",\r\n            \"3\"\r\n          ]\r\n        },\r\n        {\r\n          \"location\": \"Central US\",\r\n          \"zones\": [\r\n            \"1\",\r\n            \"2\",\r\n            \"3\"\r\n          ]\r\n        },\r\n        {\r\n          \"location\": \"West Europe\",\r\n          \"zones\": [\r\n            \"1\",\r\n            \"2\",\r\n            \"3\"\r\n          ]\r\n        },\r\n        {\r\n          \"location\": \"East US 2 EUAP\",\r\n          \"zones\": [\r\n            \"1\",\r\n            \"2\",\r\n            \"3\"\r\n          ]\r\n        },\r\n        {\r\n          \"location\": \"Central US EUAP\",\r\n          \"zones\": [\r\n            \"1\",\r\n            \"2\"\r\n          ]\r\n        },\r\n        {\r\n          \"location\": \"France Central\",\r\n          \"zones\": [\r\n            \"1\",\r\n            \"2\",\r\n            \"3\"\r\n          ]\r\n        },\r\n        {\r\n          \"location\": \"Southeast Asia\",\r\n          \"zones\": [\r\n            \"1\",\r\n            \"2\",\r\n            \"3\"\r\n          ]\r\n        },\r\n        {\r\n          \"location\": \"West US 2\",\r\n          \"zones\": [\r\n            \"1\",\r\n            \"2\",\r\n            \"3\"\r\n          ]\r\n        },\r\n        {\r\n          \"location\": \"North Europe\",\r\n          \"zones\": [\r\n            \"1\",\r\n            \"2\",\r\n            \"3\"\r\n          ]\r\n        }\r\n      ],\r\n      \"capabilities\": \"CrossResourceGroupResourceMove, CrossSubscriptionResourceMove\"\r\n    },\r\n    {\r\n      \"resourceType\": \"networkInterfaces\",\r\n      \"locations\": [\r\n        \"East US\",\r\n        \"North Europe\",\r\n        \"West Europe\",\r\n        \"East Asia\",\r\n        \"Southeast Asia\",\r\n        \"North Central US\",\r\n        \"South Central US\",\r\n        \"Central US\",\r\n        \"East US 2\",\r\n        \"Japan East\",\r\n        \"Japan West\",\r\n        \"Brazil South\",\r\n        \"Australia East\",\r\n        \"Australia Southeast\",\r\n        \"Central India\",\r\n        \"South India\",\r\n        \"West India\",\r\n        \"Canada Central\",\r\n        \"Canada East\",\r\n        \"West Central US\",\r\n        \"West US 2\",\r\n        \"UK West\",\r\n        \"UK South\",\r\n        \"Korea Central\",\r\n        \"Korea South\",\r\n        \"France Central\",\r\n        \"West US\",\r\n        \"Central US EUAP\",\r\n        \"East US 2 EUAP\"\r\n      ],\r\n      \"apiVersions\": [\r\n        \"2018-07-01\",\r\n        \"2018-06-01\",\r\n        \"2018-05-01\",\r\n        \"2018-04-01\",\r\n        \"2018-03-01\",\r\n        \"2018-02-01\",\r\n        \"2018-01-01\",\r\n        \"2017-11-01\",\r\n        \"2017-10-01\",\r\n        \"2017-09-01\",\r\n        \"2017-08-01\",\r\n        \"2017-06-01\",\r\n        \"2017-04-01\",\r\n        \"2017-03-01\",\r\n        \"2016-12-01\",\r\n        \"2016-11-01\",\r\n        \"2016-10-01\",\r\n        \"2016-09-01\",\r\n        \"2016-08-01\",\r\n        \"2016-07-01\",\r\n        \"2016-06-01\",\r\n        \"2016-03-30\",\r\n        \"2015-06-15\",\r\n        \"2015-05-01-preview\",\r\n        \"2014-12-01-preview\"\r\n      ],\r\n      \"capabilities\": \"CrossResourceGroupResourceMove, CrossSubscriptionResourceMove\"\r\n    },\r\n    {\r\n      \"resourceType\": \"loadBalancers\",\r\n      \"locations\": [\r\n        \"East US\",\r\n        \"North Europe\",\r\n        \"West Europe\",\r\n        \"East Asia\",\r\n        \"Southeast Asia\",\r\n        \"North Central US\",\r\n        \"South Central US\",\r\n        \"Central US\",\r\n        \"East US 2\",\r\n        \"Japan East\",\r\n        \"Japan West\",\r\n        \"Brazil South\",\r\n        \"Australia East\",\r\n        \"Australia Southeast\",\r\n        \"Central India\",\r\n        \"South India\",\r\n        \"West India\",\r\n        \"Canada Central\",\r\n        \"Canada East\",\r\n        \"West Central US\",\r\n        \"West US 2\",\r\n        \"UK West\",\r\n        \"UK South\",\r\n        \"Korea Central\",\r\n        \"Korea South\",\r\n        \"France Central\",\r\n        \"West US\",\r\n        \"Central US EUAP\",\r\n        \"East US 2 EUAP\"\r\n      ],\r\n      \"apiVersions\": [\r\n        \"2018-07-01\",\r\n        \"2018-06-01\",\r\n        \"2018-05-01\",\r\n        \"2018-04-01\",\r\n        \"2018-03-01\",\r\n        \"2018-02-01\",\r\n        \"2018-01-01\",\r\n        \"2017-11-01\",\r\n        \"2017-10-01\",\r\n        \"2017-09-01\",\r\n        \"2017-08-01\",\r\n        \"2017-06-01\",\r\n        \"2017-04-01\",\r\n        \"2017-03-01\",\r\n        \"2016-12-01\",\r\n        \"2016-11-01\",\r\n        \"2016-10-01\",\r\n        \"2016-09-01\",\r\n        \"2016-08-01\",\r\n        \"2016-07-01\",\r\n        \"2016-06-01\",\r\n        \"2016-03-30\",\r\n        \"2015-06-15\",\r\n        \"2015-05-01-preview\",\r\n        \"2014-12-01-preview\"\r\n      ],\r\n      \"capabilities\": \"CrossResourceGroupResourceMove, CrossSubscriptionResourceMove\"\r\n    },\r\n    {\r\n      \"resourceType\": \"networkSecurityGroups\",\r\n      \"locations\": [\r\n        \"East US\",\r\n        \"North Europe\",\r\n        \"West Europe\",\r\n        \"East Asia\",\r\n        \"Southeast Asia\",\r\n        \"North Central US\",\r\n        \"South Central US\",\r\n        \"Central US\",\r\n        \"East US 2\",\r\n        \"Japan East\",\r\n        \"Japan West\",\r\n        \"Brazil South\",\r\n        \"Australia East\",\r\n        \"Australia Southeast\",\r\n        \"Central India\",\r\n        \"South India\",\r\n        \"West India\",\r\n        \"Canada Central\",\r\n        \"Canada East\",\r\n        \"West Central US\",\r\n        \"West US 2\",\r\n        \"UK West\",\r\n        \"UK South\",\r\n        \"Korea Central\",\r\n        \"Korea South\",\r\n        \"France Central\",\r\n        \"West US\",\r\n        \"Central US EUAP\",\r\n        \"East US 2 EUAP\"\r\n      ],\r\n      \"apiVersions\": [\r\n        \"2018-07-01\",\r\n        \"2018-06-01\",\r\n        \"2018-05-01\",\r\n        \"2018-04-01\",\r\n        \"2018-03-01\",\r\n        \"2018-02-01\",\r\n        \"2018-01-01\",\r\n        \"2017-11-01\",\r\n        \"2017-10-01\",\r\n        \"2017-09-01\",\r\n        \"2017-08-01\",\r\n        \"2017-06-01\",\r\n        \"2017-04-01\",\r\n        \"2017-03-01\",\r\n        \"2016-12-01\",\r\n        \"2016-11-01\",\r\n        \"2016-10-01\",\r\n        \"2016-09-01\",\r\n        \"2016-08-01\",\r\n        \"2016-07-01\",\r\n        \"2016-06-01\",\r\n        \"2016-03-30\",\r\n        \"2015-06-15\",\r\n        \"2015-05-01-preview\",\r\n        \"2014-12-01-preview\"\r\n      ],\r\n      \"capabilities\": \"CrossResourceGroupResourceMove, CrossSubscriptionResourceMove\"\r\n    },\r\n    {\r\n      \"resourceType\": \"applicationSecurityGroups\",\r\n      \"locations\": [\r\n        \"East US\",\r\n        \"North Europe\",\r\n        \"West Europe\",\r\n        \"East Asia\",\r\n        \"Southeast Asia\",\r\n        \"North Central US\",\r\n        \"South Central US\",\r\n        \"Central US\",\r\n        \"East US 2\",\r\n        \"Japan East\",\r\n        \"Japan West\",\r\n        \"Brazil South\",\r\n        \"Australia East\",\r\n        \"Australia Southeast\",\r\n        \"Central India\",\r\n        \"South India\",\r\n        \"West India\",\r\n        \"Canada Central\",\r\n        \"Canada East\",\r\n        \"West Central US\",\r\n        \"West US 2\",\r\n        \"UK West\",\r\n        \"UK South\",\r\n        \"Korea Central\",\r\n        \"Korea South\",\r\n        \"France Central\",\r\n        \"West US\",\r\n        \"Central US EUAP\",\r\n        \"East US 2 EUAP\"\r\n      ],\r\n      \"apiVersions\": [\r\n        \"2018-07-01\",\r\n        \"2018-06-01\",\r\n        \"2018-05-01\",\r\n        \"2018-04-01\",\r\n        \"2018-03-01\",\r\n        \"2018-02-01\",\r\n        \"2018-01-01\",\r\n        \"2017-11-01\",\r\n        \"2017-10-01\",\r\n        \"2017-09-01\"\r\n      ],\r\n      \"capabilities\": \"CrossResourceGroupResourceMove, CrossSubscriptionResourceMove\"\r\n    },\r\n    {\r\n      \"resourceType\": \"networkIntentPolicies\",\r\n      \"locations\": [\r\n        \"East US\",\r\n        \"North Europe\",\r\n        \"West Europe\",\r\n        \"East Asia\",\r\n        \"Southeast Asia\",\r\n        \"North Central US\",\r\n        \"South Central US\",\r\n        \"Central US\",\r\n        \"East US 2\",\r\n        \"Japan East\",\r\n        \"Japan West\",\r\n        \"Brazil South\",\r\n        \"Australia East\",\r\n        \"Australia Southeast\",\r\n        \"Central India\",\r\n        \"South India\",\r\n        \"West India\",\r\n        \"Canada Central\",\r\n        \"Canada East\",\r\n        \"West Central US\",\r\n        \"West US 2\",\r\n        \"UK West\",\r\n        \"UK South\",\r\n        \"Korea Central\",\r\n        \"Korea South\",\r\n        \"France Central\",\r\n        \"France South\",\r\n        \"West US\",\r\n        \"Central US EUAP\",\r\n        \"East US 2 EUAP\"\r\n      ],\r\n      \"apiVersions\": [\r\n        \"2018-07-01\",\r\n        \"2018-06-01\",\r\n        \"2018-05-01\",\r\n        \"2018-04-01\"\r\n      ],\r\n      \"capabilities\": \"CrossResourceGroupResourceMove, CrossSubscriptionResourceMove\"\r\n    },\r\n    {\r\n      \"resourceType\": \"routeTables\",\r\n      \"locations\": [\r\n        \"East US\",\r\n        \"North Europe\",\r\n        \"West Europe\",\r\n        \"East Asia\",\r\n        \"Southeast Asia\",\r\n        \"North Central US\",\r\n        \"South Central US\",\r\n        \"Central US\",\r\n        \"East US 2\",\r\n        \"Japan East\",\r\n        \"Japan West\",\r\n        \"Brazil South\",\r\n        \"Australia East\",\r\n        \"Australia Southeast\",\r\n        \"Central India\",\r\n        \"South India\",\r\n        \"West India\",\r\n        \"Canada Central\",\r\n        \"Canada East\",\r\n        \"West Central US\",\r\n        \"West US 2\",\r\n        \"UK West\",\r\n        \"UK South\",\r\n        \"Korea Central\",\r\n        \"Korea South\",\r\n        \"France Central\",\r\n        \"West US\",\r\n        \"Central US EUAP\",\r\n        \"East US 2 EUAP\"\r\n      ],\r\n      \"apiVersions\": [\r\n        \"2018-07-01\",\r\n        \"2018-06-01\",\r\n        \"2018-05-01\",\r\n        \"2018-04-01\",\r\n        \"2018-03-01\",\r\n        \"2018-02-01\",\r\n        \"2018-01-01\",\r\n        \"2017-11-01\",\r\n        \"2017-10-01\",\r\n        \"2017-09-01\",\r\n        \"2017-08-01\",\r\n        \"2017-06-01\",\r\n        \"2017-04-01\",\r\n        \"2017-03-01\",\r\n        \"2016-12-01\",\r\n        \"2016-11-01\",\r\n        \"2016-10-01\",\r\n        \"2016-09-01\",\r\n        \"2016-08-01\",\r\n        \"2016-07-01\",\r\n        \"2016-06-01\",\r\n        \"2016-03-30\",\r\n        \"2015-06-15\",\r\n        \"2015-05-01-preview\",\r\n        \"2014-12-01-preview\"\r\n      ],\r\n      \"capabilities\": \"CrossResourceGroupResourceMove, CrossSubscriptionResourceMove\"\r\n    },\r\n    {\r\n      \"resourceType\": \"publicIPPrefixes\",\r\n      \"locations\": [\r\n        \"East US\",\r\n        \"North Europe\",\r\n        \"West Europe\",\r\n        \"East Asia\",\r\n        \"Southeast Asia\",\r\n        \"North Central US\",\r\n        \"South Central US\",\r\n        \"Central US\",\r\n        \"East US 2\",\r\n        \"Japan East\",\r\n        \"Japan West\",\r\n        \"Brazil South\",\r\n        \"Australia East\",\r\n        \"Australia Southeast\",\r\n        \"Central India\",\r\n        \"South India\",\r\n        \"West India\",\r\n        \"Canada Central\",\r\n        \"Canada East\",\r\n        \"West Central US\",\r\n        \"West US 2\",\r\n        \"UK West\",\r\n        \"UK South\",\r\n        \"Korea Central\",\r\n        \"Korea South\",\r\n        \"France Central\",\r\n        \"West US\",\r\n        \"Central US EUAP\",\r\n        \"East US 2 EUAP\"\r\n      ],\r\n      \"apiVersions\": [\r\n        \"2018-07-01\"\r\n      ],\r\n      \"zoneMappings\": [\r\n        {\r\n          \"location\": \"East US 2\",\r\n          \"zones\": [\r\n            \"1\",\r\n            \"2\",\r\n            \"3\"\r\n          ]\r\n        },\r\n        {\r\n          \"location\": \"Central US\",\r\n          \"zones\": [\r\n            \"1\",\r\n            \"2\",\r\n            \"3\"\r\n          ]\r\n        },\r\n        {\r\n          \"location\": \"West Europe\",\r\n          \"zones\": [\r\n            \"1\",\r\n            \"2\",\r\n            \"3\"\r\n          ]\r\n        },\r\n        {\r\n          \"location\": \"East US 2 EUAP\",\r\n          \"zones\": [\r\n            \"1\",\r\n            \"2\",\r\n            \"3\"\r\n          ]\r\n        },\r\n        {\r\n          \"location\": \"Central US EUAP\",\r\n          \"zones\": [\r\n            \"1\",\r\n            \"2\"\r\n          ]\r\n        },\r\n        {\r\n          \"location\": \"France Central\",\r\n          \"zones\": [\r\n            \"1\",\r\n            \"2\",\r\n            \"3\"\r\n          ]\r\n        },\r\n        {\r\n          \"location\": \"Southeast Asia\",\r\n          \"zones\": [\r\n            \"1\",\r\n            \"2\",\r\n            \"3\"\r\n          ]\r\n        },\r\n        {\r\n          \"location\": \"West US 2\",\r\n          \"zones\": [\r\n            \"1\",\r\n            \"2\",\r\n            \"3\"\r\n          ]\r\n        },\r\n        {\r\n          \"location\": \"North Europe\",\r\n          \"zones\": [\r\n            \"1\",\r\n            \"2\",\r\n            \"3\"\r\n          ]\r\n        }\r\n      ],\r\n      \"capabilities\": \"CrossResourceGroupResourceMove, CrossSubscriptionResourceMove\"\r\n    },\r\n    {\r\n      \"resourceType\": \"networkWatchers\",\r\n      \"locations\": [\r\n        \"East US\",\r\n        \"North Europe\",\r\n        \"West Europe\",\r\n        \"East Asia\",\r\n        \"Southeast Asia\",\r\n        \"North Central US\",\r\n        \"South Central US\",\r\n        \"Central US\",\r\n        \"East US 2\",\r\n        \"Japan East\",\r\n        \"Japan West\",\r\n        \"Brazil South\",\r\n        \"Australia East\",\r\n        \"Australia Southeast\",\r\n        \"Central India\",\r\n        \"South India\",\r\n        \"West India\",\r\n        \"Canada Central\",\r\n        \"Canada East\",\r\n        \"West Central US\",\r\n        \"West US 2\",\r\n        \"UK West\",\r\n        \"UK South\",\r\n        \"Korea Central\",\r\n        \"Korea South\",\r\n        \"France Central\",\r\n        \"West US\",\r\n        \"Central US EUAP\",\r\n        \"East US 2 EUAP\"\r\n      ],\r\n      \"apiVersions\": [\r\n        \"2018-07-01\",\r\n        \"2018-06-01\",\r\n        \"2018-05-01\",\r\n        \"2018-04-01\",\r\n        \"2018-03-01\",\r\n        \"2018-02-01\",\r\n        \"2018-01-01\",\r\n        \"2017-11-01\",\r\n        \"2017-10-01\",\r\n        \"2017-09-01\",\r\n        \"2017-08-01\",\r\n        \"2017-06-01\",\r\n        \"2017-04-01\",\r\n        \"2017-03-01\",\r\n        \"2016-12-01\",\r\n        \"2016-11-01\",\r\n        \"2016-10-01\",\r\n        \"2016-09-01\",\r\n        \"2016-08-01\",\r\n        \"2016-07-01\",\r\n        \"2016-06-01\",\r\n        \"2016-03-30\"\r\n      ],\r\n      \"capabilities\": \"CrossResourceGroupResourceMove, CrossSubscriptionResourceMove\"\r\n    },\r\n    {\r\n      \"resourceType\": \"networkWatchers/connectionMonitors\",\r\n      \"locations\": [\r\n        \"East US\",\r\n        \"North Europe\",\r\n        \"West Europe\",\r\n        \"East Asia\",\r\n        \"Southeast Asia\",\r\n        \"North Central US\",\r\n        \"South Central US\",\r\n        \"Central US\",\r\n        \"East US 2\",\r\n        \"Japan East\",\r\n        \"Japan West\",\r\n        \"Brazil South\",\r\n        \"Australia East\",\r\n        \"Australia Southeast\",\r\n        \"Central India\",\r\n        \"South India\",\r\n        \"West India\",\r\n        \"Canada Central\",\r\n        \"Canada East\",\r\n        \"West Central US\",\r\n        \"West US 2\",\r\n        \"UK West\",\r\n        \"UK South\",\r\n        \"Korea Central\",\r\n        \"Korea South\",\r\n        \"France Central\",\r\n        \"West US\",\r\n        \"Central US EUAP\",\r\n        \"East US 2 EUAP\"\r\n      ],\r\n      \"apiVersions\": [\r\n        \"2018-07-01\",\r\n        \"2018-06-01\",\r\n        \"2018-05-01\",\r\n        \"2018-04-01\",\r\n        \"2018-03-01\",\r\n        \"2018-02-01\",\r\n        \"2018-01-01\",\r\n        \"2017-11-01\",\r\n        \"2017-10-01\",\r\n        \"2017-09-01\"\r\n      ],\r\n      \"capabilities\": \"CrossResourceGroupResourceMove, CrossSubscriptionResourceMove\"\r\n    },\r\n    {\r\n      \"resourceType\": \"networkWatchers/lenses\",\r\n      \"locations\": [\r\n        \"East US\",\r\n        \"North Europe\",\r\n        \"West Europe\",\r\n        \"East Asia\",\r\n        \"Southeast Asia\",\r\n        \"North Central US\",\r\n        \"South Central US\",\r\n        \"Central US\",\r\n        \"East US 2\",\r\n        \"Japan East\",\r\n        \"Japan West\",\r\n        \"Brazil South\",\r\n        \"Australia East\",\r\n        \"Australia Southeast\",\r\n        \"Central India\",\r\n        \"South India\",\r\n        \"West India\",\r\n        \"Canada Central\",\r\n        \"Canada East\",\r\n        \"West Central US\",\r\n        \"West US 2\",\r\n        \"UK West\",\r\n        \"UK South\",\r\n        \"Korea Central\",\r\n        \"Korea South\",\r\n        \"France Central\",\r\n        \"West US\",\r\n        \"Central US EUAP\",\r\n        \"East US 2 EUAP\"\r\n      ],\r\n      \"apiVersions\": [\r\n        \"2018-07-01\",\r\n        \"2018-06-01\",\r\n        \"2018-01-01\",\r\n        \"2017-11-01\",\r\n        \"2017-10-01\",\r\n        \"2017-09-01\"\r\n      ],\r\n      \"capabilities\": \"CrossResourceGroupResourceMove, CrossSubscriptionResourceMove\"\r\n    },\r\n    {\r\n      \"resourceType\": \"virtualNetworkGateways\",\r\n      \"locations\": [\r\n        \"East US\",\r\n        \"North Europe\",\r\n        \"West Europe\",\r\n        \"East Asia\",\r\n        \"Southeast Asia\",\r\n        \"North Central US\",\r\n        \"South Central US\",\r\n        \"Central US\",\r\n        \"East US 2\",\r\n        \"Japan East\",\r\n        \"Japan West\",\r\n        \"Brazil South\",\r\n        \"Australia East\",\r\n        \"Australia Southeast\",\r\n        \"Central India\",\r\n        \"South India\",\r\n        \"West India\",\r\n        \"Canada Central\",\r\n        \"Canada East\",\r\n        \"West Central US\",\r\n        \"West US 2\",\r\n        \"UK West\",\r\n        \"UK South\",\r\n        \"Korea Central\",\r\n        \"Korea South\",\r\n        \"France Central\",\r\n        \"West US\",\r\n        \"Central US EUAP\",\r\n        \"East US 2 EUAP\"\r\n      ],\r\n      \"apiVersions\": [\r\n        \"2018-07-01\",\r\n        \"2018-06-01\",\r\n        \"2018-05-01\",\r\n        \"2018-04-01\",\r\n        \"2018-03-01\",\r\n        \"2018-02-01\",\r\n        \"2018-01-01\",\r\n        \"2017-11-01\",\r\n        \"2017-10-01\",\r\n        \"2017-09-01\",\r\n        \"2017-08-01\",\r\n        \"2017-06-01\",\r\n        \"2017-04-01\",\r\n        \"2017-03-01\",\r\n        \"2016-12-01\",\r\n        \"2016-11-01\",\r\n        \"2016-10-01\",\r\n        \"2016-09-01\",\r\n        \"2016-08-01\",\r\n        \"2016-07-01\",\r\n        \"2016-06-01\",\r\n        \"2016-03-30\",\r\n        \"2015-06-15\",\r\n        \"2015-05-01-preview\",\r\n        \"2014-12-01-preview\"\r\n      ],\r\n      \"capabilities\": \"CrossResourceGroupResourceMove, CrossSubscriptionResourceMove\"\r\n    },\r\n    {\r\n      \"resourceType\": \"localNetworkGateways\",\r\n      \"locations\": [\r\n        \"East US\",\r\n        \"North Europe\",\r\n        \"West Europe\",\r\n        \"East Asia\",\r\n        \"Southeast Asia\",\r\n        \"North Central US\",\r\n        \"South Central US\",\r\n        \"Central US\",\r\n        \"East US 2\",\r\n        \"Japan East\",\r\n        \"Japan West\",\r\n        \"Brazil South\",\r\n        \"Australia East\",\r\n        \"Australia Southeast\",\r\n        \"Central India\",\r\n        \"South India\",\r\n        \"West India\",\r\n        \"Canada Central\",\r\n        \"Canada East\",\r\n        \"West Central US\",\r\n        \"West US 2\",\r\n        \"UK West\",\r\n        \"UK South\",\r\n        \"Korea Central\",\r\n        \"Korea South\",\r\n        \"France Central\",\r\n        \"West US\",\r\n        \"Central US EUAP\",\r\n        \"East US 2 EUAP\"\r\n      ],\r\n      \"apiVersions\": [\r\n        \"2018-07-01\",\r\n        \"2018-06-01\",\r\n        \"2018-05-01\",\r\n        \"2018-04-01\",\r\n        \"2018-03-01\",\r\n        \"2018-02-01\",\r\n        \"2018-01-01\",\r\n        \"2017-11-01\",\r\n        \"2017-10-01\",\r\n        \"2017-09-01\",\r\n        \"2017-08-01\",\r\n        \"2017-06-01\",\r\n        \"2017-04-01\",\r\n        \"2017-03-01\",\r\n        \"2016-12-01\",\r\n        \"2016-11-01\",\r\n        \"2016-10-01\",\r\n        \"2016-09-01\",\r\n        \"2016-08-01\",\r\n        \"2016-07-01\",\r\n        \"2016-06-01\",\r\n        \"2016-03-30\",\r\n        \"2015-06-15\",\r\n        \"2015-05-01-preview\",\r\n        \"2014-12-01-preview\"\r\n      ],\r\n      \"capabilities\": \"CrossResourceGroupResourceMove, CrossSubscriptionResourceMove\"\r\n    },\r\n    {\r\n      \"resourceType\": \"connections\",\r\n      \"locations\": [\r\n        \"East US\",\r\n        \"North Europe\",\r\n        \"West Europe\",\r\n        \"East Asia\",\r\n        \"Southeast Asia\",\r\n        \"North Central US\",\r\n        \"South Central US\",\r\n        \"Central US\",\r\n        \"East US 2\",\r\n        \"Japan East\",\r\n        \"Japan West\",\r\n        \"Brazil South\",\r\n        \"Australia East\",\r\n        \"Australia Southeast\",\r\n        \"Central India\",\r\n        \"South India\",\r\n        \"West India\",\r\n        \"Canada Central\",\r\n        \"Canada East\",\r\n        \"West Central US\",\r\n        \"West US 2\",\r\n        \"UK West\",\r\n        \"UK South\",\r\n        \"Korea Central\",\r\n        \"Korea South\",\r\n        \"France Central\",\r\n        \"West US\",\r\n        \"Central US EUAP\",\r\n        \"East US 2 EUAP\"\r\n      ],\r\n      \"apiVersions\": [\r\n        \"2018-07-01\",\r\n        \"2018-06-01\",\r\n        \"2018-05-01\",\r\n        \"2018-04-01\",\r\n        \"2018-03-01\",\r\n        \"2018-02-01\",\r\n        \"2018-01-01\",\r\n        \"2017-11-01\",\r\n        \"2017-10-01\",\r\n        \"2017-09-01\",\r\n        \"2017-08-01\",\r\n        \"2017-06-01\",\r\n        \"2017-04-01\",\r\n        \"2017-03-01\",\r\n        \"2016-12-01\",\r\n        \"2016-11-01\",\r\n        \"2016-10-01\",\r\n        \"2016-09-01\",\r\n        \"2016-08-01\",\r\n        \"2016-07-01\",\r\n        \"2016-06-01\",\r\n        \"2016-03-30\",\r\n        \"2015-06-15\",\r\n        \"2015-05-01-preview\",\r\n        \"2014-12-01-preview\"\r\n      ],\r\n      \"capabilities\": \"CrossResourceGroupResourceMove, CrossSubscriptionResourceMove\"\r\n    },\r\n    {\r\n      \"resourceType\": \"applicationGateways\",\r\n      \"locations\": [\r\n        \"East US\",\r\n        \"North Europe\",\r\n        \"West Europe\",\r\n        \"East Asia\",\r\n        \"Southeast Asia\",\r\n        \"North Central US\",\r\n        \"South Central US\",\r\n        \"Central US\",\r\n        \"East US 2\",\r\n        \"Japan East\",\r\n        \"Japan West\",\r\n        \"Brazil South\",\r\n        \"Australia East\",\r\n        \"Australia Southeast\",\r\n        \"Central India\",\r\n        \"South India\",\r\n        \"West India\",\r\n        \"Canada Central\",\r\n        \"Canada East\",\r\n        \"West Central US\",\r\n        \"West US 2\",\r\n        \"UK West\",\r\n        \"UK South\",\r\n        \"Korea Central\",\r\n        \"Korea South\",\r\n        \"France Central\",\r\n        \"West US\",\r\n        \"Central US EUAP\",\r\n        \"East US 2 EUAP\"\r\n      ],\r\n      \"apiVersions\": [\r\n        \"2018-07-01\",\r\n        \"2018-06-01\",\r\n        \"2018-05-01\",\r\n        \"2018-04-01\",\r\n        \"2018-03-01\",\r\n        \"2018-02-01\",\r\n        \"2018-01-01\",\r\n        \"2017-11-01\",\r\n        \"2017-10-01\",\r\n        \"2017-09-01\",\r\n        \"2017-08-01\",\r\n        \"2017-06-01\",\r\n        \"2017-04-01\",\r\n        \"2017-03-01\",\r\n        \"2016-12-01\",\r\n        \"2016-11-01\",\r\n        \"2016-10-01\",\r\n        \"2016-09-01\",\r\n        \"2016-08-01\",\r\n        \"2016-07-01\",\r\n        \"2016-06-01\",\r\n        \"2016-03-30\",\r\n        \"2015-06-15\",\r\n        \"2015-05-01-preview\",\r\n        \"2014-12-01-preview\"\r\n      ],\r\n      \"zoneMappings\": [\r\n        {\r\n          \"location\": \"East US 2\",\r\n          \"zones\": [\r\n            \"1\",\r\n            \"2\",\r\n            \"3\"\r\n          ]\r\n        },\r\n        {\r\n          \"location\": \"Central US\",\r\n          \"zones\": [\r\n            \"1\",\r\n            \"2\",\r\n            \"3\"\r\n          ]\r\n        },\r\n        {\r\n          \"location\": \"West Europe\",\r\n          \"zones\": [\r\n            \"1\",\r\n            \"2\",\r\n            \"3\"\r\n          ]\r\n        },\r\n        {\r\n          \"location\": \"East US 2 EUAP\",\r\n          \"zones\": [\r\n            \"1\",\r\n            \"2\",\r\n            \"3\"\r\n          ]\r\n        },\r\n        {\r\n          \"location\": \"Central US EUAP\",\r\n          \"zones\": [\r\n            \"1\",\r\n            \"2\"\r\n          ]\r\n        },\r\n        {\r\n          \"location\": \"France Central\",\r\n          \"zones\": [\r\n            \"1\",\r\n            \"2\",\r\n            \"3\"\r\n          ]\r\n        },\r\n        {\r\n          \"location\": \"Southeast Asia\",\r\n          \"zones\": [\r\n            \"1\",\r\n            \"2\",\r\n            \"3\"\r\n          ]\r\n        },\r\n        {\r\n          \"location\": \"West US 2\",\r\n          \"zones\": [\r\n            \"1\",\r\n            \"2\",\r\n            \"3\"\r\n          ]\r\n        },\r\n        {\r\n          \"location\": \"North Europe\",\r\n          \"zones\": [\r\n            \"1\",\r\n            \"2\",\r\n            \"3\"\r\n          ]\r\n        }\r\n      ],\r\n      \"capabilities\": \"None\"\r\n    },\r\n    {\r\n      \"resourceType\": \"locations\",\r\n      \"locations\": [],\r\n      \"apiVersions\": [\r\n        \"2018-07-01\",\r\n        \"2018-06-01\",\r\n        \"2018-05-01\",\r\n        \"2018-04-01\",\r\n        \"2018-03-01\",\r\n        \"2018-02-01\",\r\n        \"2018-01-01\",\r\n        \"2017-11-01\",\r\n        \"2017-10-01\",\r\n        \"2017-09-01\",\r\n        \"2017-08-01\",\r\n        \"2017-06-01\",\r\n        \"2017-04-01\",\r\n        \"2017-03-01\",\r\n        \"2016-12-01\",\r\n        \"2016-11-01\",\r\n        \"2016-10-01\",\r\n        \"2016-09-01\",\r\n        \"2016-08-01\",\r\n        \"2016-07-01\",\r\n        \"2016-06-01\",\r\n        \"2016-03-30\",\r\n        \"2015-06-15\",\r\n        \"2015-05-01-preview\",\r\n        \"2014-12-01-preview\"\r\n      ]\r\n    },\r\n    {\r\n      \"resourceType\": \"locations/operations\",\r\n      \"locations\": [],\r\n      \"apiVersions\": [\r\n        \"2018-07-01\",\r\n        \"2018-06-01\",\r\n        \"2018-05-01\",\r\n        \"2018-04-01\",\r\n        \"2018-03-01\",\r\n        \"2018-02-01\",\r\n        \"2018-01-01\",\r\n        \"2017-11-01\",\r\n        \"2017-10-01\",\r\n        \"2017-09-01\",\r\n        \"2017-08-01\",\r\n        \"2017-06-01\",\r\n        \"2017-04-01\",\r\n        \"2017-03-01\",\r\n        \"2016-12-01\",\r\n        \"2016-11-01\",\r\n        \"2016-10-01\",\r\n        \"2016-09-01\",\r\n        \"2016-08-01\",\r\n        \"2016-07-01\",\r\n        \"2016-06-01\",\r\n        \"2016-03-30\",\r\n        \"2015-06-15\",\r\n        \"2015-05-01-preview\",\r\n        \"2014-12-01-preview\"\r\n      ]\r\n    },\r\n    {\r\n      \"resourceType\": \"locations/operationResults\",\r\n      \"locations\": [],\r\n      \"apiVersions\": [\r\n        \"2018-07-01\",\r\n        \"2018-06-01\",\r\n        \"2018-05-01\",\r\n        \"2018-04-01\",\r\n        \"2018-03-01\",\r\n        \"2018-02-01\",\r\n        \"2018-01-01\",\r\n        \"2017-11-01\",\r\n        \"2017-10-01\",\r\n        \"2017-09-01\",\r\n        \"2017-08-01\",\r\n        \"2017-06-01\",\r\n        \"2017-04-01\",\r\n        \"2017-03-01\",\r\n        \"2016-12-01\",\r\n        \"2016-11-01\",\r\n        \"2016-10-01\",\r\n        \"2016-09-01\",\r\n        \"2016-08-01\",\r\n        \"2016-07-01\",\r\n        \"2016-06-01\",\r\n        \"2016-03-30\",\r\n        \"2015-06-15\",\r\n        \"2015-05-01-preview\",\r\n        \"2014-12-01-preview\"\r\n      ]\r\n    },\r\n    {\r\n      \"resourceType\": \"locations/CheckDnsNameAvailability\",\r\n      \"locations\": [\r\n        \"East US\",\r\n        \"North Europe\",\r\n        \"West Europe\",\r\n        \"East Asia\",\r\n        \"Southeast Asia\",\r\n        \"North Central US\",\r\n        \"South Central US\",\r\n        \"Central US\",\r\n        \"East US 2\",\r\n        \"Japan East\",\r\n        \"Japan West\",\r\n        \"Brazil South\",\r\n        \"Australia East\",\r\n        \"Australia Southeast\",\r\n        \"Central India\",\r\n        \"South India\",\r\n        \"West India\",\r\n        \"Canada Central\",\r\n        \"Canada East\",\r\n        \"West Central US\",\r\n        \"West US 2\",\r\n        \"UK West\",\r\n        \"UK South\",\r\n        \"Korea Central\",\r\n        \"Korea South\",\r\n        \"France Central\",\r\n        \"West US\",\r\n        \"Central US EUAP\",\r\n        \"East US 2 EUAP\"\r\n      ],\r\n      \"apiVersions\": [\r\n        \"2018-07-01\",\r\n        \"2018-06-01\",\r\n        \"2018-05-01\",\r\n        \"2018-04-01\",\r\n        \"2018-03-01\",\r\n        \"2018-02-01\",\r\n        \"2018-01-01\",\r\n        \"2017-11-01\",\r\n        \"2017-10-01\",\r\n        \"2017-09-01\",\r\n        \"2017-08-01\",\r\n        \"2017-06-01\",\r\n        \"2017-04-01\",\r\n        \"2017-03-01\",\r\n        \"2016-12-01\",\r\n        \"2016-11-01\",\r\n        \"2016-10-01\",\r\n        \"2016-09-01\",\r\n        \"2016-08-01\",\r\n        \"2016-07-01\",\r\n        \"2016-06-01\",\r\n        \"2016-03-30\",\r\n        \"2015-06-15\",\r\n        \"2015-05-01-preview\",\r\n        \"2014-12-01-preview\"\r\n      ]\r\n    },\r\n    {\r\n      \"resourceType\": \"locations/usages\",\r\n      \"locations\": [\r\n        \"East US\",\r\n        \"North Europe\",\r\n        \"West Europe\",\r\n        \"East Asia\",\r\n        \"Southeast Asia\",\r\n        \"North Central US\",\r\n        \"South Central US\",\r\n        \"Central US\",\r\n        \"East US 2\",\r\n        \"Japan East\",\r\n        \"Japan West\",\r\n        \"Brazil South\",\r\n        \"Australia East\",\r\n        \"Australia Southeast\",\r\n        \"Central India\",\r\n        \"South India\",\r\n        \"West India\",\r\n        \"Canada Central\",\r\n        \"Canada East\",\r\n        \"West Central US\",\r\n        \"West US 2\",\r\n        \"UK West\",\r\n        \"UK South\",\r\n        \"Korea Central\",\r\n        \"Korea South\",\r\n        \"France Central\",\r\n        \"West US\",\r\n        \"Central US EUAP\",\r\n        \"East US 2 EUAP\"\r\n      ],\r\n      \"apiVersions\": [\r\n        \"2018-07-01\",\r\n        \"2018-06-01\",\r\n        \"2018-05-01\",\r\n        \"2018-04-01\",\r\n        \"2018-03-01\",\r\n        \"2018-02-01\",\r\n        \"2018-01-01\",\r\n        \"2017-11-01\",\r\n        \"2017-10-01\",\r\n        \"2017-09-01\",\r\n        \"2017-08-01\",\r\n        \"2017-06-01\",\r\n        \"2017-04-01\",\r\n        \"2017-03-01\",\r\n        \"2016-12-01\",\r\n        \"2016-11-01\",\r\n        \"2016-10-01\",\r\n        \"2016-09-01\",\r\n        \"2016-08-01\",\r\n        \"2016-07-01\",\r\n        \"2016-06-01\",\r\n        \"2016-03-30\",\r\n        \"2015-06-15\",\r\n        \"2015-05-01-preview\",\r\n        \"2014-12-01-preview\"\r\n      ]\r\n    },\r\n    {\r\n      \"resourceType\": \"locations/virtualNetworkAvailableEndpointServices\",\r\n      \"locations\": [\r\n        \"East US\",\r\n        \"North Europe\",\r\n        \"West Europe\",\r\n        \"East Asia\",\r\n        \"Southeast Asia\",\r\n        \"North Central US\",\r\n        \"South Central US\",\r\n        \"Central US\",\r\n        \"East US 2\",\r\n        \"Japan East\",\r\n        \"Japan West\",\r\n        \"Brazil South\",\r\n        \"Australia East\",\r\n        \"Australia Southeast\",\r\n        \"Central India\",\r\n        \"South India\",\r\n        \"West India\",\r\n        \"Canada Central\",\r\n        \"Canada East\",\r\n        \"West Central US\",\r\n        \"West US 2\",\r\n        \"UK West\",\r\n        \"UK South\",\r\n        \"Korea Central\",\r\n        \"Korea South\",\r\n        \"France Central\",\r\n        \"West US\",\r\n        \"Central US EUAP\",\r\n        \"East US 2 EUAP\"\r\n      ],\r\n      \"apiVersions\": [\r\n        \"2018-07-01\",\r\n        \"2018-06-01\",\r\n        \"2018-05-01\",\r\n        \"2018-04-01\",\r\n        \"2018-03-01\",\r\n        \"2018-02-01\",\r\n        \"2018-01-01\",\r\n        \"2017-11-01\",\r\n        \"2017-10-01\",\r\n        \"2017-09-01\",\r\n        \"2017-08-01\",\r\n        \"2017-06-01\",\r\n        \"2017-04-01\"\r\n      ]\r\n    },\r\n    {\r\n      \"resourceType\": \"locations/availableDelegations\",\r\n      \"locations\": [\r\n        \"East US\",\r\n        \"North Europe\",\r\n        \"West Europe\",\r\n        \"East Asia\",\r\n        \"Southeast Asia\",\r\n        \"North Central US\",\r\n        \"South Central US\",\r\n        \"Central US\",\r\n        \"East US 2\",\r\n        \"Japan East\",\r\n        \"Japan West\",\r\n        \"Brazil South\",\r\n        \"Australia East\",\r\n        \"Australia Southeast\",\r\n        \"Central India\",\r\n        \"South India\",\r\n        \"West India\",\r\n        \"Canada Central\",\r\n        \"Canada East\",\r\n        \"West Central US\",\r\n        \"West US 2\",\r\n        \"UK West\",\r\n        \"UK South\",\r\n        \"Korea Central\",\r\n        \"Korea South\",\r\n        \"France Central\",\r\n        \"West US\",\r\n        \"Central US EUAP\",\r\n        \"East US 2 EUAP\"\r\n      ],\r\n      \"apiVersions\": [\r\n        \"2018-07-01\",\r\n        \"2018-06-01\",\r\n        \"2018-05-01\",\r\n        \"2018-04-01\"\r\n      ]\r\n    },\r\n    {\r\n      \"resourceType\": \"locations/supportedVirtualMachineSizes\",\r\n      \"locations\": [\r\n        \"East US\",\r\n        \"North Europe\",\r\n        \"West Europe\",\r\n        \"East Asia\",\r\n        \"Southeast Asia\",\r\n        \"North Central US\",\r\n        \"South Central US\",\r\n        \"Central US\",\r\n        \"East US 2\",\r\n        \"Japan East\",\r\n        \"Japan West\",\r\n        \"Brazil South\",\r\n        \"Australia East\",\r\n        \"Australia Southeast\",\r\n        \"Central India\",\r\n        \"South India\",\r\n        \"West India\",\r\n        \"Canada Central\",\r\n        \"Canada East\",\r\n        \"West Central US\",\r\n        \"West US 2\",\r\n        \"UK West\",\r\n        \"UK South\",\r\n        \"Korea Central\",\r\n        \"Korea South\",\r\n        \"France Central\",\r\n        \"West US\",\r\n        \"Central US EUAP\",\r\n        \"East US 2 EUAP\"\r\n      ],\r\n      \"apiVersions\": [\r\n        \"2018-07-01\",\r\n        \"2018-06-01\",\r\n        \"2018-05-01\",\r\n        \"2018-04-01\"\r\n      ]\r\n    },\r\n    {\r\n      \"resourceType\": \"locations/checkAcceleratedNetworkingSupport\",\r\n      \"locations\": [\r\n        \"East US\",\r\n        \"North Europe\",\r\n        \"West Europe\",\r\n        \"East Asia\",\r\n        \"Southeast Asia\",\r\n        \"North Central US\",\r\n        \"South Central US\",\r\n        \"Central US\",\r\n        \"East US 2\",\r\n        \"Japan East\",\r\n        \"Japan West\",\r\n        \"Brazil South\",\r\n        \"Australia East\",\r\n        \"Australia Southeast\",\r\n        \"Central India\",\r\n        \"South India\",\r\n        \"West India\",\r\n        \"Canada Central\",\r\n        \"Canada East\",\r\n        \"West Central US\",\r\n        \"West US 2\",\r\n        \"UK West\",\r\n        \"UK South\",\r\n        \"Korea Central\",\r\n        \"Korea South\",\r\n        \"France Central\",\r\n        \"West US\",\r\n        \"Central US EUAP\",\r\n        \"East US 2 EUAP\"\r\n      ],\r\n      \"apiVersions\": [\r\n        \"2018-07-01\",\r\n        \"2018-06-01\",\r\n        \"2018-05-01\",\r\n        \"2018-04-01\"\r\n      ]\r\n    },\r\n    {\r\n      \"resourceType\": \"locations/validateResourceOwnership\",\r\n      \"locations\": [\r\n        \"East US\",\r\n        \"North Europe\",\r\n        \"West Europe\",\r\n        \"East Asia\",\r\n        \"Southeast Asia\",\r\n        \"North Central US\",\r\n        \"South Central US\",\r\n        \"Central US\",\r\n        \"East US 2\",\r\n        \"Japan East\",\r\n        \"Japan West\",\r\n        \"Brazil South\",\r\n        \"Australia East\",\r\n        \"Australia Southeast\",\r\n        \"Central India\",\r\n        \"South India\",\r\n        \"West India\",\r\n        \"Canada Central\",\r\n        \"Canada East\",\r\n        \"West Central US\",\r\n        \"West US 2\",\r\n        \"UK West\",\r\n        \"UK South\",\r\n        \"Korea Central\",\r\n        \"Korea South\",\r\n        \"France Central\",\r\n        \"West US\",\r\n        \"Central US EUAP\",\r\n        \"East US 2 EUAP\"\r\n      ],\r\n      \"apiVersions\": [\r\n        \"2018-07-01\",\r\n        \"2018-06-01\",\r\n        \"2018-05-01\",\r\n        \"2018-04-01\"\r\n      ]\r\n    },\r\n    {\r\n      \"resourceType\": \"locations/setResourceOwnership\",\r\n      \"locations\": [\r\n        \"East US\",\r\n        \"North Europe\",\r\n        \"West Europe\",\r\n        \"East Asia\",\r\n        \"Southeast Asia\",\r\n        \"North Central US\",\r\n        \"South Central US\",\r\n        \"Central US\",\r\n        \"East US 2\",\r\n        \"Japan East\",\r\n        \"Japan West\",\r\n        \"Brazil South\",\r\n        \"Australia East\",\r\n        \"Australia Southeast\",\r\n        \"Central India\",\r\n        \"South India\",\r\n        \"West India\",\r\n        \"Canada Central\",\r\n        \"Canada East\",\r\n        \"West Central US\",\r\n        \"West US 2\",\r\n        \"UK West\",\r\n        \"UK South\",\r\n        \"Korea Central\",\r\n        \"Korea South\",\r\n        \"France Central\",\r\n        \"West US\",\r\n        \"Central US EUAP\",\r\n        \"East US 2 EUAP\"\r\n      ],\r\n      \"apiVersions\": [\r\n        \"2018-07-01\",\r\n        \"2018-06-01\",\r\n        \"2018-05-01\",\r\n        \"2018-04-01\"\r\n      ]\r\n    },\r\n    {\r\n      \"resourceType\": \"locations/effectiveResourceOwnership\",\r\n      \"locations\": [\r\n        \"East US\",\r\n        \"North Europe\",\r\n        \"West Europe\",\r\n        \"East Asia\",\r\n        \"Southeast Asia\",\r\n        \"North Central US\",\r\n        \"South Central US\",\r\n        \"Central US\",\r\n        \"East US 2\",\r\n        \"Japan East\",\r\n        \"Japan West\",\r\n        \"Brazil South\",\r\n        \"Australia East\",\r\n        \"Australia Southeast\",\r\n        \"Central India\",\r\n        \"South India\",\r\n        \"West India\",\r\n        \"Canada Central\",\r\n        \"Canada East\",\r\n        \"West Central US\",\r\n        \"West US 2\",\r\n        \"UK West\",\r\n        \"UK South\",\r\n        \"Korea Central\",\r\n        \"Korea South\",\r\n        \"France Central\",\r\n        \"West US\",\r\n        \"Central US EUAP\",\r\n        \"East US 2 EUAP\"\r\n      ],\r\n      \"apiVersions\": [\r\n        \"2018-07-01\",\r\n        \"2018-06-01\",\r\n        \"2018-05-01\",\r\n        \"2018-04-01\"\r\n      ]\r\n    },\r\n    {\r\n      \"resourceType\": \"operations\",\r\n      \"locations\": [],\r\n      \"apiVersions\": [\r\n        \"2018-07-01\",\r\n        \"2018-06-01\",\r\n        \"2018-05-01\",\r\n        \"2018-04-01\",\r\n        \"2018-03-01\",\r\n        \"2018-02-01\",\r\n        \"2018-01-01\",\r\n        \"2017-11-01\",\r\n        \"2017-10-01\",\r\n        \"2017-09-01\",\r\n        \"2017-08-01\",\r\n        \"2017-06-01\",\r\n        \"2017-04-01\",\r\n        \"2017-03-01\",\r\n        \"2016-12-01\",\r\n        \"2016-11-01\",\r\n        \"2016-10-01\",\r\n        \"2016-09-01\",\r\n        \"2016-08-01\",\r\n        \"2016-07-01\",\r\n        \"2016-06-01\",\r\n        \"2016-03-30\",\r\n        \"2015-06-15\",\r\n        \"2015-05-01-preview\",\r\n        \"2014-12-01-preview\"\r\n      ]\r\n    },\r\n    {\r\n      \"resourceType\": \"trafficmanagerprofiles\",\r\n      \"locations\": [\r\n        \"global\"\r\n      ],\r\n      \"apiVersions\": [\r\n        \"2018-04-01\",\r\n        \"2018-03-01\",\r\n        \"2018-02-01\",\r\n        \"2017-05-01\",\r\n        \"2017-03-01\",\r\n        \"2015-11-01\",\r\n        \"2015-04-28-preview\"\r\n      ],\r\n      \"capabilities\": \"CrossResourceGroupResourceMove, CrossSubscriptionResourceMove\"\r\n    },\r\n    {\r\n      \"resourceType\": \"trafficmanagerprofiles/heatMaps\",\r\n      \"locations\": [\r\n        \"global\"\r\n      ],\r\n      \"apiVersions\": [\r\n        \"2018-04-01\",\r\n        \"2018-03-01\",\r\n        \"2018-02-01\",\r\n        \"2017-09-01-preview\"\r\n      ]\r\n    },\r\n    {\r\n      \"resourceType\": \"checkTrafficManagerNameAvailability\",\r\n      \"locations\": [\r\n        \"global\"\r\n      ],\r\n      \"apiVersions\": [\r\n        \"2018-04-01\",\r\n        \"2018-03-01\",\r\n        \"2018-02-01\",\r\n        \"2017-05-01\",\r\n        \"2017-03-01\",\r\n        \"2015-11-01\",\r\n        \"2015-04-28-preview\"\r\n      ]\r\n    },\r\n    {\r\n      \"resourceType\": \"trafficManagerUserMetricsKeys\",\r\n      \"locations\": [\r\n        \"global\"\r\n      ],\r\n      \"apiVersions\": [\r\n        \"2018-04-01\",\r\n        \"2017-09-01-preview\"\r\n      ]\r\n    },\r\n    {\r\n      \"resourceType\": \"trafficManagerGeographicHierarchies\",\r\n      \"locations\": [\r\n        \"global\"\r\n      ],\r\n      \"apiVersions\": [\r\n        \"2018-04-01\",\r\n        \"2018-03-01\",\r\n        \"2018-02-01\",\r\n        \"2017-05-01\",\r\n        \"2017-03-01\"\r\n      ]\r\n    },\r\n    {\r\n      \"resourceType\": \"expressRouteCircuits\",\r\n      \"locations\": [\r\n        \"East US\",\r\n        \"North Europe\",\r\n        \"West Europe\",\r\n        \"East Asia\",\r\n        \"Southeast Asia\",\r\n        \"North Central US\",\r\n        \"South Central US\",\r\n        \"Central US\",\r\n        \"East US 2\",\r\n        \"Japan East\",\r\n        \"Japan West\",\r\n        \"Brazil South\",\r\n        \"Australia East\",\r\n        \"Australia Southeast\",\r\n        \"Central India\",\r\n        \"South India\",\r\n        \"West India\",\r\n        \"Canada Central\",\r\n        \"Canada East\",\r\n        \"West Central US\",\r\n        \"West US 2\",\r\n        \"UK West\",\r\n        \"UK South\",\r\n        \"Korea Central\",\r\n        \"Korea South\",\r\n        \"France Central\",\r\n        \"West US\",\r\n        \"Central US EUAP\",\r\n        \"East US 2 EUAP\"\r\n      ],\r\n      \"apiVersions\": [\r\n        \"2018-07-01\",\r\n        \"2018-06-01\",\r\n        \"2018-05-01\",\r\n        \"2018-04-01\",\r\n        \"2018-03-01\",\r\n        \"2018-02-01\",\r\n        \"2018-01-01\",\r\n        \"2017-11-01\",\r\n        \"2017-10-01\",\r\n        \"2017-09-01\",\r\n        \"2017-08-01\",\r\n        \"2017-06-01\",\r\n        \"2017-04-01\",\r\n        \"2017-03-01\",\r\n        \"2016-12-01\",\r\n        \"2016-11-01\",\r\n        \"2016-10-01\",\r\n        \"2016-09-01\",\r\n        \"2016-08-01\",\r\n        \"2016-07-01\",\r\n        \"2016-06-01\",\r\n        \"2016-03-30\",\r\n        \"2015-06-15\",\r\n        \"2015-05-01-preview\",\r\n        \"2014-12-01-preview\"\r\n      ],\r\n      \"capabilities\": \"None\"\r\n    },\r\n    {\r\n      \"resourceType\": \"expressRouteServiceProviders\",\r\n      \"locations\": [],\r\n      \"apiVersions\": [\r\n        \"2018-07-01\",\r\n        \"2018-06-01\",\r\n        \"2018-05-01\",\r\n        \"2018-04-01\",\r\n        \"2018-03-01\",\r\n        \"2018-02-01\",\r\n        \"2018-01-01\",\r\n        \"2017-11-01\",\r\n        \"2017-10-01\",\r\n        \"2017-09-01\",\r\n        \"2017-08-01\",\r\n        \"2017-06-01\",\r\n        \"2017-04-01\",\r\n        \"2017-03-01\",\r\n        \"2016-12-01\",\r\n        \"2016-11-01\",\r\n        \"2016-10-01\",\r\n        \"2016-09-01\",\r\n        \"2016-08-01\",\r\n        \"2016-07-01\",\r\n        \"2016-06-01\",\r\n        \"2016-03-30\",\r\n        \"2015-06-15\",\r\n        \"2015-05-01-preview\",\r\n        \"2014-12-01-preview\"\r\n      ]\r\n    },\r\n    {\r\n      \"resourceType\": \"applicationGatewayAvailableWafRuleSets\",\r\n      \"locations\": [],\r\n      \"apiVersions\": [\r\n        \"2018-07-01\",\r\n        \"2018-06-01\",\r\n        \"2018-05-01\",\r\n        \"2018-04-01\",\r\n        \"2018-03-01\",\r\n        \"2018-02-01\",\r\n        \"2018-01-01\",\r\n        \"2017-11-01\",\r\n        \"2017-10-01\",\r\n        \"2017-09-01\",\r\n        \"2017-08-01\",\r\n        \"2017-06-01\",\r\n        \"2017-04-01\",\r\n        \"2017-03-01\"\r\n      ]\r\n    },\r\n    {\r\n      \"resourceType\": \"applicationGatewayAvailableSslOptions\",\r\n      \"locations\": [],\r\n      \"apiVersions\": [\r\n        \"2018-07-01\",\r\n        \"2018-06-01\",\r\n        \"2018-05-01\",\r\n        \"2018-04-01\",\r\n        \"2018-03-01\",\r\n        \"2018-02-01\",\r\n        \"2018-01-01\",\r\n        \"2017-11-01\",\r\n        \"2017-10-01\",\r\n        \"2017-09-01\",\r\n        \"2017-08-01\",\r\n        \"2017-06-01\"\r\n      ]\r\n    },\r\n    {\r\n      \"resourceType\": \"routeFilters\",\r\n      \"locations\": [\r\n        \"East US\",\r\n        \"North Europe\",\r\n        \"West Europe\",\r\n        \"East Asia\",\r\n        \"Southeast Asia\",\r\n        \"North Central US\",\r\n        \"South Central US\",\r\n        \"Central US\",\r\n        \"East US 2\",\r\n        \"Japan East\",\r\n        \"Japan West\",\r\n        \"Brazil South\",\r\n        \"Australia East\",\r\n        \"Australia Southeast\",\r\n        \"Central India\",\r\n        \"South India\",\r\n        \"West India\",\r\n        \"Canada Central\",\r\n        \"Canada East\",\r\n        \"West Central US\",\r\n        \"West US 2\",\r\n        \"UK West\",\r\n        \"UK South\",\r\n        \"Korea Central\",\r\n        \"Korea South\",\r\n        \"France Central\",\r\n        \"West US\",\r\n        \"Central US EUAP\",\r\n        \"East US 2 EUAP\"\r\n      ],\r\n      \"apiVersions\": [\r\n        \"2018-07-01\",\r\n        \"2018-06-01\",\r\n        \"2018-05-01\",\r\n        \"2018-04-01\",\r\n        \"2018-03-01\",\r\n        \"2018-02-01\",\r\n        \"2018-01-01\",\r\n        \"2017-11-01\",\r\n        \"2017-10-01\",\r\n        \"2017-09-01\",\r\n        \"2017-08-01\",\r\n        \"2017-06-01\",\r\n        \"2017-04-01\",\r\n        \"2017-03-01\",\r\n        \"2016-12-01\"\r\n      ],\r\n      \"capabilities\": \"None\"\r\n    },\r\n    {\r\n      \"resourceType\": \"bgpServiceCommunities\",\r\n      \"locations\": [],\r\n      \"apiVersions\": [\r\n        \"2018-07-01\",\r\n        \"2018-06-01\",\r\n        \"2018-05-01\",\r\n        \"2018-04-01\",\r\n        \"2018-03-01\",\r\n        \"2018-02-01\",\r\n        \"2018-01-01\",\r\n        \"2017-11-01\",\r\n        \"2017-10-01\",\r\n        \"2017-09-01\",\r\n        \"2017-08-01\",\r\n        \"2017-06-01\",\r\n        \"2017-04-01\",\r\n        \"2017-03-01\",\r\n        \"2016-12-01\"\r\n      ]\r\n    },\r\n    {\r\n      \"resourceType\": \"expressRoutePorts\",\r\n      \"locations\": [\r\n        \"East US\",\r\n        \"North Europe\",\r\n        \"West Europe\",\r\n        \"East Asia\",\r\n        \"Southeast Asia\",\r\n        \"North Central US\",\r\n        \"South Central US\",\r\n        \"Central US\",\r\n        \"East US 2\",\r\n        \"Japan East\",\r\n        \"Japan West\",\r\n        \"Brazil South\",\r\n        \"Australia East\",\r\n        \"Australia Southeast\",\r\n        \"Central India\",\r\n        \"South India\",\r\n        \"West India\",\r\n        \"Canada Central\",\r\n        \"Canada East\",\r\n        \"West Central US\",\r\n        \"West US 2\",\r\n        \"UK West\",\r\n        \"UK South\",\r\n        \"Korea Central\",\r\n        \"Korea South\",\r\n        \"France Central\",\r\n        \"West US\",\r\n        \"Central US EUAP\",\r\n        \"East US 2 EUAP\"\r\n      ],\r\n      \"apiVersions\": [\r\n        \"2018-07-01\"\r\n      ],\r\n      \"capabilities\": \"None\"\r\n    },\r\n    {\r\n      \"resourceType\": \"ddosProtectionPlans\",\r\n      \"locations\": [\r\n        \"East US\",\r\n        \"North Europe\",\r\n        \"West Europe\",\r\n        \"East Asia\",\r\n        \"Southeast Asia\",\r\n        \"North Central US\",\r\n        \"South Central US\",\r\n        \"Central US\",\r\n        \"East US 2\",\r\n        \"Japan East\",\r\n        \"Japan West\",\r\n        \"Brazil South\",\r\n        \"Australia East\",\r\n        \"Australia Southeast\",\r\n        \"Central India\",\r\n        \"South India\",\r\n        \"West India\",\r\n        \"Canada Central\",\r\n        \"Canada East\",\r\n        \"West Central US\",\r\n        \"West US 2\",\r\n        \"UK West\",\r\n        \"UK South\",\r\n        \"Korea Central\",\r\n        \"Korea South\",\r\n        \"France Central\",\r\n        \"West US\",\r\n        \"Central US EUAP\",\r\n        \"East US 2 EUAP\"\r\n      ],\r\n      \"apiVersions\": [\r\n        \"2018-07-01\",\r\n        \"2018-06-01\",\r\n        \"2018-05-01\",\r\n        \"2018-04-01\",\r\n        \"2018-03-01\",\r\n        \"2018-02-01\"\r\n      ],\r\n      \"capabilities\": \"None\"\r\n    },\r\n    {\r\n      \"resourceType\": \"dnszones\",\r\n      \"locations\": [\r\n        \"global\"\r\n      ],\r\n      \"apiVersions\": [\r\n        \"2018-03-01-preview\",\r\n        \"2017-10-01\",\r\n        \"2017-09-15-preview\",\r\n        \"2017-09-01\",\r\n        \"2016-04-01\",\r\n        \"2015-11-30\",\r\n        \"2015-11-15-preview\",\r\n        \"2015-05-04-preview\"\r\n      ],\r\n      \"capabilities\": \"CrossResourceGroupResourceMove, CrossSubscriptionResourceMove\"\r\n    },\r\n    {\r\n      \"resourceType\": \"dnsOperationResults\",\r\n      \"locations\": [\r\n        \"global\"\r\n      ],\r\n      \"apiVersions\": [\r\n        \"2018-03-01-preview\",\r\n        \"2017-10-01\",\r\n        \"2017-09-15-preview\",\r\n        \"2017-09-01\",\r\n        \"2016-04-01\",\r\n        \"2015-11-30\",\r\n        \"2015-11-15-preview\"\r\n      ]\r\n    },\r\n    {\r\n      \"resourceType\": \"dnsOperationStatuses\",\r\n      \"locations\": [\r\n        \"global\"\r\n      ],\r\n      \"apiVersions\": [\r\n        \"2018-03-01-preview\",\r\n        \"2017-10-01\",\r\n        \"2017-09-15-preview\",\r\n        \"2017-09-01\",\r\n        \"2016-04-01\",\r\n        \"2015-11-30\",\r\n        \"2015-11-15-preview\"\r\n      ]\r\n    },\r\n    {\r\n      \"resourceType\": \"dnszones/A\",\r\n      \"locations\": [\r\n        \"global\"\r\n      ],\r\n      \"apiVersions\": [\r\n        \"2018-03-01-preview\",\r\n        \"2017-10-01\",\r\n        \"2017-09-15-preview\",\r\n        \"2017-09-01\",\r\n        \"2016-04-01\",\r\n        \"2015-11-30\",\r\n        \"2015-11-15-preview\",\r\n        \"2015-05-04-preview\"\r\n      ]\r\n    },\r\n    {\r\n      \"resourceType\": \"dnszones/AAAA\",\r\n      \"locations\": [\r\n        \"global\"\r\n      ],\r\n      \"apiVersions\": [\r\n        \"2018-03-01-preview\",\r\n        \"2017-10-01\",\r\n        \"2017-09-15-preview\",\r\n        \"2017-09-01\",\r\n        \"2016-04-01\",\r\n        \"2015-11-30\",\r\n        \"2015-11-15-preview\",\r\n        \"2015-05-04-preview\"\r\n      ]\r\n    },\r\n    {\r\n      \"resourceType\": \"dnszones/CNAME\",\r\n      \"locations\": [\r\n        \"global\"\r\n      ],\r\n      \"apiVersions\": [\r\n        \"2018-03-01-preview\",\r\n        \"2017-10-01\",\r\n        \"2017-09-15-preview\",\r\n        \"2017-09-01\",\r\n        \"2016-04-01\",\r\n        \"2015-11-30\",\r\n        \"2015-11-15-preview\",\r\n        \"2015-05-04-preview\"\r\n      ]\r\n    },\r\n    {\r\n      \"resourceType\": \"dnszones/PTR\",\r\n      \"locations\": [\r\n        \"global\"\r\n      ],\r\n      \"apiVersions\": [\r\n        \"2018-03-01-preview\",\r\n        \"2017-10-01\",\r\n        \"2017-09-15-preview\",\r\n        \"2017-09-01\",\r\n        \"2016-04-01\",\r\n        \"2015-11-30\",\r\n        \"2015-11-15-preview\",\r\n        \"2015-05-04-preview\"\r\n      ]\r\n    },\r\n    {\r\n      \"resourceType\": \"dnszones/MX\",\r\n      \"locations\": [\r\n        \"global\"\r\n      ],\r\n      \"apiVersions\": [\r\n        \"2018-03-01-preview\",\r\n        \"2017-10-01\",\r\n        \"2017-09-15-preview\",\r\n        \"2017-09-01\",\r\n        \"2016-04-01\",\r\n        \"2015-11-30\",\r\n        \"2015-11-15-preview\",\r\n        \"2015-05-04-preview\"\r\n      ]\r\n    },\r\n    {\r\n      \"resourceType\": \"dnszones/TXT\",\r\n      \"locations\": [\r\n        \"global\"\r\n      ],\r\n      \"apiVersions\": [\r\n        \"2018-03-01-preview\",\r\n        \"2017-10-01\",\r\n        \"2017-09-15-preview\",\r\n        \"2017-09-01\",\r\n        \"2016-04-01\",\r\n        \"2015-11-30\",\r\n        \"2015-11-15-preview\",\r\n        \"2015-05-04-preview\"\r\n      ]\r\n    },\r\n    {\r\n      \"resourceType\": \"dnszones/SRV\",\r\n      \"locations\": [\r\n        \"global\"\r\n      ],\r\n      \"apiVersions\": [\r\n        \"2018-03-01-preview\",\r\n        \"2017-10-01\",\r\n        \"2017-09-15-preview\",\r\n        \"2017-09-01\",\r\n        \"2016-04-01\",\r\n        \"2015-11-30\",\r\n        \"2015-11-15-preview\",\r\n        \"2015-05-04-preview\"\r\n      ]\r\n    },\r\n    {\r\n      \"resourceType\": \"dnszones/SOA\",\r\n      \"locations\": [\r\n        \"global\"\r\n      ],\r\n      \"apiVersions\": [\r\n        \"2018-03-01-preview\",\r\n        \"2017-10-01\",\r\n        \"2017-09-15-preview\",\r\n        \"2017-09-01\",\r\n        \"2016-04-01\",\r\n        \"2015-11-30\",\r\n        \"2015-11-15-preview\",\r\n        \"2015-05-04-preview\"\r\n      ]\r\n    },\r\n    {\r\n      \"resourceType\": \"dnszones/NS\",\r\n      \"locations\": [\r\n        \"global\"\r\n      ],\r\n      \"apiVersions\": [\r\n        \"2018-03-01-preview\",\r\n        \"2017-10-01\",\r\n        \"2017-09-15-preview\",\r\n        \"2017-09-01\",\r\n        \"2016-04-01\",\r\n        \"2015-11-30\",\r\n        \"2015-11-15-preview\",\r\n        \"2015-05-04-preview\"\r\n      ]\r\n    },\r\n    {\r\n      \"resourceType\": \"dnszones/CAA\",\r\n      \"locations\": [\r\n        \"global\"\r\n      ],\r\n      \"apiVersions\": [\r\n        \"2018-03-01-preview\",\r\n        \"2017-10-01\",\r\n        \"2017-09-15-preview\",\r\n        \"2017-09-01\"\r\n      ]\r\n    },\r\n    {\r\n      \"resourceType\": \"dnszones/recordsets\",\r\n      \"locations\": [\r\n        \"global\"\r\n      ],\r\n      \"apiVersions\": [\r\n        \"2018-03-01-preview\",\r\n        \"2017-10-01\",\r\n        \"2017-09-15-preview\",\r\n        \"2017-09-01\",\r\n        \"2016-04-01\",\r\n        \"2015-11-30\",\r\n        \"2015-11-15-preview\",\r\n        \"2015-05-04-preview\"\r\n      ]\r\n    },\r\n    {\r\n      \"resourceType\": \"dnszones/all\",\r\n      \"locations\": [\r\n        \"global\"\r\n      ],\r\n      \"apiVersions\": [\r\n        \"2018-03-01-preview\",\r\n        \"2017-10-01\",\r\n        \"2017-09-15-preview\",\r\n        \"2017-09-01\",\r\n        \"2016-04-01\",\r\n        \"2015-11-30\",\r\n        \"2015-11-15-preview\",\r\n        \"2015-05-04-preview\"\r\n      ]\r\n    },\r\n    {\r\n      \"resourceType\": \"secureGateways\",\r\n      \"locations\": [\r\n        \"West US\",\r\n        \"Central US EUAP\",\r\n        \"East US 2 EUAP\"\r\n      ],\r\n      \"apiVersions\": [\r\n        \"2018-07-01\",\r\n        \"2018-06-01\",\r\n        \"2018-05-01\",\r\n        \"2018-04-01\",\r\n        \"2018-03-01\",\r\n        \"2018-02-01\",\r\n        \"2018-01-01\",\r\n        \"2017-11-01\"\r\n      ],\r\n      \"capabilities\": \"CrossResourceGroupResourceMove, CrossSubscriptionResourceMove\"\r\n    },\r\n    {\r\n      \"resourceType\": \"azureFirewalls\",\r\n      \"locations\": [\r\n        \"West US\",\r\n        \"Central US EUAP\",\r\n        \"East US 2 EUAP\"\r\n      ],\r\n      \"apiVersions\": [\r\n        \"2018-07-01\",\r\n        \"2018-06-01\",\r\n        \"2018-05-01\",\r\n        \"2018-04-01\"\r\n      ],\r\n      \"capabilities\": \"CrossResourceGroupResourceMove, CrossSubscriptionResourceMove\"\r\n    },\r\n    {\r\n      \"resourceType\": \"networkProfiles\",\r\n      \"locations\": [\r\n        \"West US\",\r\n        \"Central US EUAP\",\r\n        \"East US 2 EUAP\"\r\n      ],\r\n      \"apiVersions\": [\r\n        \"2018-07-01\",\r\n        \"2018-06-01\",\r\n        \"2018-05-01\"\r\n      ],\r\n      \"capabilities\": \"None\"\r\n    }\r\n  ],\r\n  \"registrationState\": \"Registered\"\r\n}",
      "ResponseHeaders": {
        "Content-Length": [
          "31405"
        ],
        "Content-Type": [
          "application/json; charset=utf-8"
        ],
        "Expires": [
          "-1"
        ],
        "Pragma": [
          "no-cache"
        ],
        "x-ms-ratelimit-remaining-subscription-reads": [
          "11859"
        ],
        "x-ms-request-id": [
          "b3a984ad-16b5-4d32-a9c4-bc57eac727d8"
        ],
        "x-ms-correlation-request-id": [
          "b3a984ad-16b5-4d32-a9c4-bc57eac727d8"
        ],
        "x-ms-routing-request-id": [
          "UKSOUTH2:20180903T144620Z:b3a984ad-16b5-4d32-a9c4-bc57eac727d8"
        ],
        "Strict-Transport-Security": [
          "max-age=31536000; includeSubDomains"
        ],
        "X-Content-Type-Options": [
          "nosniff"
        ],
        "Cache-Control": [
          "no-cache"
        ],
        "Date": [
          "Mon, 03 Sep 2018 14:46:19 GMT"
        ]
      },
      "StatusCode": 200
    },
    {
      "RequestUri": "/subscriptions/947d47b4-7883-4bb9-9d85-c5e8e2f572ce/resourcegroups/ps5436?api-version=2016-09-01",
      "EncodedRequestUri": "L3N1YnNjcmlwdGlvbnMvOTQ3ZDQ3YjQtNzg4My00YmI5LTlkODUtYzVlOGUyZjU3MmNlL3Jlc291cmNlZ3JvdXBzL3BzNTQzNj9hcGktdmVyc2lvbj0yMDE2LTA5LTAx",
>>>>>>> f10edb53
      "RequestMethod": "PUT",
      "RequestBody": "{\r\n  \"location\": \"westcentralus\"\r\n}",
      "RequestHeaders": {
        "Content-Type": [
          "application/json; charset=utf-8"
        ],
        "Content-Length": [
          "35"
        ],
        "x-ms-client-request-id": [
<<<<<<< HEAD
          "16e20777-ba96-470d-b3e9-7a9b33102bed"
=======
          "33309b15-1af6-4d84-87b9-3fe2e3d111c2"
>>>>>>> f10edb53
        ],
        "accept-language": [
          "en-US"
        ],
        "User-Agent": [
          "FxVersion/4.7.3132.0",
          "OSName/Windows10Enterprise",
          "OSVersion/6.3.17134",
          "Microsoft.Azure.Management.Internal.Resources.ResourceManagementClient/4.1.0"
        ]
      },
<<<<<<< HEAD
      "ResponseBody": "{\r\n  \"id\": \"/subscriptions/947d47b4-7883-4bb9-9d85-c5e8e2f572ce/resourceGroups/ps9989\",\r\n  \"name\": \"ps9989\",\r\n  \"location\": \"westcentralus\",\r\n  \"properties\": {\r\n    \"provisioningState\": \"Succeeded\"\r\n  }\r\n}",
=======
      "ResponseBody": "{\r\n  \"id\": \"/subscriptions/947d47b4-7883-4bb9-9d85-c5e8e2f572ce/resourceGroups/ps5436\",\r\n  \"name\": \"ps5436\",\r\n  \"location\": \"westus\",\r\n  \"properties\": {\r\n    \"provisioningState\": \"Succeeded\"\r\n  }\r\n}",
>>>>>>> f10edb53
      "ResponseHeaders": {
        "Content-Length": [
          "172"
        ],
        "Content-Type": [
          "application/json; charset=utf-8"
        ],
        "Expires": [
          "-1"
        ],
        "Pragma": [
          "no-cache"
        ],
        "x-ms-ratelimit-remaining-subscription-writes": [
<<<<<<< HEAD
          "1190"
        ],
        "x-ms-request-id": [
          "487b4f0b-b800-4fa5-ac24-05c41eb593a9"
        ],
        "x-ms-correlation-request-id": [
          "487b4f0b-b800-4fa5-ac24-05c41eb593a9"
        ],
        "x-ms-routing-request-id": [
          "BRAZILUS:20180907T070127Z:487b4f0b-b800-4fa5-ac24-05c41eb593a9"
=======
          "1169"
        ],
        "x-ms-request-id": [
          "179c4280-8f37-466d-b922-54c5d1917c34"
        ],
        "x-ms-correlation-request-id": [
          "179c4280-8f37-466d-b922-54c5d1917c34"
        ],
        "x-ms-routing-request-id": [
          "UKSOUTH2:20180903T144622Z:179c4280-8f37-466d-b922-54c5d1917c34"
>>>>>>> f10edb53
        ],
        "Strict-Transport-Security": [
          "max-age=31536000; includeSubDomains"
        ],
        "X-Content-Type-Options": [
          "nosniff"
        ],
        "Cache-Control": [
          "no-cache"
        ],
        "Date": [
<<<<<<< HEAD
          "Fri, 07 Sep 2018 07:01:27 GMT"
=======
          "Mon, 03 Sep 2018 14:46:22 GMT"
>>>>>>> f10edb53
        ]
      },
      "StatusCode": 201
    },
    {
<<<<<<< HEAD
      "RequestUri": "/subscriptions/947d47b4-7883-4bb9-9d85-c5e8e2f572ce/resourceGroups/ps9989/providers/Microsoft.Network/loadBalancers/ps7473?api-version=2018-08-01",
      "EncodedRequestUri": "L3N1YnNjcmlwdGlvbnMvOTQ3ZDQ3YjQtNzg4My00YmI5LTlkODUtYzVlOGUyZjU3MmNlL3Jlc291cmNlR3JvdXBzL3BzOTk4OS9wcm92aWRlcnMvTWljcm9zb2Z0Lk5ldHdvcmsvbG9hZEJhbGFuY2Vycy9wczc0NzM/YXBpLXZlcnNpb249MjAxOC0wOC0wMQ==",
=======
      "RequestUri": "/subscriptions/947d47b4-7883-4bb9-9d85-c5e8e2f572ce/resourceGroups/ps5436/providers/Microsoft.Network/loadBalancers/ps1637?api-version=2018-07-01",
      "EncodedRequestUri": "L3N1YnNjcmlwdGlvbnMvOTQ3ZDQ3YjQtNzg4My00YmI5LTlkODUtYzVlOGUyZjU3MmNlL3Jlc291cmNlR3JvdXBzL3BzNTQzNi9wcm92aWRlcnMvTWljcm9zb2Z0Lk5ldHdvcmsvbG9hZEJhbGFuY2Vycy9wczE2Mzc/YXBpLXZlcnNpb249MjAxOC0wNy0wMQ==",
>>>>>>> f10edb53
      "RequestMethod": "GET",
      "RequestBody": "",
      "RequestHeaders": {
        "x-ms-client-request-id": [
<<<<<<< HEAD
          "51b90f3f-8f76-4d46-8df9-611ec274c726"
=======
          "e7a5563e-74ed-4d83-b600-7bc3bcd8cf42"
>>>>>>> f10edb53
        ],
        "accept-language": [
          "en-US"
        ],
        "User-Agent": [
          "FxVersion/4.7.3132.0",
          "OSName/Windows10Enterprise",
          "OSVersion/6.3.17134",
<<<<<<< HEAD
          "Microsoft.Azure.Management.Network.NetworkManagementClient/20.0.0.0"
        ]
      },
      "ResponseBody": "{\r\n  \"error\": {\r\n    \"code\": \"ResourceNotFound\",\r\n    \"message\": \"The Resource 'Microsoft.Network/loadBalancers/ps7473' under resource group 'ps9989' was not found.\"\r\n  }\r\n}",
=======
          "Microsoft.Azure.Management.Network.NetworkManagementClient/19.3.0.0"
        ]
      },
      "ResponseBody": "{\r\n  \"error\": {\r\n    \"code\": \"ResourceNotFound\",\r\n    \"message\": \"The Resource 'Microsoft.Network/loadBalancers/ps1637' under resource group 'ps5436' was not found.\"\r\n  }\r\n}",
>>>>>>> f10edb53
      "ResponseHeaders": {
        "Content-Length": [
          "148"
        ],
        "Content-Type": [
          "application/json; charset=utf-8"
        ],
        "Expires": [
          "-1"
        ],
        "Pragma": [
          "no-cache"
        ],
        "x-ms-failure-cause": [
          "gateway"
        ],
        "x-ms-request-id": [
<<<<<<< HEAD
          "8361249c-dc72-47d5-a268-488a89c64b3e"
        ],
        "x-ms-correlation-request-id": [
          "8361249c-dc72-47d5-a268-488a89c64b3e"
        ],
        "x-ms-routing-request-id": [
          "BRAZILUS:20180907T070128Z:8361249c-dc72-47d5-a268-488a89c64b3e"
=======
          "60f7e17e-fe9a-49ff-ae2b-5e66f155635c"
        ],
        "x-ms-correlation-request-id": [
          "60f7e17e-fe9a-49ff-ae2b-5e66f155635c"
        ],
        "x-ms-routing-request-id": [
          "UKSOUTH2:20180903T144623Z:60f7e17e-fe9a-49ff-ae2b-5e66f155635c"
>>>>>>> f10edb53
        ],
        "Strict-Transport-Security": [
          "max-age=31536000; includeSubDomains"
        ],
        "X-Content-Type-Options": [
          "nosniff"
        ],
        "Cache-Control": [
          "no-cache"
        ],
        "Date": [
<<<<<<< HEAD
          "Fri, 07 Sep 2018 07:01:27 GMT"
=======
          "Mon, 03 Sep 2018 14:46:23 GMT"
>>>>>>> f10edb53
        ]
      },
      "StatusCode": 404
    },
    {
<<<<<<< HEAD
      "RequestUri": "/subscriptions/947d47b4-7883-4bb9-9d85-c5e8e2f572ce/resourceGroups/ps9989/providers/Microsoft.Network/loadBalancers/ps7473?api-version=2018-08-01",
      "EncodedRequestUri": "L3N1YnNjcmlwdGlvbnMvOTQ3ZDQ3YjQtNzg4My00YmI5LTlkODUtYzVlOGUyZjU3MmNlL3Jlc291cmNlR3JvdXBzL3BzOTk4OS9wcm92aWRlcnMvTWljcm9zb2Z0Lk5ldHdvcmsvbG9hZEJhbGFuY2Vycy9wczc0NzM/YXBpLXZlcnNpb249MjAxOC0wOC0wMQ==",
=======
      "RequestUri": "/subscriptions/947d47b4-7883-4bb9-9d85-c5e8e2f572ce/resourceGroups/ps5436/providers/Microsoft.Network/loadBalancers/ps1637?api-version=2018-07-01",
      "EncodedRequestUri": "L3N1YnNjcmlwdGlvbnMvOTQ3ZDQ3YjQtNzg4My00YmI5LTlkODUtYzVlOGUyZjU3MmNlL3Jlc291cmNlR3JvdXBzL3BzNTQzNi9wcm92aWRlcnMvTWljcm9zb2Z0Lk5ldHdvcmsvbG9hZEJhbGFuY2Vycy9wczE2Mzc/YXBpLXZlcnNpb249MjAxOC0wNy0wMQ==",
>>>>>>> f10edb53
      "RequestMethod": "GET",
      "RequestBody": "",
      "RequestHeaders": {
        "User-Agent": [
          "FxVersion/4.7.3132.0",
          "OSName/Windows10Enterprise",
          "OSVersion/6.3.17134",
<<<<<<< HEAD
          "Microsoft.Azure.Management.Network.NetworkManagementClient/20.0.0.0"
        ]
      },
      "ResponseBody": "{\r\n  \"name\": \"ps7473\",\r\n  \"id\": \"/subscriptions/947d47b4-7883-4bb9-9d85-c5e8e2f572ce/resourceGroups/ps9989/providers/Microsoft.Network/loadBalancers/ps7473\",\r\n  \"etag\": \"W/\\\"95847c4d-0b7f-4df9-bc8f-90a11c6edeb5\\\"\",\r\n  \"type\": \"Microsoft.Network/loadBalancers\",\r\n  \"location\": \"westcentralus\",\r\n  \"properties\": {\r\n    \"provisioningState\": \"Succeeded\",\r\n    \"resourceGuid\": \"ca8a06b9-6ed1-4cb9-a0c5-48f6f621ead9\",\r\n    \"frontendIPConfigurations\": [],\r\n    \"backendAddressPools\": [],\r\n    \"loadBalancingRules\": [],\r\n    \"probes\": [],\r\n    \"inboundNatRules\": [],\r\n    \"outboundRules\": [],\r\n    \"inboundNatPools\": []\r\n  },\r\n  \"sku\": {\r\n    \"name\": \"Basic\",\r\n    \"tier\": \"Regional\"\r\n  }\r\n}",
=======
          "Microsoft.Azure.Management.Network.NetworkManagementClient/19.3.0.0"
        ]
      },
      "ResponseBody": "{\r\n  \"name\": \"ps1637\",\r\n  \"id\": \"/subscriptions/947d47b4-7883-4bb9-9d85-c5e8e2f572ce/resourceGroups/ps5436/providers/Microsoft.Network/loadBalancers/ps1637\",\r\n  \"etag\": \"W/\\\"de712187-1064-4592-a152-8feb4452b145\\\"\",\r\n  \"type\": \"Microsoft.Network/loadBalancers\",\r\n  \"location\": \"westus\",\r\n  \"properties\": {\r\n    \"provisioningState\": \"Succeeded\",\r\n    \"resourceGuid\": \"bd57acb0-8c33-4420-b539-1845c475fcc2\",\r\n    \"frontendIPConfigurations\": [],\r\n    \"backendAddressPools\": [],\r\n    \"loadBalancingRules\": [],\r\n    \"probes\": [],\r\n    \"inboundNatRules\": [],\r\n    \"outboundRules\": [],\r\n    \"inboundNatPools\": []\r\n  },\r\n  \"sku\": {\r\n    \"name\": \"Basic\",\r\n    \"tier\": \"Regional\"\r\n  }\r\n}",
>>>>>>> f10edb53
      "ResponseHeaders": {
        "Content-Length": [
          "683"
        ],
        "Content-Type": [
          "application/json; charset=utf-8"
        ],
        "Expires": [
          "-1"
        ],
        "Pragma": [
          "no-cache"
        ],
        "x-ms-request-id": [
<<<<<<< HEAD
          "fa90e1a7-0b64-451e-98a2-787b3c9c8d23"
        ],
        "x-ms-correlation-request-id": [
          "35b3b09a-54f8-4b08-9483-06800c396215"
=======
          "b2fc9eee-3b36-437e-b559-55a3b142a539"
        ],
        "x-ms-correlation-request-id": [
          "328e32fc-93c7-4ccf-a2b5-08bc0fca9d17"
>>>>>>> f10edb53
        ],
        "Strict-Transport-Security": [
          "max-age=31536000; includeSubDomains"
        ],
        "Cache-Control": [
          "no-cache"
        ],
        "ETag": [
<<<<<<< HEAD
          "W/\"95847c4d-0b7f-4df9-bc8f-90a11c6edeb5\""
=======
          "W/\"de712187-1064-4592-a152-8feb4452b145\""
>>>>>>> f10edb53
        ],
        "Server": [
          "Microsoft-HTTPAPI/2.0",
          "Microsoft-HTTPAPI/2.0"
        ],
        "x-ms-ratelimit-remaining-subscription-reads": [
<<<<<<< HEAD
          "11834"
        ],
        "x-ms-routing-request-id": [
          "BRAZILUS:20180907T070130Z:35b3b09a-54f8-4b08-9483-06800c396215"
=======
          "11998"
        ],
        "x-ms-routing-request-id": [
          "UKSOUTH2:20180903T144628Z:328e32fc-93c7-4ccf-a2b5-08bc0fca9d17"
>>>>>>> f10edb53
        ],
        "X-Content-Type-Options": [
          "nosniff"
        ],
        "Date": [
<<<<<<< HEAD
          "Fri, 07 Sep 2018 07:01:29 GMT"
=======
          "Mon, 03 Sep 2018 14:46:27 GMT"
>>>>>>> f10edb53
        ]
      },
      "StatusCode": 200
    },
    {
<<<<<<< HEAD
      "RequestUri": "/subscriptions/947d47b4-7883-4bb9-9d85-c5e8e2f572ce/resourceGroups/ps9989/providers/Microsoft.Network/loadBalancers/ps7473?api-version=2018-08-01",
      "EncodedRequestUri": "L3N1YnNjcmlwdGlvbnMvOTQ3ZDQ3YjQtNzg4My00YmI5LTlkODUtYzVlOGUyZjU3MmNlL3Jlc291cmNlR3JvdXBzL3BzOTk4OS9wcm92aWRlcnMvTWljcm9zb2Z0Lk5ldHdvcmsvbG9hZEJhbGFuY2Vycy9wczc0NzM/YXBpLXZlcnNpb249MjAxOC0wOC0wMQ==",
=======
      "RequestUri": "/subscriptions/947d47b4-7883-4bb9-9d85-c5e8e2f572ce/resourceGroups/ps5436/providers/Microsoft.Network/loadBalancers/ps1637?api-version=2018-07-01",
      "EncodedRequestUri": "L3N1YnNjcmlwdGlvbnMvOTQ3ZDQ3YjQtNzg4My00YmI5LTlkODUtYzVlOGUyZjU3MmNlL3Jlc291cmNlR3JvdXBzL3BzNTQzNi9wcm92aWRlcnMvTWljcm9zb2Z0Lk5ldHdvcmsvbG9hZEJhbGFuY2Vycy9wczE2Mzc/YXBpLXZlcnNpb249MjAxOC0wNy0wMQ==",
>>>>>>> f10edb53
      "RequestMethod": "GET",
      "RequestBody": "",
      "RequestHeaders": {
        "x-ms-client-request-id": [
<<<<<<< HEAD
          "49f1518d-7f76-4f6e-9a46-c77ccd029860"
=======
          "144d1bfe-c8ff-4367-843f-82d6071f6d25"
>>>>>>> f10edb53
        ],
        "accept-language": [
          "en-US"
        ],
        "User-Agent": [
          "FxVersion/4.7.3132.0",
          "OSName/Windows10Enterprise",
          "OSVersion/6.3.17134",
<<<<<<< HEAD
          "Microsoft.Azure.Management.Network.NetworkManagementClient/20.0.0.0"
        ]
      },
      "ResponseBody": "{\r\n  \"name\": \"ps7473\",\r\n  \"id\": \"/subscriptions/947d47b4-7883-4bb9-9d85-c5e8e2f572ce/resourceGroups/ps9989/providers/Microsoft.Network/loadBalancers/ps7473\",\r\n  \"etag\": \"W/\\\"95847c4d-0b7f-4df9-bc8f-90a11c6edeb5\\\"\",\r\n  \"type\": \"Microsoft.Network/loadBalancers\",\r\n  \"location\": \"westcentralus\",\r\n  \"properties\": {\r\n    \"provisioningState\": \"Succeeded\",\r\n    \"resourceGuid\": \"ca8a06b9-6ed1-4cb9-a0c5-48f6f621ead9\",\r\n    \"frontendIPConfigurations\": [],\r\n    \"backendAddressPools\": [],\r\n    \"loadBalancingRules\": [],\r\n    \"probes\": [],\r\n    \"inboundNatRules\": [],\r\n    \"outboundRules\": [],\r\n    \"inboundNatPools\": []\r\n  },\r\n  \"sku\": {\r\n    \"name\": \"Basic\",\r\n    \"tier\": \"Regional\"\r\n  }\r\n}",
=======
          "Microsoft.Azure.Management.Network.NetworkManagementClient/19.3.0.0"
        ]
      },
      "ResponseBody": "{\r\n  \"name\": \"ps1637\",\r\n  \"id\": \"/subscriptions/947d47b4-7883-4bb9-9d85-c5e8e2f572ce/resourceGroups/ps5436/providers/Microsoft.Network/loadBalancers/ps1637\",\r\n  \"etag\": \"W/\\\"de712187-1064-4592-a152-8feb4452b145\\\"\",\r\n  \"type\": \"Microsoft.Network/loadBalancers\",\r\n  \"location\": \"westus\",\r\n  \"properties\": {\r\n    \"provisioningState\": \"Succeeded\",\r\n    \"resourceGuid\": \"bd57acb0-8c33-4420-b539-1845c475fcc2\",\r\n    \"frontendIPConfigurations\": [],\r\n    \"backendAddressPools\": [],\r\n    \"loadBalancingRules\": [],\r\n    \"probes\": [],\r\n    \"inboundNatRules\": [],\r\n    \"outboundRules\": [],\r\n    \"inboundNatPools\": []\r\n  },\r\n  \"sku\": {\r\n    \"name\": \"Basic\",\r\n    \"tier\": \"Regional\"\r\n  }\r\n}",
>>>>>>> f10edb53
      "ResponseHeaders": {
        "Content-Length": [
          "683"
        ],
        "Content-Type": [
          "application/json; charset=utf-8"
        ],
        "Expires": [
          "-1"
        ],
        "Pragma": [
          "no-cache"
        ],
        "x-ms-request-id": [
<<<<<<< HEAD
          "6df72129-b227-404e-8e24-2eb64fc56428"
        ],
        "x-ms-correlation-request-id": [
          "57019dc5-b6bb-4fc0-bacb-6ed206b5428a"
=======
          "3bdf5b7c-a159-4e60-af5f-448690a1aa51"
        ],
        "x-ms-correlation-request-id": [
          "2d19aa07-543f-4f7a-a724-3fefe483d4f4"
>>>>>>> f10edb53
        ],
        "Strict-Transport-Security": [
          "max-age=31536000; includeSubDomains"
        ],
        "Cache-Control": [
          "no-cache"
        ],
        "ETag": [
<<<<<<< HEAD
          "W/\"95847c4d-0b7f-4df9-bc8f-90a11c6edeb5\""
=======
          "W/\"de712187-1064-4592-a152-8feb4452b145\""
>>>>>>> f10edb53
        ],
        "Server": [
          "Microsoft-HTTPAPI/2.0",
          "Microsoft-HTTPAPI/2.0"
        ],
        "x-ms-ratelimit-remaining-subscription-reads": [
<<<<<<< HEAD
          "11833"
        ],
        "x-ms-routing-request-id": [
          "BRAZILUS:20180907T070130Z:57019dc5-b6bb-4fc0-bacb-6ed206b5428a"
=======
          "11997"
        ],
        "x-ms-routing-request-id": [
          "UKSOUTH2:20180903T144628Z:2d19aa07-543f-4f7a-a724-3fefe483d4f4"
>>>>>>> f10edb53
        ],
        "X-Content-Type-Options": [
          "nosniff"
        ],
        "Date": [
<<<<<<< HEAD
          "Fri, 07 Sep 2018 07:01:29 GMT"
=======
          "Mon, 03 Sep 2018 14:46:27 GMT"
>>>>>>> f10edb53
        ]
      },
      "StatusCode": 200
    },
    {
<<<<<<< HEAD
      "RequestUri": "/subscriptions/947d47b4-7883-4bb9-9d85-c5e8e2f572ce/resourceGroups/ps9989/providers/Microsoft.Network/loadBalancers/ps7473?api-version=2018-08-01",
      "EncodedRequestUri": "L3N1YnNjcmlwdGlvbnMvOTQ3ZDQ3YjQtNzg4My00YmI5LTlkODUtYzVlOGUyZjU3MmNlL3Jlc291cmNlR3JvdXBzL3BzOTk4OS9wcm92aWRlcnMvTWljcm9zb2Z0Lk5ldHdvcmsvbG9hZEJhbGFuY2Vycy9wczc0NzM/YXBpLXZlcnNpb249MjAxOC0wOC0wMQ==",
=======
      "RequestUri": "/subscriptions/947d47b4-7883-4bb9-9d85-c5e8e2f572ce/resourceGroups/ps5436/providers/Microsoft.Network/loadBalancers/ps1637?api-version=2018-07-01",
      "EncodedRequestUri": "L3N1YnNjcmlwdGlvbnMvOTQ3ZDQ3YjQtNzg4My00YmI5LTlkODUtYzVlOGUyZjU3MmNlL3Jlc291cmNlR3JvdXBzL3BzNTQzNi9wcm92aWRlcnMvTWljcm9zb2Z0Lk5ldHdvcmsvbG9hZEJhbGFuY2Vycy9wczE2Mzc/YXBpLXZlcnNpb249MjAxOC0wNy0wMQ==",
>>>>>>> f10edb53
      "RequestMethod": "GET",
      "RequestBody": "",
      "RequestHeaders": {
        "x-ms-client-request-id": [
<<<<<<< HEAD
          "56129c7f-60a8-41f9-b87f-d567ebac673c"
=======
          "8fa10408-8656-4981-87f4-b5b9d820708d"
>>>>>>> f10edb53
        ],
        "accept-language": [
          "en-US"
        ],
        "User-Agent": [
          "FxVersion/4.7.3132.0",
          "OSName/Windows10Enterprise",
          "OSVersion/6.3.17134",
<<<<<<< HEAD
          "Microsoft.Azure.Management.Network.NetworkManagementClient/20.0.0.0"
        ]
      },
      "ResponseBody": "{\r\n  \"name\": \"ps7473\",\r\n  \"id\": \"/subscriptions/947d47b4-7883-4bb9-9d85-c5e8e2f572ce/resourceGroups/ps9989/providers/Microsoft.Network/loadBalancers/ps7473\",\r\n  \"etag\": \"W/\\\"95847c4d-0b7f-4df9-bc8f-90a11c6edeb5\\\"\",\r\n  \"type\": \"Microsoft.Network/loadBalancers\",\r\n  \"location\": \"westcentralus\",\r\n  \"properties\": {\r\n    \"provisioningState\": \"Succeeded\",\r\n    \"resourceGuid\": \"ca8a06b9-6ed1-4cb9-a0c5-48f6f621ead9\",\r\n    \"frontendIPConfigurations\": [],\r\n    \"backendAddressPools\": [],\r\n    \"loadBalancingRules\": [],\r\n    \"probes\": [],\r\n    \"inboundNatRules\": [],\r\n    \"outboundRules\": [],\r\n    \"inboundNatPools\": []\r\n  },\r\n  \"sku\": {\r\n    \"name\": \"Basic\",\r\n    \"tier\": \"Regional\"\r\n  }\r\n}",
=======
          "Microsoft.Azure.Management.Network.NetworkManagementClient/19.3.0.0"
        ]
      },
      "ResponseBody": "{\r\n  \"name\": \"ps1637\",\r\n  \"id\": \"/subscriptions/947d47b4-7883-4bb9-9d85-c5e8e2f572ce/resourceGroups/ps5436/providers/Microsoft.Network/loadBalancers/ps1637\",\r\n  \"etag\": \"W/\\\"de712187-1064-4592-a152-8feb4452b145\\\"\",\r\n  \"type\": \"Microsoft.Network/loadBalancers\",\r\n  \"location\": \"westus\",\r\n  \"properties\": {\r\n    \"provisioningState\": \"Succeeded\",\r\n    \"resourceGuid\": \"bd57acb0-8c33-4420-b539-1845c475fcc2\",\r\n    \"frontendIPConfigurations\": [],\r\n    \"backendAddressPools\": [],\r\n    \"loadBalancingRules\": [],\r\n    \"probes\": [],\r\n    \"inboundNatRules\": [],\r\n    \"outboundRules\": [],\r\n    \"inboundNatPools\": []\r\n  },\r\n  \"sku\": {\r\n    \"name\": \"Basic\",\r\n    \"tier\": \"Regional\"\r\n  }\r\n}",
>>>>>>> f10edb53
      "ResponseHeaders": {
        "Content-Length": [
          "683"
        ],
        "Content-Type": [
          "application/json; charset=utf-8"
        ],
        "Expires": [
          "-1"
        ],
        "Pragma": [
          "no-cache"
        ],
        "x-ms-request-id": [
<<<<<<< HEAD
          "f1da1af9-798c-4836-90af-93e5a7dfc750"
        ],
        "x-ms-correlation-request-id": [
          "1b0a0310-9226-45aa-ac06-57845c27dfcc"
=======
          "7939ad33-f74e-4e99-8438-2402d5f0ecaf"
        ],
        "x-ms-correlation-request-id": [
          "d495d597-0d92-4c09-a6ea-ddf91cbc8d7b"
>>>>>>> f10edb53
        ],
        "Strict-Transport-Security": [
          "max-age=31536000; includeSubDomains"
        ],
        "Cache-Control": [
          "no-cache"
        ],
        "ETag": [
<<<<<<< HEAD
          "W/\"95847c4d-0b7f-4df9-bc8f-90a11c6edeb5\""
=======
          "W/\"de712187-1064-4592-a152-8feb4452b145\""
>>>>>>> f10edb53
        ],
        "Server": [
          "Microsoft-HTTPAPI/2.0",
          "Microsoft-HTTPAPI/2.0"
        ],
        "x-ms-ratelimit-remaining-subscription-reads": [
<<<<<<< HEAD
          "11832"
        ],
        "x-ms-routing-request-id": [
          "BRAZILUS:20180907T070130Z:1b0a0310-9226-45aa-ac06-57845c27dfcc"
=======
          "11996"
        ],
        "x-ms-routing-request-id": [
          "UKSOUTH2:20180903T144628Z:d495d597-0d92-4c09-a6ea-ddf91cbc8d7b"
>>>>>>> f10edb53
        ],
        "X-Content-Type-Options": [
          "nosniff"
        ],
        "Date": [
<<<<<<< HEAD
          "Fri, 07 Sep 2018 07:01:30 GMT"
=======
          "Mon, 03 Sep 2018 14:46:28 GMT"
>>>>>>> f10edb53
        ]
      },
      "StatusCode": 200
    },
    {
<<<<<<< HEAD
      "RequestUri": "/subscriptions/947d47b4-7883-4bb9-9d85-c5e8e2f572ce/resourceGroups/ps9989/providers/Microsoft.Network/loadBalancers/ps7473?api-version=2018-08-01",
      "EncodedRequestUri": "L3N1YnNjcmlwdGlvbnMvOTQ3ZDQ3YjQtNzg4My00YmI5LTlkODUtYzVlOGUyZjU3MmNlL3Jlc291cmNlR3JvdXBzL3BzOTk4OS9wcm92aWRlcnMvTWljcm9zb2Z0Lk5ldHdvcmsvbG9hZEJhbGFuY2Vycy9wczc0NzM/YXBpLXZlcnNpb249MjAxOC0wOC0wMQ==",
      "RequestMethod": "PUT",
      "RequestBody": "{\r\n  \"properties\": {\r\n    \"frontendIPConfigurations\": [],\r\n    \"backendAddressPools\": [],\r\n    \"loadBalancingRules\": [],\r\n    \"probes\": [],\r\n    \"inboundNatRules\": [],\r\n    \"inboundNatPools\": [],\r\n    \"outboundRules\": []\r\n  },\r\n  \"location\": \"westcentralus\"\r\n}",
=======
      "RequestUri": "/subscriptions/947d47b4-7883-4bb9-9d85-c5e8e2f572ce/resourceGroups/ps5436/providers/Microsoft.Network/loadBalancers/ps1637?api-version=2018-07-01",
      "EncodedRequestUri": "L3N1YnNjcmlwdGlvbnMvOTQ3ZDQ3YjQtNzg4My00YmI5LTlkODUtYzVlOGUyZjU3MmNlL3Jlc291cmNlR3JvdXBzL3BzNTQzNi9wcm92aWRlcnMvTWljcm9zb2Z0Lk5ldHdvcmsvbG9hZEJhbGFuY2Vycy9wczE2Mzc/YXBpLXZlcnNpb249MjAxOC0wNy0wMQ==",
      "RequestMethod": "PUT",
      "RequestBody": "{\r\n  \"properties\": {\r\n    \"frontendIPConfigurations\": [],\r\n    \"backendAddressPools\": [],\r\n    \"loadBalancingRules\": [],\r\n    \"probes\": [],\r\n    \"inboundNatRules\": [],\r\n    \"inboundNatPools\": [],\r\n    \"outboundRules\": []\r\n  },\r\n  \"location\": \"West US\"\r\n}",
>>>>>>> f10edb53
      "RequestHeaders": {
        "Content-Type": [
          "application/json; charset=utf-8"
        ],
        "Content-Length": [
<<<<<<< HEAD
          "260"
        ],
        "x-ms-client-request-id": [
          "76de4ca3-d8c2-460d-bb27-04124b9f8fc3"
=======
          "254"
        ],
        "x-ms-client-request-id": [
          "35d28fff-f56c-41c7-8a97-7bc12ebcd3f8"
>>>>>>> f10edb53
        ],
        "accept-language": [
          "en-US"
        ],
        "User-Agent": [
          "FxVersion/4.7.3132.0",
          "OSName/Windows10Enterprise",
          "OSVersion/6.3.17134",
<<<<<<< HEAD
          "Microsoft.Azure.Management.Network.NetworkManagementClient/20.0.0.0"
        ]
      },
      "ResponseBody": "{\r\n  \"name\": \"ps7473\",\r\n  \"id\": \"/subscriptions/947d47b4-7883-4bb9-9d85-c5e8e2f572ce/resourceGroups/ps9989/providers/Microsoft.Network/loadBalancers/ps7473\",\r\n  \"etag\": \"W/\\\"95847c4d-0b7f-4df9-bc8f-90a11c6edeb5\\\"\",\r\n  \"type\": \"Microsoft.Network/loadBalancers\",\r\n  \"location\": \"westcentralus\",\r\n  \"properties\": {\r\n    \"provisioningState\": \"Succeeded\",\r\n    \"resourceGuid\": \"ca8a06b9-6ed1-4cb9-a0c5-48f6f621ead9\",\r\n    \"frontendIPConfigurations\": [],\r\n    \"backendAddressPools\": [],\r\n    \"loadBalancingRules\": [],\r\n    \"probes\": [],\r\n    \"inboundNatRules\": [],\r\n    \"outboundRules\": [],\r\n    \"inboundNatPools\": []\r\n  },\r\n  \"sku\": {\r\n    \"name\": \"Basic\",\r\n    \"tier\": \"Regional\"\r\n  }\r\n}",
=======
          "Microsoft.Azure.Management.Network.NetworkManagementClient/19.3.0.0"
        ]
      },
      "ResponseBody": "{\r\n  \"name\": \"ps1637\",\r\n  \"id\": \"/subscriptions/947d47b4-7883-4bb9-9d85-c5e8e2f572ce/resourceGroups/ps5436/providers/Microsoft.Network/loadBalancers/ps1637\",\r\n  \"etag\": \"W/\\\"de712187-1064-4592-a152-8feb4452b145\\\"\",\r\n  \"type\": \"Microsoft.Network/loadBalancers\",\r\n  \"location\": \"westus\",\r\n  \"properties\": {\r\n    \"provisioningState\": \"Succeeded\",\r\n    \"resourceGuid\": \"bd57acb0-8c33-4420-b539-1845c475fcc2\",\r\n    \"frontendIPConfigurations\": [],\r\n    \"backendAddressPools\": [],\r\n    \"loadBalancingRules\": [],\r\n    \"probes\": [],\r\n    \"inboundNatRules\": [],\r\n    \"outboundRules\": [],\r\n    \"inboundNatPools\": []\r\n  },\r\n  \"sku\": {\r\n    \"name\": \"Basic\",\r\n    \"tier\": \"Regional\"\r\n  }\r\n}",
>>>>>>> f10edb53
      "ResponseHeaders": {
        "Content-Length": [
          "683"
        ],
        "Content-Type": [
          "application/json; charset=utf-8"
        ],
        "Expires": [
          "-1"
        ],
        "Pragma": [
          "no-cache"
        ],
        "x-ms-request-id": [
<<<<<<< HEAD
          "58451980-9b74-48e6-81af-b7e4bddb4f80"
        ],
        "Azure-AsyncOperation": [
          "https://brazilus.management.azure.com/subscriptions/947d47b4-7883-4bb9-9d85-c5e8e2f572ce/providers/Microsoft.Network/locations/westcentralus/operations/58451980-9b74-48e6-81af-b7e4bddb4f80?api-version=2018-08-01"
        ],
        "x-ms-correlation-request-id": [
          "b7842d4e-4c52-49ce-b8b7-9bc00a4e1493"
=======
          "e4f1e0e5-7680-4e6c-bbb2-855033a7cefc"
        ],
        "Azure-AsyncOperation": [
          "https://management.azure.com/subscriptions/947d47b4-7883-4bb9-9d85-c5e8e2f572ce/providers/Microsoft.Network/locations/westus.validation/operations/e4f1e0e5-7680-4e6c-bbb2-855033a7cefc?api-version=2018-07-01"
        ],
        "x-ms-correlation-request-id": [
          "abd76984-bab1-44e1-9583-70208033ad8b"
>>>>>>> f10edb53
        ],
        "Strict-Transport-Security": [
          "max-age=31536000; includeSubDomains"
        ],
        "Cache-Control": [
          "no-cache"
        ],
        "Server": [
          "Microsoft-HTTPAPI/2.0",
          "Microsoft-HTTPAPI/2.0"
        ],
        "x-ms-ratelimit-remaining-subscription-writes": [
<<<<<<< HEAD
          "1170"
        ],
        "x-ms-routing-request-id": [
          "BRAZILUS:20180907T070130Z:b7842d4e-4c52-49ce-b8b7-9bc00a4e1493"
=======
          "1199"
        ],
        "x-ms-routing-request-id": [
          "UKSOUTH2:20180903T144627Z:abd76984-bab1-44e1-9583-70208033ad8b"
>>>>>>> f10edb53
        ],
        "X-Content-Type-Options": [
          "nosniff"
        ],
        "Date": [
<<<<<<< HEAD
          "Fri, 07 Sep 2018 07:01:29 GMT"
=======
          "Mon, 03 Sep 2018 14:46:27 GMT"
>>>>>>> f10edb53
        ]
      },
      "StatusCode": 201
    },
    {
<<<<<<< HEAD
      "RequestUri": "/subscriptions/947d47b4-7883-4bb9-9d85-c5e8e2f572ce/resourceGroups/ps9989/providers/Microsoft.Network/loadBalancers/ps7473?api-version=2018-08-01",
      "EncodedRequestUri": "L3N1YnNjcmlwdGlvbnMvOTQ3ZDQ3YjQtNzg4My00YmI5LTlkODUtYzVlOGUyZjU3MmNlL3Jlc291cmNlR3JvdXBzL3BzOTk4OS9wcm92aWRlcnMvTWljcm9zb2Z0Lk5ldHdvcmsvbG9hZEJhbGFuY2Vycy9wczc0NzM/YXBpLXZlcnNpb249MjAxOC0wOC0wMQ==",
=======
      "RequestUri": "/subscriptions/947d47b4-7883-4bb9-9d85-c5e8e2f572ce/resourceGroups/ps5436/providers/Microsoft.Network/loadBalancers/ps1637?api-version=2018-07-01",
      "EncodedRequestUri": "L3N1YnNjcmlwdGlvbnMvOTQ3ZDQ3YjQtNzg4My00YmI5LTlkODUtYzVlOGUyZjU3MmNlL3Jlc291cmNlR3JvdXBzL3BzNTQzNi9wcm92aWRlcnMvTWljcm9zb2Z0Lk5ldHdvcmsvbG9hZEJhbGFuY2Vycy9wczE2Mzc/YXBpLXZlcnNpb249MjAxOC0wNy0wMQ==",
>>>>>>> f10edb53
      "RequestMethod": "DELETE",
      "RequestBody": "",
      "RequestHeaders": {
        "x-ms-client-request-id": [
<<<<<<< HEAD
          "2e0e4966-5931-44a6-aae4-9257b2db4a1a"
=======
          "b1ba3cb2-d75c-463a-b76a-542907f23eab"
>>>>>>> f10edb53
        ],
        "accept-language": [
          "en-US"
        ],
        "User-Agent": [
          "FxVersion/4.7.3132.0",
          "OSName/Windows10Enterprise",
          "OSVersion/6.3.17134",
<<<<<<< HEAD
          "Microsoft.Azure.Management.Network.NetworkManagementClient/20.0.0.0"
=======
          "Microsoft.Azure.Management.Network.NetworkManagementClient/19.3.0.0"
>>>>>>> f10edb53
        ]
      },
      "ResponseBody": "",
      "ResponseHeaders": {
        "Content-Length": [
          "0"
        ],
        "Expires": [
          "-1"
        ],
        "Pragma": [
          "no-cache"
        ],
        "Retry-After": [
          "10"
        ],
        "x-ms-request-id": [
<<<<<<< HEAD
          "b4270017-d2b9-41f6-a58f-dc396a28eaff"
        ],
        "Azure-AsyncOperation": [
          "https://brazilus.management.azure.com/subscriptions/947d47b4-7883-4bb9-9d85-c5e8e2f572ce/providers/Microsoft.Network/locations/westcentralus/operations/b4270017-d2b9-41f6-a58f-dc396a28eaff?api-version=2018-08-01"
        ],
        "x-ms-correlation-request-id": [
          "c5443de7-2a8a-4c25-b2fc-638c224a8b6d"
=======
          "f820c644-d7ca-42ad-a8db-17ce92033b66"
        ],
        "Azure-AsyncOperation": [
          "https://management.azure.com/subscriptions/947d47b4-7883-4bb9-9d85-c5e8e2f572ce/providers/Microsoft.Network/locations/westus.validation/operations/f820c644-d7ca-42ad-a8db-17ce92033b66?api-version=2018-07-01"
        ],
        "x-ms-correlation-request-id": [
          "03c24c85-5af3-491a-853c-2ee6fa9aae70"
>>>>>>> f10edb53
        ],
        "Strict-Transport-Security": [
          "max-age=31536000; includeSubDomains"
        ],
        "Cache-Control": [
          "no-cache"
        ],
        "Location": [
<<<<<<< HEAD
          "https://brazilus.management.azure.com/subscriptions/947d47b4-7883-4bb9-9d85-c5e8e2f572ce/providers/Microsoft.Network/locations/westcentralus/operationResults/b4270017-d2b9-41f6-a58f-dc396a28eaff?api-version=2018-08-01"
=======
          "https://management.azure.com/subscriptions/947d47b4-7883-4bb9-9d85-c5e8e2f572ce/providers/Microsoft.Network/locations/westus.validation/operationResults/f820c644-d7ca-42ad-a8db-17ce92033b66?api-version=2018-07-01"
>>>>>>> f10edb53
        ],
        "Server": [
          "Microsoft-HTTPAPI/2.0",
          "Microsoft-HTTPAPI/2.0"
        ],
        "x-ms-ratelimit-remaining-subscription-deletes": [
<<<<<<< HEAD
          "14989"
        ],
        "x-ms-routing-request-id": [
          "BRAZILUS:20180907T070131Z:c5443de7-2a8a-4c25-b2fc-638c224a8b6d"
=======
          "14999"
        ],
        "x-ms-routing-request-id": [
          "UKSOUTH2:20180903T144629Z:03c24c85-5af3-491a-853c-2ee6fa9aae70"
>>>>>>> f10edb53
        ],
        "X-Content-Type-Options": [
          "nosniff"
        ],
        "Date": [
<<<<<<< HEAD
          "Fri, 07 Sep 2018 07:01:30 GMT"
=======
          "Mon, 03 Sep 2018 14:46:28 GMT"
>>>>>>> f10edb53
        ]
      },
      "StatusCode": 202
    },
    {
<<<<<<< HEAD
      "RequestUri": "/subscriptions/947d47b4-7883-4bb9-9d85-c5e8e2f572ce/providers/Microsoft.Network/locations/westcentralus/operations/b4270017-d2b9-41f6-a58f-dc396a28eaff?api-version=2018-08-01",
      "EncodedRequestUri": "L3N1YnNjcmlwdGlvbnMvOTQ3ZDQ3YjQtNzg4My00YmI5LTlkODUtYzVlOGUyZjU3MmNlL3Byb3ZpZGVycy9NaWNyb3NvZnQuTmV0d29yay9sb2NhdGlvbnMvd2VzdGNlbnRyYWx1cy9vcGVyYXRpb25zL2I0MjcwMDE3LWQyYjktNDFmNi1hNThmLWRjMzk2YTI4ZWFmZj9hcGktdmVyc2lvbj0yMDE4LTA4LTAx",
=======
      "RequestUri": "/subscriptions/947d47b4-7883-4bb9-9d85-c5e8e2f572ce/providers/Microsoft.Network/locations/westus.validation/operations/f820c644-d7ca-42ad-a8db-17ce92033b66?api-version=2018-07-01",
      "EncodedRequestUri": "L3N1YnNjcmlwdGlvbnMvOTQ3ZDQ3YjQtNzg4My00YmI5LTlkODUtYzVlOGUyZjU3MmNlL3Byb3ZpZGVycy9NaWNyb3NvZnQuTmV0d29yay9sb2NhdGlvbnMvd2VzdHVzLnZhbGlkYXRpb24vb3BlcmF0aW9ucy9mODIwYzY0NC1kN2NhLTQyYWQtYThkYi0xN2NlOTIwMzNiNjY/YXBpLXZlcnNpb249MjAxOC0wNy0wMQ==",
>>>>>>> f10edb53
      "RequestMethod": "GET",
      "RequestBody": "",
      "RequestHeaders": {
        "User-Agent": [
          "FxVersion/4.7.3132.0",
          "OSName/Windows10Enterprise",
          "OSVersion/6.3.17134",
<<<<<<< HEAD
          "Microsoft.Azure.Management.Network.NetworkManagementClient/20.0.0.0"
=======
          "Microsoft.Azure.Management.Network.NetworkManagementClient/19.3.0.0"
>>>>>>> f10edb53
        ]
      },
      "ResponseBody": "{\r\n  \"status\": \"Succeeded\"\r\n}",
      "ResponseHeaders": {
        "Content-Length": [
          "29"
        ],
        "Content-Type": [
          "application/json; charset=utf-8"
        ],
        "Expires": [
          "-1"
        ],
        "Pragma": [
          "no-cache"
        ],
        "x-ms-request-id": [
<<<<<<< HEAD
          "881b45df-c1e2-4930-b86f-eed965624734"
        ],
        "x-ms-correlation-request-id": [
          "3d472d59-fb92-40c4-a08b-f0cb23d6248e"
=======
          "c8f6ad82-ebab-48bd-a1f5-69fe22a7e689"
        ],
        "x-ms-correlation-request-id": [
          "667fd122-7010-4208-9e59-291c0bf4e448"
>>>>>>> f10edb53
        ],
        "Strict-Transport-Security": [
          "max-age=31536000; includeSubDomains"
        ],
        "Cache-Control": [
          "no-cache"
        ],
        "Server": [
          "Microsoft-HTTPAPI/2.0",
          "Microsoft-HTTPAPI/2.0"
        ],
        "x-ms-ratelimit-remaining-subscription-reads": [
<<<<<<< HEAD
          "11831"
        ],
        "x-ms-routing-request-id": [
          "BRAZILUS:20180907T070141Z:3d472d59-fb92-40c4-a08b-f0cb23d6248e"
=======
          "11995"
        ],
        "x-ms-routing-request-id": [
          "UKSOUTH2:20180903T144640Z:667fd122-7010-4208-9e59-291c0bf4e448"
>>>>>>> f10edb53
        ],
        "X-Content-Type-Options": [
          "nosniff"
        ],
        "Date": [
<<<<<<< HEAD
          "Fri, 07 Sep 2018 07:01:40 GMT"
=======
          "Mon, 03 Sep 2018 14:46:39 GMT"
>>>>>>> f10edb53
        ]
      },
      "StatusCode": 200
    },
    {
<<<<<<< HEAD
      "RequestUri": "/subscriptions/947d47b4-7883-4bb9-9d85-c5e8e2f572ce/providers/Microsoft.Network/locations/westcentralus/operationResults/b4270017-d2b9-41f6-a58f-dc396a28eaff?api-version=2018-08-01",
      "EncodedRequestUri": "L3N1YnNjcmlwdGlvbnMvOTQ3ZDQ3YjQtNzg4My00YmI5LTlkODUtYzVlOGUyZjU3MmNlL3Byb3ZpZGVycy9NaWNyb3NvZnQuTmV0d29yay9sb2NhdGlvbnMvd2VzdGNlbnRyYWx1cy9vcGVyYXRpb25SZXN1bHRzL2I0MjcwMDE3LWQyYjktNDFmNi1hNThmLWRjMzk2YTI4ZWFmZj9hcGktdmVyc2lvbj0yMDE4LTA4LTAx",
=======
      "RequestUri": "/subscriptions/947d47b4-7883-4bb9-9d85-c5e8e2f572ce/providers/Microsoft.Network/locations/westus.validation/operationResults/f820c644-d7ca-42ad-a8db-17ce92033b66?api-version=2018-07-01",
      "EncodedRequestUri": "L3N1YnNjcmlwdGlvbnMvOTQ3ZDQ3YjQtNzg4My00YmI5LTlkODUtYzVlOGUyZjU3MmNlL3Byb3ZpZGVycy9NaWNyb3NvZnQuTmV0d29yay9sb2NhdGlvbnMvd2VzdHVzLnZhbGlkYXRpb24vb3BlcmF0aW9uUmVzdWx0cy9mODIwYzY0NC1kN2NhLTQyYWQtYThkYi0xN2NlOTIwMzNiNjY/YXBpLXZlcnNpb249MjAxOC0wNy0wMQ==",
>>>>>>> f10edb53
      "RequestMethod": "GET",
      "RequestBody": "",
      "RequestHeaders": {
        "User-Agent": [
          "FxVersion/4.7.3132.0",
          "OSName/Windows10Enterprise",
          "OSVersion/6.3.17134",
<<<<<<< HEAD
          "Microsoft.Azure.Management.Network.NetworkManagementClient/20.0.0.0"
=======
          "Microsoft.Azure.Management.Network.NetworkManagementClient/19.3.0.0"
>>>>>>> f10edb53
        ]
      },
      "ResponseBody": "",
      "ResponseHeaders": {
        "Content-Type": [
          "application/json; charset=utf-8"
        ],
        "Expires": [
          "-1"
        ],
        "Pragma": [
          "no-cache"
        ],
        "x-ms-request-id": [
<<<<<<< HEAD
          "b4270017-d2b9-41f6-a58f-dc396a28eaff"
        ],
        "Azure-AsyncOperation": [
          "https://brazilus.management.azure.com/subscriptions/947d47b4-7883-4bb9-9d85-c5e8e2f572ce/providers/Microsoft.Network/locations/westcentralus/operations/b4270017-d2b9-41f6-a58f-dc396a28eaff?api-version=2018-08-01"
        ],
        "x-ms-correlation-request-id": [
          "c5443de7-2a8a-4c25-b2fc-638c224a8b6d"
=======
          "f820c644-d7ca-42ad-a8db-17ce92033b66"
        ],
        "Azure-AsyncOperation": [
          "https://management.azure.com/subscriptions/947d47b4-7883-4bb9-9d85-c5e8e2f572ce/providers/Microsoft.Network/locations/westus.validation/operations/f820c644-d7ca-42ad-a8db-17ce92033b66?api-version=2018-07-01"
        ],
        "x-ms-correlation-request-id": [
          "03c24c85-5af3-491a-853c-2ee6fa9aae70"
>>>>>>> f10edb53
        ],
        "Strict-Transport-Security": [
          "max-age=31536000; includeSubDomains"
        ],
        "Cache-Control": [
          "no-cache"
        ],
        "Location": [
<<<<<<< HEAD
          "https://brazilus.management.azure.com/subscriptions/947d47b4-7883-4bb9-9d85-c5e8e2f572ce/providers/Microsoft.Network/locations/westcentralus/operationResults/b4270017-d2b9-41f6-a58f-dc396a28eaff?api-version=2018-08-01"
=======
          "https://management.azure.com/subscriptions/947d47b4-7883-4bb9-9d85-c5e8e2f572ce/providers/Microsoft.Network/locations/westus.validation/operationResults/f820c644-d7ca-42ad-a8db-17ce92033b66?api-version=2018-07-01"
>>>>>>> f10edb53
        ],
        "Server": [
          "Microsoft-HTTPAPI/2.0",
          "Microsoft-HTTPAPI/2.0"
        ],
        "x-ms-ratelimit-remaining-subscription-reads": [
<<<<<<< HEAD
          "11830"
        ],
        "x-ms-routing-request-id": [
          "BRAZILUS:20180907T070141Z:082b75a9-2bba-476e-a441-b129ad72e52d"
=======
          "11994"
        ],
        "x-ms-routing-request-id": [
          "UKSOUTH2:20180903T144640Z:64e115f7-81c0-4102-a13b-2b92597dd7d9"
>>>>>>> f10edb53
        ],
        "X-Content-Type-Options": [
          "nosniff"
        ],
        "Date": [
<<<<<<< HEAD
          "Fri, 07 Sep 2018 07:01:41 GMT"
=======
          "Mon, 03 Sep 2018 14:46:39 GMT"
>>>>>>> f10edb53
        ]
      },
      "StatusCode": 204
    },
    {
<<<<<<< HEAD
      "RequestUri": "/subscriptions/947d47b4-7883-4bb9-9d85-c5e8e2f572ce/resourceGroups/ps9989/providers/Microsoft.Network/loadBalancers?api-version=2018-08-01",
      "EncodedRequestUri": "L3N1YnNjcmlwdGlvbnMvOTQ3ZDQ3YjQtNzg4My00YmI5LTlkODUtYzVlOGUyZjU3MmNlL3Jlc291cmNlR3JvdXBzL3BzOTk4OS9wcm92aWRlcnMvTWljcm9zb2Z0Lk5ldHdvcmsvbG9hZEJhbGFuY2Vycz9hcGktdmVyc2lvbj0yMDE4LTA4LTAx",
=======
      "RequestUri": "/subscriptions/947d47b4-7883-4bb9-9d85-c5e8e2f572ce/resourceGroups/ps5436/providers/Microsoft.Network/loadBalancers?api-version=2018-07-01",
      "EncodedRequestUri": "L3N1YnNjcmlwdGlvbnMvOTQ3ZDQ3YjQtNzg4My00YmI5LTlkODUtYzVlOGUyZjU3MmNlL3Jlc291cmNlR3JvdXBzL3BzNTQzNi9wcm92aWRlcnMvTWljcm9zb2Z0Lk5ldHdvcmsvbG9hZEJhbGFuY2Vycz9hcGktdmVyc2lvbj0yMDE4LTA3LTAx",
>>>>>>> f10edb53
      "RequestMethod": "GET",
      "RequestBody": "",
      "RequestHeaders": {
        "x-ms-client-request-id": [
<<<<<<< HEAD
          "fa5991c2-f368-4492-a1b3-c479299ef0ff"
=======
          "81590055-b777-4789-b58b-0c8d0dc7bfb5"
>>>>>>> f10edb53
        ],
        "accept-language": [
          "en-US"
        ],
        "User-Agent": [
          "FxVersion/4.7.3132.0",
          "OSName/Windows10Enterprise",
          "OSVersion/6.3.17134",
<<<<<<< HEAD
          "Microsoft.Azure.Management.Network.NetworkManagementClient/20.0.0.0"
=======
          "Microsoft.Azure.Management.Network.NetworkManagementClient/19.3.0.0"
>>>>>>> f10edb53
        ]
      },
      "ResponseBody": "{\r\n  \"value\": []\r\n}",
      "ResponseHeaders": {
        "Content-Length": [
          "19"
        ],
        "Content-Type": [
          "application/json; charset=utf-8"
        ],
        "Expires": [
          "-1"
        ],
        "Pragma": [
          "no-cache"
        ],
        "x-ms-request-id": [
<<<<<<< HEAD
          "f1bdc735-e53d-4fb2-bc5d-f5add5c41ed8"
        ],
        "x-ms-correlation-request-id": [
          "601a87e9-0662-4d4d-b64e-083705430949"
=======
          "1bb8bcbd-0ae0-42f2-8a4b-a21a976596e9"
        ],
        "x-ms-correlation-request-id": [
          "21f50d3a-d64a-4f3f-9fcb-4a422c55ad5e"
>>>>>>> f10edb53
        ],
        "Strict-Transport-Security": [
          "max-age=31536000; includeSubDomains"
        ],
        "Cache-Control": [
          "no-cache"
        ],
        "Server": [
          "Microsoft-HTTPAPI/2.0",
          "Microsoft-HTTPAPI/2.0"
        ],
        "x-ms-ratelimit-remaining-subscription-reads": [
<<<<<<< HEAD
          "11829"
        ],
        "x-ms-routing-request-id": [
          "BRAZILUS:20180907T070142Z:601a87e9-0662-4d4d-b64e-083705430949"
=======
          "11993"
        ],
        "x-ms-routing-request-id": [
          "UKSOUTH2:20180903T144640Z:21f50d3a-d64a-4f3f-9fcb-4a422c55ad5e"
>>>>>>> f10edb53
        ],
        "X-Content-Type-Options": [
          "nosniff"
        ],
        "Date": [
<<<<<<< HEAD
          "Fri, 07 Sep 2018 07:01:41 GMT"
=======
          "Mon, 03 Sep 2018 14:46:39 GMT"
>>>>>>> f10edb53
        ]
      },
      "StatusCode": 200
    },
    {
<<<<<<< HEAD
      "RequestUri": "/subscriptions/947d47b4-7883-4bb9-9d85-c5e8e2f572ce/resourcegroups/ps9989?api-version=2016-09-01",
      "EncodedRequestUri": "L3N1YnNjcmlwdGlvbnMvOTQ3ZDQ3YjQtNzg4My00YmI5LTlkODUtYzVlOGUyZjU3MmNlL3Jlc291cmNlZ3JvdXBzL3BzOTk4OT9hcGktdmVyc2lvbj0yMDE2LTA5LTAx",
=======
      "RequestUri": "/subscriptions/947d47b4-7883-4bb9-9d85-c5e8e2f572ce/resourcegroups/ps5436?api-version=2016-09-01",
      "EncodedRequestUri": "L3N1YnNjcmlwdGlvbnMvOTQ3ZDQ3YjQtNzg4My00YmI5LTlkODUtYzVlOGUyZjU3MmNlL3Jlc291cmNlZ3JvdXBzL3BzNTQzNj9hcGktdmVyc2lvbj0yMDE2LTA5LTAx",
>>>>>>> f10edb53
      "RequestMethod": "DELETE",
      "RequestBody": "",
      "RequestHeaders": {
        "x-ms-client-request-id": [
<<<<<<< HEAD
          "492d6e29-6710-4811-8264-c6a6ba7a4ff9"
=======
          "108f46c6-e913-4e3d-ba6d-b9af2e0dbbaa"
>>>>>>> f10edb53
        ],
        "accept-language": [
          "en-US"
        ],
        "User-Agent": [
          "FxVersion/4.7.3132.0",
          "OSName/Windows10Enterprise",
          "OSVersion/6.3.17134",
          "Microsoft.Azure.Management.Internal.Resources.ResourceManagementClient/4.1.0"
        ]
      },
      "ResponseBody": "",
      "ResponseHeaders": {
        "Content-Length": [
          "0"
        ],
        "Expires": [
          "-1"
        ],
        "Pragma": [
          "no-cache"
        ],
        "Retry-After": [
          "15"
        ],
        "x-ms-ratelimit-remaining-subscription-deletes": [
<<<<<<< HEAD
          "14989"
        ],
        "x-ms-request-id": [
          "32d2a4aa-1366-4306-b171-89d94c4b6ce9"
        ],
        "x-ms-correlation-request-id": [
          "32d2a4aa-1366-4306-b171-89d94c4b6ce9"
        ],
        "x-ms-routing-request-id": [
          "BRAZILUS:20180907T070142Z:32d2a4aa-1366-4306-b171-89d94c4b6ce9"
=======
          "14994"
        ],
        "x-ms-request-id": [
          "9b3cd187-bbe8-4796-b8f0-fdb6af3f5154"
        ],
        "x-ms-correlation-request-id": [
          "9b3cd187-bbe8-4796-b8f0-fdb6af3f5154"
        ],
        "x-ms-routing-request-id": [
          "UKSOUTH2:20180903T144642Z:9b3cd187-bbe8-4796-b8f0-fdb6af3f5154"
>>>>>>> f10edb53
        ],
        "Strict-Transport-Security": [
          "max-age=31536000; includeSubDomains"
        ],
        "X-Content-Type-Options": [
          "nosniff"
        ],
        "Cache-Control": [
          "no-cache"
        ],
        "Date": [
<<<<<<< HEAD
          "Fri, 07 Sep 2018 07:01:42 GMT"
        ],
        "Location": [
          "https://brazilus.management.azure.com/subscriptions/947d47b4-7883-4bb9-9d85-c5e8e2f572ce/operationresults/eyJqb2JJZCI6IlJFU09VUkNFR1JPVVBERUxFVElPTkpPQi1QUzk5ODktV0VTVENFTlRSQUxVUyIsImpvYkxvY2F0aW9uIjoid2VzdGNlbnRyYWx1cyJ9?api-version=2016-09-01"
=======
          "Mon, 03 Sep 2018 14:46:41 GMT"
        ],
        "Location": [
          "https://management.azure.com/subscriptions/947d47b4-7883-4bb9-9d85-c5e8e2f572ce/operationresults/eyJqb2JJZCI6IlJFU09VUkNFR1JPVVBERUxFVElPTkpPQi1QUzU0MzYtV0VTVFVTIiwiam9iTG9jYXRpb24iOiJ3ZXN0dXMifQ?api-version=2016-09-01"
>>>>>>> f10edb53
        ]
      },
      "StatusCode": 202
    },
    {
<<<<<<< HEAD
      "RequestUri": "/subscriptions/947d47b4-7883-4bb9-9d85-c5e8e2f572ce/operationresults/eyJqb2JJZCI6IlJFU09VUkNFR1JPVVBERUxFVElPTkpPQi1QUzk5ODktV0VTVENFTlRSQUxVUyIsImpvYkxvY2F0aW9uIjoid2VzdGNlbnRyYWx1cyJ9?api-version=2016-09-01",
      "EncodedRequestUri": "L3N1YnNjcmlwdGlvbnMvOTQ3ZDQ3YjQtNzg4My00YmI5LTlkODUtYzVlOGUyZjU3MmNlL29wZXJhdGlvbnJlc3VsdHMvZXlKcWIySkpaQ0k2SWxKRlUwOVZVa05GUjFKUFZWQkVSVXhGVkVsUFRrcFBRaTFRVXprNU9Ea3RWMFZUVkVORlRsUlNRVXhWVXlJc0ltcHZZa3h2WTJGMGFXOXVJam9pZDJWemRHTmxiblJ5WVd4MWN5Sjk/YXBpLXZlcnNpb249MjAxNi0wOS0wMQ==",
=======
      "RequestUri": "/subscriptions/947d47b4-7883-4bb9-9d85-c5e8e2f572ce/operationresults/eyJqb2JJZCI6IlJFU09VUkNFR1JPVVBERUxFVElPTkpPQi1QUzU0MzYtV0VTVFVTIiwiam9iTG9jYXRpb24iOiJ3ZXN0dXMifQ?api-version=2016-09-01",
      "EncodedRequestUri": "L3N1YnNjcmlwdGlvbnMvOTQ3ZDQ3YjQtNzg4My00YmI5LTlkODUtYzVlOGUyZjU3MmNlL29wZXJhdGlvbnJlc3VsdHMvZXlKcWIySkpaQ0k2SWxKRlUwOVZVa05GUjFKUFZWQkVSVXhGVkVsUFRrcFBRaTFRVXpVME16WXRWMFZUVkZWVElpd2lhbTlpVEc5allYUnBiMjRpT2lKM1pYTjBkWE1pZlE/YXBpLXZlcnNpb249MjAxNi0wOS0wMQ==",
>>>>>>> f10edb53
      "RequestMethod": "GET",
      "RequestBody": "",
      "RequestHeaders": {
        "User-Agent": [
          "FxVersion/4.7.3132.0",
          "OSName/Windows10Enterprise",
          "OSVersion/6.3.17134",
          "Microsoft.Azure.Management.Internal.Resources.ResourceManagementClient/4.1.0"
        ]
      },
      "ResponseBody": "",
      "ResponseHeaders": {
        "Content-Length": [
          "0"
        ],
        "Expires": [
          "-1"
        ],
        "Pragma": [
          "no-cache"
        ],
        "Retry-After": [
          "15"
        ],
        "x-ms-ratelimit-remaining-subscription-reads": [
<<<<<<< HEAD
          "11939"
        ],
        "x-ms-request-id": [
          "d9f042bf-5d1b-41db-ac9e-860fa0c875b1"
        ],
        "x-ms-correlation-request-id": [
          "d9f042bf-5d1b-41db-ac9e-860fa0c875b1"
        ],
        "x-ms-routing-request-id": [
          "BRAZILUS:20180907T070157Z:d9f042bf-5d1b-41db-ac9e-860fa0c875b1"
=======
          "11858"
        ],
        "x-ms-request-id": [
          "dfc2e649-6d82-4d1c-a70e-a877bf1e07ae"
        ],
        "x-ms-correlation-request-id": [
          "dfc2e649-6d82-4d1c-a70e-a877bf1e07ae"
        ],
        "x-ms-routing-request-id": [
          "UKSOUTH2:20180903T144657Z:dfc2e649-6d82-4d1c-a70e-a877bf1e07ae"
>>>>>>> f10edb53
        ],
        "Strict-Transport-Security": [
          "max-age=31536000; includeSubDomains"
        ],
        "X-Content-Type-Options": [
          "nosniff"
        ],
        "Cache-Control": [
          "no-cache"
        ],
        "Date": [
<<<<<<< HEAD
          "Fri, 07 Sep 2018 07:01:57 GMT"
        ],
        "Location": [
          "https://brazilus.management.azure.com/subscriptions/947d47b4-7883-4bb9-9d85-c5e8e2f572ce/operationresults/eyJqb2JJZCI6IlJFU09VUkNFR1JPVVBERUxFVElPTkpPQi1QUzk5ODktV0VTVENFTlRSQUxVUyIsImpvYkxvY2F0aW9uIjoid2VzdGNlbnRyYWx1cyJ9?api-version=2016-09-01"
=======
          "Mon, 03 Sep 2018 14:46:57 GMT"
        ],
        "Location": [
          "https://management.azure.com/subscriptions/947d47b4-7883-4bb9-9d85-c5e8e2f572ce/operationresults/eyJqb2JJZCI6IlJFU09VUkNFR1JPVVBERUxFVElPTkpPQi1QUzU0MzYtV0VTVFVTIiwiam9iTG9jYXRpb24iOiJ3ZXN0dXMifQ?api-version=2016-09-01"
>>>>>>> f10edb53
        ]
      },
      "StatusCode": 202
    },
    {
<<<<<<< HEAD
      "RequestUri": "/subscriptions/947d47b4-7883-4bb9-9d85-c5e8e2f572ce/operationresults/eyJqb2JJZCI6IlJFU09VUkNFR1JPVVBERUxFVElPTkpPQi1QUzk5ODktV0VTVENFTlRSQUxVUyIsImpvYkxvY2F0aW9uIjoid2VzdGNlbnRyYWx1cyJ9?api-version=2016-09-01",
      "EncodedRequestUri": "L3N1YnNjcmlwdGlvbnMvOTQ3ZDQ3YjQtNzg4My00YmI5LTlkODUtYzVlOGUyZjU3MmNlL29wZXJhdGlvbnJlc3VsdHMvZXlKcWIySkpaQ0k2SWxKRlUwOVZVa05GUjFKUFZWQkVSVXhGVkVsUFRrcFBRaTFRVXprNU9Ea3RWMFZUVkVORlRsUlNRVXhWVXlJc0ltcHZZa3h2WTJGMGFXOXVJam9pZDJWemRHTmxiblJ5WVd4MWN5Sjk/YXBpLXZlcnNpb249MjAxNi0wOS0wMQ==",
=======
      "RequestUri": "/subscriptions/947d47b4-7883-4bb9-9d85-c5e8e2f572ce/operationresults/eyJqb2JJZCI6IlJFU09VUkNFR1JPVVBERUxFVElPTkpPQi1QUzU0MzYtV0VTVFVTIiwiam9iTG9jYXRpb24iOiJ3ZXN0dXMifQ?api-version=2016-09-01",
      "EncodedRequestUri": "L3N1YnNjcmlwdGlvbnMvOTQ3ZDQ3YjQtNzg4My00YmI5LTlkODUtYzVlOGUyZjU3MmNlL29wZXJhdGlvbnJlc3VsdHMvZXlKcWIySkpaQ0k2SWxKRlUwOVZVa05GUjFKUFZWQkVSVXhGVkVsUFRrcFBRaTFRVXpVME16WXRWMFZUVkZWVElpd2lhbTlpVEc5allYUnBiMjRpT2lKM1pYTjBkWE1pZlE/YXBpLXZlcnNpb249MjAxNi0wOS0wMQ==",
>>>>>>> f10edb53
      "RequestMethod": "GET",
      "RequestBody": "",
      "RequestHeaders": {
        "User-Agent": [
          "FxVersion/4.7.3132.0",
          "OSName/Windows10Enterprise",
          "OSVersion/6.3.17134",
          "Microsoft.Azure.Management.Internal.Resources.ResourceManagementClient/4.1.0"
        ]
      },
      "ResponseBody": "",
      "ResponseHeaders": {
        "Content-Length": [
          "0"
        ],
        "Expires": [
          "-1"
        ],
        "Pragma": [
          "no-cache"
        ],
        "Retry-After": [
          "15"
        ],
        "x-ms-ratelimit-remaining-subscription-reads": [
<<<<<<< HEAD
          "11938"
        ],
        "x-ms-request-id": [
          "42358802-4d64-4f6c-98b0-4a464cec5317"
        ],
        "x-ms-correlation-request-id": [
          "42358802-4d64-4f6c-98b0-4a464cec5317"
        ],
        "x-ms-routing-request-id": [
          "BRAZILUS:20180907T070213Z:42358802-4d64-4f6c-98b0-4a464cec5317"
=======
          "11857"
        ],
        "x-ms-request-id": [
          "4c479009-b689-4076-bb3f-ff90ebee8db0"
        ],
        "x-ms-correlation-request-id": [
          "4c479009-b689-4076-bb3f-ff90ebee8db0"
        ],
        "x-ms-routing-request-id": [
          "UKSOUTH2:20180903T144713Z:4c479009-b689-4076-bb3f-ff90ebee8db0"
>>>>>>> f10edb53
        ],
        "Strict-Transport-Security": [
          "max-age=31536000; includeSubDomains"
        ],
        "X-Content-Type-Options": [
          "nosniff"
        ],
        "Cache-Control": [
          "no-cache"
        ],
        "Date": [
<<<<<<< HEAD
          "Fri, 07 Sep 2018 07:02:13 GMT"
        ],
        "Location": [
          "https://brazilus.management.azure.com/subscriptions/947d47b4-7883-4bb9-9d85-c5e8e2f572ce/operationresults/eyJqb2JJZCI6IlJFU09VUkNFR1JPVVBERUxFVElPTkpPQi1QUzk5ODktV0VTVENFTlRSQUxVUyIsImpvYkxvY2F0aW9uIjoid2VzdGNlbnRyYWx1cyJ9?api-version=2016-09-01"
=======
          "Mon, 03 Sep 2018 14:47:13 GMT"
        ],
        "Location": [
          "https://management.azure.com/subscriptions/947d47b4-7883-4bb9-9d85-c5e8e2f572ce/operationresults/eyJqb2JJZCI6IlJFU09VUkNFR1JPVVBERUxFVElPTkpPQi1QUzU0MzYtV0VTVFVTIiwiam9iTG9jYXRpb24iOiJ3ZXN0dXMifQ?api-version=2016-09-01"
>>>>>>> f10edb53
        ]
      },
      "StatusCode": 202
    },
    {
<<<<<<< HEAD
      "RequestUri": "/subscriptions/947d47b4-7883-4bb9-9d85-c5e8e2f572ce/operationresults/eyJqb2JJZCI6IlJFU09VUkNFR1JPVVBERUxFVElPTkpPQi1QUzk5ODktV0VTVENFTlRSQUxVUyIsImpvYkxvY2F0aW9uIjoid2VzdGNlbnRyYWx1cyJ9?api-version=2016-09-01",
      "EncodedRequestUri": "L3N1YnNjcmlwdGlvbnMvOTQ3ZDQ3YjQtNzg4My00YmI5LTlkODUtYzVlOGUyZjU3MmNlL29wZXJhdGlvbnJlc3VsdHMvZXlKcWIySkpaQ0k2SWxKRlUwOVZVa05GUjFKUFZWQkVSVXhGVkVsUFRrcFBRaTFRVXprNU9Ea3RWMFZUVkVORlRsUlNRVXhWVXlJc0ltcHZZa3h2WTJGMGFXOXVJam9pZDJWemRHTmxiblJ5WVd4MWN5Sjk/YXBpLXZlcnNpb249MjAxNi0wOS0wMQ==",
=======
      "RequestUri": "/subscriptions/947d47b4-7883-4bb9-9d85-c5e8e2f572ce/operationresults/eyJqb2JJZCI6IlJFU09VUkNFR1JPVVBERUxFVElPTkpPQi1QUzU0MzYtV0VTVFVTIiwiam9iTG9jYXRpb24iOiJ3ZXN0dXMifQ?api-version=2016-09-01",
      "EncodedRequestUri": "L3N1YnNjcmlwdGlvbnMvOTQ3ZDQ3YjQtNzg4My00YmI5LTlkODUtYzVlOGUyZjU3MmNlL29wZXJhdGlvbnJlc3VsdHMvZXlKcWIySkpaQ0k2SWxKRlUwOVZVa05GUjFKUFZWQkVSVXhGVkVsUFRrcFBRaTFRVXpVME16WXRWMFZUVkZWVElpd2lhbTlpVEc5allYUnBiMjRpT2lKM1pYTjBkWE1pZlE/YXBpLXZlcnNpb249MjAxNi0wOS0wMQ==",
>>>>>>> f10edb53
      "RequestMethod": "GET",
      "RequestBody": "",
      "RequestHeaders": {
        "User-Agent": [
          "FxVersion/4.7.3132.0",
          "OSName/Windows10Enterprise",
          "OSVersion/6.3.17134",
          "Microsoft.Azure.Management.Internal.Resources.ResourceManagementClient/4.1.0"
        ]
      },
      "ResponseBody": "",
      "ResponseHeaders": {
        "Content-Length": [
          "0"
        ],
        "Expires": [
          "-1"
        ],
        "Pragma": [
          "no-cache"
        ],
        "x-ms-ratelimit-remaining-subscription-reads": [
<<<<<<< HEAD
          "11937"
        ],
        "x-ms-request-id": [
          "fccd053c-9d6d-4eba-b6ce-a9cad4382ac7"
        ],
        "x-ms-correlation-request-id": [
          "fccd053c-9d6d-4eba-b6ce-a9cad4382ac7"
        ],
        "x-ms-routing-request-id": [
          "BRAZILUS:20180907T070228Z:fccd053c-9d6d-4eba-b6ce-a9cad4382ac7"
=======
          "11856"
        ],
        "x-ms-request-id": [
          "27297c26-ca1e-44cf-b3ff-4c16852a1e01"
        ],
        "x-ms-correlation-request-id": [
          "27297c26-ca1e-44cf-b3ff-4c16852a1e01"
        ],
        "x-ms-routing-request-id": [
          "UKSOUTH2:20180903T144728Z:27297c26-ca1e-44cf-b3ff-4c16852a1e01"
>>>>>>> f10edb53
        ],
        "Strict-Transport-Security": [
          "max-age=31536000; includeSubDomains"
        ],
        "X-Content-Type-Options": [
          "nosniff"
        ],
        "Cache-Control": [
          "no-cache"
        ],
        "Date": [
<<<<<<< HEAD
          "Fri, 07 Sep 2018 07:02:28 GMT"
=======
          "Mon, 03 Sep 2018 14:47:28 GMT"
>>>>>>> f10edb53
        ]
      },
      "StatusCode": 200
    },
    {
<<<<<<< HEAD
      "RequestUri": "/subscriptions/947d47b4-7883-4bb9-9d85-c5e8e2f572ce/operationresults/eyJqb2JJZCI6IlJFU09VUkNFR1JPVVBERUxFVElPTkpPQi1QUzk5ODktV0VTVENFTlRSQUxVUyIsImpvYkxvY2F0aW9uIjoid2VzdGNlbnRyYWx1cyJ9?api-version=2016-09-01",
      "EncodedRequestUri": "L3N1YnNjcmlwdGlvbnMvOTQ3ZDQ3YjQtNzg4My00YmI5LTlkODUtYzVlOGUyZjU3MmNlL29wZXJhdGlvbnJlc3VsdHMvZXlKcWIySkpaQ0k2SWxKRlUwOVZVa05GUjFKUFZWQkVSVXhGVkVsUFRrcFBRaTFRVXprNU9Ea3RWMFZUVkVORlRsUlNRVXhWVXlJc0ltcHZZa3h2WTJGMGFXOXVJam9pZDJWemRHTmxiblJ5WVd4MWN5Sjk/YXBpLXZlcnNpb249MjAxNi0wOS0wMQ==",
=======
      "RequestUri": "/subscriptions/947d47b4-7883-4bb9-9d85-c5e8e2f572ce/operationresults/eyJqb2JJZCI6IlJFU09VUkNFR1JPVVBERUxFVElPTkpPQi1QUzU0MzYtV0VTVFVTIiwiam9iTG9jYXRpb24iOiJ3ZXN0dXMifQ?api-version=2016-09-01",
      "EncodedRequestUri": "L3N1YnNjcmlwdGlvbnMvOTQ3ZDQ3YjQtNzg4My00YmI5LTlkODUtYzVlOGUyZjU3MmNlL29wZXJhdGlvbnJlc3VsdHMvZXlKcWIySkpaQ0k2SWxKRlUwOVZVa05GUjFKUFZWQkVSVXhGVkVsUFRrcFBRaTFRVXpVME16WXRWMFZUVkZWVElpd2lhbTlpVEc5allYUnBiMjRpT2lKM1pYTjBkWE1pZlE/YXBpLXZlcnNpb249MjAxNi0wOS0wMQ==",
>>>>>>> f10edb53
      "RequestMethod": "GET",
      "RequestBody": "",
      "RequestHeaders": {
        "User-Agent": [
          "FxVersion/4.7.3132.0",
          "OSName/Windows10Enterprise",
          "OSVersion/6.3.17134",
          "Microsoft.Azure.Management.Internal.Resources.ResourceManagementClient/4.1.0"
        ]
      },
      "ResponseBody": "",
      "ResponseHeaders": {
        "Content-Length": [
          "0"
        ],
        "Expires": [
          "-1"
        ],
        "Pragma": [
          "no-cache"
        ],
        "x-ms-ratelimit-remaining-subscription-reads": [
<<<<<<< HEAD
          "11936"
        ],
        "x-ms-request-id": [
          "34f3a3f7-f309-4802-a867-1751f716958c"
        ],
        "x-ms-correlation-request-id": [
          "34f3a3f7-f309-4802-a867-1751f716958c"
        ],
        "x-ms-routing-request-id": [
          "BRAZILUS:20180907T070228Z:34f3a3f7-f309-4802-a867-1751f716958c"
=======
          "11855"
        ],
        "x-ms-request-id": [
          "86bb5689-ac10-4f07-ac83-e85318573ceb"
        ],
        "x-ms-correlation-request-id": [
          "86bb5689-ac10-4f07-ac83-e85318573ceb"
        ],
        "x-ms-routing-request-id": [
          "UKSOUTH2:20180903T144729Z:86bb5689-ac10-4f07-ac83-e85318573ceb"
>>>>>>> f10edb53
        ],
        "Strict-Transport-Security": [
          "max-age=31536000; includeSubDomains"
        ],
        "X-Content-Type-Options": [
          "nosniff"
        ],
        "Cache-Control": [
          "no-cache"
        ],
        "Date": [
<<<<<<< HEAD
          "Fri, 07 Sep 2018 07:02:28 GMT"
=======
          "Mon, 03 Sep 2018 14:47:28 GMT"
>>>>>>> f10edb53
        ]
      },
      "StatusCode": 200
    }
  ],
  "Names": {
    "Test-CreateEmptyLoadBalancer": [
<<<<<<< HEAD
      "ps9989",
      "ps7473"
=======
      "ps5436",
      "ps1637"
>>>>>>> f10edb53
    ]
  },
  "Variables": {
    "SubscriptionId": "947d47b4-7883-4bb9-9d85-c5e8e2f572ce"
  }
}<|MERGE_RESOLUTION|>--- conflicted
+++ resolved
@@ -1,10 +1,6 @@
 {
   "Entries": [
     {
-<<<<<<< HEAD
-      "RequestUri": "/subscriptions/947d47b4-7883-4bb9-9d85-c5e8e2f572ce/resourcegroups/ps9989?api-version=2016-09-01",
-      "EncodedRequestUri": "L3N1YnNjcmlwdGlvbnMvOTQ3ZDQ3YjQtNzg4My00YmI5LTlkODUtYzVlOGUyZjU3MmNlL3Jlc291cmNlZ3JvdXBzL3BzOTk4OT9hcGktdmVyc2lvbj0yMDE2LTA5LTAx",
-=======
       "RequestUri": "/subscriptions/947d47b4-7883-4bb9-9d85-c5e8e2f572ce/providers/Microsoft.Network?api-version=2016-09-01",
       "EncodedRequestUri": "L3N1YnNjcmlwdGlvbnMvOTQ3ZDQ3YjQtNzg4My00YmI5LTlkODUtYzVlOGUyZjU3MmNlL3Byb3ZpZGVycy9NaWNyb3NvZnQuTmV0d29yaz9hcGktdmVyc2lvbj0yMDE2LTA5LTAx",
       "RequestMethod": "GET",
@@ -67,22 +63,17 @@
     {
       "RequestUri": "/subscriptions/947d47b4-7883-4bb9-9d85-c5e8e2f572ce/resourcegroups/ps5436?api-version=2016-09-01",
       "EncodedRequestUri": "L3N1YnNjcmlwdGlvbnMvOTQ3ZDQ3YjQtNzg4My00YmI5LTlkODUtYzVlOGUyZjU3MmNlL3Jlc291cmNlZ3JvdXBzL3BzNTQzNj9hcGktdmVyc2lvbj0yMDE2LTA5LTAx",
->>>>>>> f10edb53
       "RequestMethod": "PUT",
-      "RequestBody": "{\r\n  \"location\": \"westcentralus\"\r\n}",
-      "RequestHeaders": {
-        "Content-Type": [
-          "application/json; charset=utf-8"
-        ],
-        "Content-Length": [
-          "35"
+      "RequestBody": "{\r\n  \"location\": \"West US\"\r\n}",
+      "RequestHeaders": {
+        "Content-Type": [
+          "application/json; charset=utf-8"
+        ],
+        "Content-Length": [
+          "29"
         ],
         "x-ms-client-request-id": [
-<<<<<<< HEAD
-          "16e20777-ba96-470d-b3e9-7a9b33102bed"
-=======
           "33309b15-1af6-4d84-87b9-3fe2e3d111c2"
->>>>>>> f10edb53
         ],
         "accept-language": [
           "en-US"
@@ -94,14 +85,10 @@
           "Microsoft.Azure.Management.Internal.Resources.ResourceManagementClient/4.1.0"
         ]
       },
-<<<<<<< HEAD
-      "ResponseBody": "{\r\n  \"id\": \"/subscriptions/947d47b4-7883-4bb9-9d85-c5e8e2f572ce/resourceGroups/ps9989\",\r\n  \"name\": \"ps9989\",\r\n  \"location\": \"westcentralus\",\r\n  \"properties\": {\r\n    \"provisioningState\": \"Succeeded\"\r\n  }\r\n}",
-=======
       "ResponseBody": "{\r\n  \"id\": \"/subscriptions/947d47b4-7883-4bb9-9d85-c5e8e2f572ce/resourceGroups/ps5436\",\r\n  \"name\": \"ps5436\",\r\n  \"location\": \"westus\",\r\n  \"properties\": {\r\n    \"provisioningState\": \"Succeeded\"\r\n  }\r\n}",
->>>>>>> f10edb53
-      "ResponseHeaders": {
-        "Content-Length": [
-          "172"
+      "ResponseHeaders": {
+        "Content-Length": [
+          "165"
         ],
         "Content-Type": [
           "application/json; charset=utf-8"
@@ -113,18 +100,6 @@
           "no-cache"
         ],
         "x-ms-ratelimit-remaining-subscription-writes": [
-<<<<<<< HEAD
-          "1190"
-        ],
-        "x-ms-request-id": [
-          "487b4f0b-b800-4fa5-ac24-05c41eb593a9"
-        ],
-        "x-ms-correlation-request-id": [
-          "487b4f0b-b800-4fa5-ac24-05c41eb593a9"
-        ],
-        "x-ms-routing-request-id": [
-          "BRAZILUS:20180907T070127Z:487b4f0b-b800-4fa5-ac24-05c41eb593a9"
-=======
           "1169"
         ],
         "x-ms-request-id": [
@@ -135,44 +110,30 @@
         ],
         "x-ms-routing-request-id": [
           "UKSOUTH2:20180903T144622Z:179c4280-8f37-466d-b922-54c5d1917c34"
->>>>>>> f10edb53
-        ],
-        "Strict-Transport-Security": [
-          "max-age=31536000; includeSubDomains"
-        ],
-        "X-Content-Type-Options": [
-          "nosniff"
-        ],
-        "Cache-Control": [
-          "no-cache"
-        ],
-        "Date": [
-<<<<<<< HEAD
-          "Fri, 07 Sep 2018 07:01:27 GMT"
-=======
+        ],
+        "Strict-Transport-Security": [
+          "max-age=31536000; includeSubDomains"
+        ],
+        "X-Content-Type-Options": [
+          "nosniff"
+        ],
+        "Cache-Control": [
+          "no-cache"
+        ],
+        "Date": [
           "Mon, 03 Sep 2018 14:46:22 GMT"
->>>>>>> f10edb53
         ]
       },
       "StatusCode": 201
     },
     {
-<<<<<<< HEAD
-      "RequestUri": "/subscriptions/947d47b4-7883-4bb9-9d85-c5e8e2f572ce/resourceGroups/ps9989/providers/Microsoft.Network/loadBalancers/ps7473?api-version=2018-08-01",
-      "EncodedRequestUri": "L3N1YnNjcmlwdGlvbnMvOTQ3ZDQ3YjQtNzg4My00YmI5LTlkODUtYzVlOGUyZjU3MmNlL3Jlc291cmNlR3JvdXBzL3BzOTk4OS9wcm92aWRlcnMvTWljcm9zb2Z0Lk5ldHdvcmsvbG9hZEJhbGFuY2Vycy9wczc0NzM/YXBpLXZlcnNpb249MjAxOC0wOC0wMQ==",
-=======
       "RequestUri": "/subscriptions/947d47b4-7883-4bb9-9d85-c5e8e2f572ce/resourceGroups/ps5436/providers/Microsoft.Network/loadBalancers/ps1637?api-version=2018-07-01",
       "EncodedRequestUri": "L3N1YnNjcmlwdGlvbnMvOTQ3ZDQ3YjQtNzg4My00YmI5LTlkODUtYzVlOGUyZjU3MmNlL3Jlc291cmNlR3JvdXBzL3BzNTQzNi9wcm92aWRlcnMvTWljcm9zb2Z0Lk5ldHdvcmsvbG9hZEJhbGFuY2Vycy9wczE2Mzc/YXBpLXZlcnNpb249MjAxOC0wNy0wMQ==",
->>>>>>> f10edb53
       "RequestMethod": "GET",
       "RequestBody": "",
       "RequestHeaders": {
         "x-ms-client-request-id": [
-<<<<<<< HEAD
-          "51b90f3f-8f76-4d46-8df9-611ec274c726"
-=======
           "e7a5563e-74ed-4d83-b600-7bc3bcd8cf42"
->>>>>>> f10edb53
         ],
         "accept-language": [
           "en-US"
@@ -181,17 +142,10 @@
           "FxVersion/4.7.3132.0",
           "OSName/Windows10Enterprise",
           "OSVersion/6.3.17134",
-<<<<<<< HEAD
-          "Microsoft.Azure.Management.Network.NetworkManagementClient/20.0.0.0"
-        ]
-      },
-      "ResponseBody": "{\r\n  \"error\": {\r\n    \"code\": \"ResourceNotFound\",\r\n    \"message\": \"The Resource 'Microsoft.Network/loadBalancers/ps7473' under resource group 'ps9989' was not found.\"\r\n  }\r\n}",
-=======
           "Microsoft.Azure.Management.Network.NetworkManagementClient/19.3.0.0"
         ]
       },
       "ResponseBody": "{\r\n  \"error\": {\r\n    \"code\": \"ResourceNotFound\",\r\n    \"message\": \"The Resource 'Microsoft.Network/loadBalancers/ps1637' under resource group 'ps5436' was not found.\"\r\n  }\r\n}",
->>>>>>> f10edb53
       "ResponseHeaders": {
         "Content-Length": [
           "148"
@@ -209,15 +163,6 @@
           "gateway"
         ],
         "x-ms-request-id": [
-<<<<<<< HEAD
-          "8361249c-dc72-47d5-a268-488a89c64b3e"
-        ],
-        "x-ms-correlation-request-id": [
-          "8361249c-dc72-47d5-a268-488a89c64b3e"
-        ],
-        "x-ms-routing-request-id": [
-          "BRAZILUS:20180907T070128Z:8361249c-dc72-47d5-a268-488a89c64b3e"
-=======
           "60f7e17e-fe9a-49ff-ae2b-5e66f155635c"
         ],
         "x-ms-correlation-request-id": [
@@ -225,78 +170,54 @@
         ],
         "x-ms-routing-request-id": [
           "UKSOUTH2:20180903T144623Z:60f7e17e-fe9a-49ff-ae2b-5e66f155635c"
->>>>>>> f10edb53
-        ],
-        "Strict-Transport-Security": [
-          "max-age=31536000; includeSubDomains"
-        ],
-        "X-Content-Type-Options": [
-          "nosniff"
-        ],
-        "Cache-Control": [
-          "no-cache"
-        ],
-        "Date": [
-<<<<<<< HEAD
-          "Fri, 07 Sep 2018 07:01:27 GMT"
-=======
+        ],
+        "Strict-Transport-Security": [
+          "max-age=31536000; includeSubDomains"
+        ],
+        "X-Content-Type-Options": [
+          "nosniff"
+        ],
+        "Cache-Control": [
+          "no-cache"
+        ],
+        "Date": [
           "Mon, 03 Sep 2018 14:46:23 GMT"
->>>>>>> f10edb53
         ]
       },
       "StatusCode": 404
     },
     {
-<<<<<<< HEAD
-      "RequestUri": "/subscriptions/947d47b4-7883-4bb9-9d85-c5e8e2f572ce/resourceGroups/ps9989/providers/Microsoft.Network/loadBalancers/ps7473?api-version=2018-08-01",
-      "EncodedRequestUri": "L3N1YnNjcmlwdGlvbnMvOTQ3ZDQ3YjQtNzg4My00YmI5LTlkODUtYzVlOGUyZjU3MmNlL3Jlc291cmNlR3JvdXBzL3BzOTk4OS9wcm92aWRlcnMvTWljcm9zb2Z0Lk5ldHdvcmsvbG9hZEJhbGFuY2Vycy9wczc0NzM/YXBpLXZlcnNpb249MjAxOC0wOC0wMQ==",
-=======
       "RequestUri": "/subscriptions/947d47b4-7883-4bb9-9d85-c5e8e2f572ce/resourceGroups/ps5436/providers/Microsoft.Network/loadBalancers/ps1637?api-version=2018-07-01",
       "EncodedRequestUri": "L3N1YnNjcmlwdGlvbnMvOTQ3ZDQ3YjQtNzg4My00YmI5LTlkODUtYzVlOGUyZjU3MmNlL3Jlc291cmNlR3JvdXBzL3BzNTQzNi9wcm92aWRlcnMvTWljcm9zb2Z0Lk5ldHdvcmsvbG9hZEJhbGFuY2Vycy9wczE2Mzc/YXBpLXZlcnNpb249MjAxOC0wNy0wMQ==",
->>>>>>> f10edb53
-      "RequestMethod": "GET",
-      "RequestBody": "",
-      "RequestHeaders": {
-        "User-Agent": [
-          "FxVersion/4.7.3132.0",
-          "OSName/Windows10Enterprise",
-          "OSVersion/6.3.17134",
-<<<<<<< HEAD
-          "Microsoft.Azure.Management.Network.NetworkManagementClient/20.0.0.0"
-        ]
-      },
-      "ResponseBody": "{\r\n  \"name\": \"ps7473\",\r\n  \"id\": \"/subscriptions/947d47b4-7883-4bb9-9d85-c5e8e2f572ce/resourceGroups/ps9989/providers/Microsoft.Network/loadBalancers/ps7473\",\r\n  \"etag\": \"W/\\\"95847c4d-0b7f-4df9-bc8f-90a11c6edeb5\\\"\",\r\n  \"type\": \"Microsoft.Network/loadBalancers\",\r\n  \"location\": \"westcentralus\",\r\n  \"properties\": {\r\n    \"provisioningState\": \"Succeeded\",\r\n    \"resourceGuid\": \"ca8a06b9-6ed1-4cb9-a0c5-48f6f621ead9\",\r\n    \"frontendIPConfigurations\": [],\r\n    \"backendAddressPools\": [],\r\n    \"loadBalancingRules\": [],\r\n    \"probes\": [],\r\n    \"inboundNatRules\": [],\r\n    \"outboundRules\": [],\r\n    \"inboundNatPools\": []\r\n  },\r\n  \"sku\": {\r\n    \"name\": \"Basic\",\r\n    \"tier\": \"Regional\"\r\n  }\r\n}",
-=======
+      "RequestMethod": "GET",
+      "RequestBody": "",
+      "RequestHeaders": {
+        "User-Agent": [
+          "FxVersion/4.7.3132.0",
+          "OSName/Windows10Enterprise",
+          "OSVersion/6.3.17134",
           "Microsoft.Azure.Management.Network.NetworkManagementClient/19.3.0.0"
         ]
       },
       "ResponseBody": "{\r\n  \"name\": \"ps1637\",\r\n  \"id\": \"/subscriptions/947d47b4-7883-4bb9-9d85-c5e8e2f572ce/resourceGroups/ps5436/providers/Microsoft.Network/loadBalancers/ps1637\",\r\n  \"etag\": \"W/\\\"de712187-1064-4592-a152-8feb4452b145\\\"\",\r\n  \"type\": \"Microsoft.Network/loadBalancers\",\r\n  \"location\": \"westus\",\r\n  \"properties\": {\r\n    \"provisioningState\": \"Succeeded\",\r\n    \"resourceGuid\": \"bd57acb0-8c33-4420-b539-1845c475fcc2\",\r\n    \"frontendIPConfigurations\": [],\r\n    \"backendAddressPools\": [],\r\n    \"loadBalancingRules\": [],\r\n    \"probes\": [],\r\n    \"inboundNatRules\": [],\r\n    \"outboundRules\": [],\r\n    \"inboundNatPools\": []\r\n  },\r\n  \"sku\": {\r\n    \"name\": \"Basic\",\r\n    \"tier\": \"Regional\"\r\n  }\r\n}",
->>>>>>> f10edb53
-      "ResponseHeaders": {
-        "Content-Length": [
-          "683"
-        ],
-        "Content-Type": [
-          "application/json; charset=utf-8"
-        ],
-        "Expires": [
-          "-1"
-        ],
-        "Pragma": [
-          "no-cache"
-        ],
-        "x-ms-request-id": [
-<<<<<<< HEAD
-          "fa90e1a7-0b64-451e-98a2-787b3c9c8d23"
-        ],
-        "x-ms-correlation-request-id": [
-          "35b3b09a-54f8-4b08-9483-06800c396215"
-=======
+      "ResponseHeaders": {
+        "Content-Length": [
+          "676"
+        ],
+        "Content-Type": [
+          "application/json; charset=utf-8"
+        ],
+        "Expires": [
+          "-1"
+        ],
+        "Pragma": [
+          "no-cache"
+        ],
+        "x-ms-request-id": [
           "b2fc9eee-3b36-437e-b559-55a3b142a539"
         ],
         "x-ms-correlation-request-id": [
           "328e32fc-93c7-4ccf-a2b5-08bc0fca9d17"
->>>>>>> f10edb53
         ],
         "Strict-Transport-Security": [
           "max-age=31536000; includeSubDomains"
@@ -305,59 +226,35 @@
           "no-cache"
         ],
         "ETag": [
-<<<<<<< HEAD
-          "W/\"95847c4d-0b7f-4df9-bc8f-90a11c6edeb5\""
-=======
           "W/\"de712187-1064-4592-a152-8feb4452b145\""
->>>>>>> f10edb53
         ],
         "Server": [
           "Microsoft-HTTPAPI/2.0",
           "Microsoft-HTTPAPI/2.0"
         ],
         "x-ms-ratelimit-remaining-subscription-reads": [
-<<<<<<< HEAD
-          "11834"
-        ],
-        "x-ms-routing-request-id": [
-          "BRAZILUS:20180907T070130Z:35b3b09a-54f8-4b08-9483-06800c396215"
-=======
           "11998"
         ],
         "x-ms-routing-request-id": [
           "UKSOUTH2:20180903T144628Z:328e32fc-93c7-4ccf-a2b5-08bc0fca9d17"
->>>>>>> f10edb53
-        ],
-        "X-Content-Type-Options": [
-          "nosniff"
-        ],
-        "Date": [
-<<<<<<< HEAD
-          "Fri, 07 Sep 2018 07:01:29 GMT"
-=======
+        ],
+        "X-Content-Type-Options": [
+          "nosniff"
+        ],
+        "Date": [
           "Mon, 03 Sep 2018 14:46:27 GMT"
->>>>>>> f10edb53
         ]
       },
       "StatusCode": 200
     },
     {
-<<<<<<< HEAD
-      "RequestUri": "/subscriptions/947d47b4-7883-4bb9-9d85-c5e8e2f572ce/resourceGroups/ps9989/providers/Microsoft.Network/loadBalancers/ps7473?api-version=2018-08-01",
-      "EncodedRequestUri": "L3N1YnNjcmlwdGlvbnMvOTQ3ZDQ3YjQtNzg4My00YmI5LTlkODUtYzVlOGUyZjU3MmNlL3Jlc291cmNlR3JvdXBzL3BzOTk4OS9wcm92aWRlcnMvTWljcm9zb2Z0Lk5ldHdvcmsvbG9hZEJhbGFuY2Vycy9wczc0NzM/YXBpLXZlcnNpb249MjAxOC0wOC0wMQ==",
-=======
       "RequestUri": "/subscriptions/947d47b4-7883-4bb9-9d85-c5e8e2f572ce/resourceGroups/ps5436/providers/Microsoft.Network/loadBalancers/ps1637?api-version=2018-07-01",
       "EncodedRequestUri": "L3N1YnNjcmlwdGlvbnMvOTQ3ZDQ3YjQtNzg4My00YmI5LTlkODUtYzVlOGUyZjU3MmNlL3Jlc291cmNlR3JvdXBzL3BzNTQzNi9wcm92aWRlcnMvTWljcm9zb2Z0Lk5ldHdvcmsvbG9hZEJhbGFuY2Vycy9wczE2Mzc/YXBpLXZlcnNpb249MjAxOC0wNy0wMQ==",
->>>>>>> f10edb53
       "RequestMethod": "GET",
       "RequestBody": "",
       "RequestHeaders": {
         "x-ms-client-request-id": [
-<<<<<<< HEAD
-          "49f1518d-7f76-4f6e-9a46-c77ccd029860"
-=======
           "144d1bfe-c8ff-4367-843f-82d6071f6d25"
->>>>>>> f10edb53
         ],
         "accept-language": [
           "en-US"
@@ -366,42 +263,28 @@
           "FxVersion/4.7.3132.0",
           "OSName/Windows10Enterprise",
           "OSVersion/6.3.17134",
-<<<<<<< HEAD
-          "Microsoft.Azure.Management.Network.NetworkManagementClient/20.0.0.0"
-        ]
-      },
-      "ResponseBody": "{\r\n  \"name\": \"ps7473\",\r\n  \"id\": \"/subscriptions/947d47b4-7883-4bb9-9d85-c5e8e2f572ce/resourceGroups/ps9989/providers/Microsoft.Network/loadBalancers/ps7473\",\r\n  \"etag\": \"W/\\\"95847c4d-0b7f-4df9-bc8f-90a11c6edeb5\\\"\",\r\n  \"type\": \"Microsoft.Network/loadBalancers\",\r\n  \"location\": \"westcentralus\",\r\n  \"properties\": {\r\n    \"provisioningState\": \"Succeeded\",\r\n    \"resourceGuid\": \"ca8a06b9-6ed1-4cb9-a0c5-48f6f621ead9\",\r\n    \"frontendIPConfigurations\": [],\r\n    \"backendAddressPools\": [],\r\n    \"loadBalancingRules\": [],\r\n    \"probes\": [],\r\n    \"inboundNatRules\": [],\r\n    \"outboundRules\": [],\r\n    \"inboundNatPools\": []\r\n  },\r\n  \"sku\": {\r\n    \"name\": \"Basic\",\r\n    \"tier\": \"Regional\"\r\n  }\r\n}",
-=======
           "Microsoft.Azure.Management.Network.NetworkManagementClient/19.3.0.0"
         ]
       },
       "ResponseBody": "{\r\n  \"name\": \"ps1637\",\r\n  \"id\": \"/subscriptions/947d47b4-7883-4bb9-9d85-c5e8e2f572ce/resourceGroups/ps5436/providers/Microsoft.Network/loadBalancers/ps1637\",\r\n  \"etag\": \"W/\\\"de712187-1064-4592-a152-8feb4452b145\\\"\",\r\n  \"type\": \"Microsoft.Network/loadBalancers\",\r\n  \"location\": \"westus\",\r\n  \"properties\": {\r\n    \"provisioningState\": \"Succeeded\",\r\n    \"resourceGuid\": \"bd57acb0-8c33-4420-b539-1845c475fcc2\",\r\n    \"frontendIPConfigurations\": [],\r\n    \"backendAddressPools\": [],\r\n    \"loadBalancingRules\": [],\r\n    \"probes\": [],\r\n    \"inboundNatRules\": [],\r\n    \"outboundRules\": [],\r\n    \"inboundNatPools\": []\r\n  },\r\n  \"sku\": {\r\n    \"name\": \"Basic\",\r\n    \"tier\": \"Regional\"\r\n  }\r\n}",
->>>>>>> f10edb53
-      "ResponseHeaders": {
-        "Content-Length": [
-          "683"
-        ],
-        "Content-Type": [
-          "application/json; charset=utf-8"
-        ],
-        "Expires": [
-          "-1"
-        ],
-        "Pragma": [
-          "no-cache"
-        ],
-        "x-ms-request-id": [
-<<<<<<< HEAD
-          "6df72129-b227-404e-8e24-2eb64fc56428"
-        ],
-        "x-ms-correlation-request-id": [
-          "57019dc5-b6bb-4fc0-bacb-6ed206b5428a"
-=======
+      "ResponseHeaders": {
+        "Content-Length": [
+          "676"
+        ],
+        "Content-Type": [
+          "application/json; charset=utf-8"
+        ],
+        "Expires": [
+          "-1"
+        ],
+        "Pragma": [
+          "no-cache"
+        ],
+        "x-ms-request-id": [
           "3bdf5b7c-a159-4e60-af5f-448690a1aa51"
         ],
         "x-ms-correlation-request-id": [
           "2d19aa07-543f-4f7a-a724-3fefe483d4f4"
->>>>>>> f10edb53
         ],
         "Strict-Transport-Security": [
           "max-age=31536000; includeSubDomains"
@@ -410,59 +293,35 @@
           "no-cache"
         ],
         "ETag": [
-<<<<<<< HEAD
-          "W/\"95847c4d-0b7f-4df9-bc8f-90a11c6edeb5\""
-=======
           "W/\"de712187-1064-4592-a152-8feb4452b145\""
->>>>>>> f10edb53
         ],
         "Server": [
           "Microsoft-HTTPAPI/2.0",
           "Microsoft-HTTPAPI/2.0"
         ],
         "x-ms-ratelimit-remaining-subscription-reads": [
-<<<<<<< HEAD
-          "11833"
-        ],
-        "x-ms-routing-request-id": [
-          "BRAZILUS:20180907T070130Z:57019dc5-b6bb-4fc0-bacb-6ed206b5428a"
-=======
           "11997"
         ],
         "x-ms-routing-request-id": [
           "UKSOUTH2:20180903T144628Z:2d19aa07-543f-4f7a-a724-3fefe483d4f4"
->>>>>>> f10edb53
-        ],
-        "X-Content-Type-Options": [
-          "nosniff"
-        ],
-        "Date": [
-<<<<<<< HEAD
-          "Fri, 07 Sep 2018 07:01:29 GMT"
-=======
+        ],
+        "X-Content-Type-Options": [
+          "nosniff"
+        ],
+        "Date": [
           "Mon, 03 Sep 2018 14:46:27 GMT"
->>>>>>> f10edb53
         ]
       },
       "StatusCode": 200
     },
     {
-<<<<<<< HEAD
-      "RequestUri": "/subscriptions/947d47b4-7883-4bb9-9d85-c5e8e2f572ce/resourceGroups/ps9989/providers/Microsoft.Network/loadBalancers/ps7473?api-version=2018-08-01",
-      "EncodedRequestUri": "L3N1YnNjcmlwdGlvbnMvOTQ3ZDQ3YjQtNzg4My00YmI5LTlkODUtYzVlOGUyZjU3MmNlL3Jlc291cmNlR3JvdXBzL3BzOTk4OS9wcm92aWRlcnMvTWljcm9zb2Z0Lk5ldHdvcmsvbG9hZEJhbGFuY2Vycy9wczc0NzM/YXBpLXZlcnNpb249MjAxOC0wOC0wMQ==",
-=======
       "RequestUri": "/subscriptions/947d47b4-7883-4bb9-9d85-c5e8e2f572ce/resourceGroups/ps5436/providers/Microsoft.Network/loadBalancers/ps1637?api-version=2018-07-01",
       "EncodedRequestUri": "L3N1YnNjcmlwdGlvbnMvOTQ3ZDQ3YjQtNzg4My00YmI5LTlkODUtYzVlOGUyZjU3MmNlL3Jlc291cmNlR3JvdXBzL3BzNTQzNi9wcm92aWRlcnMvTWljcm9zb2Z0Lk5ldHdvcmsvbG9hZEJhbGFuY2Vycy9wczE2Mzc/YXBpLXZlcnNpb249MjAxOC0wNy0wMQ==",
->>>>>>> f10edb53
       "RequestMethod": "GET",
       "RequestBody": "",
       "RequestHeaders": {
         "x-ms-client-request-id": [
-<<<<<<< HEAD
-          "56129c7f-60a8-41f9-b87f-d567ebac673c"
-=======
           "8fa10408-8656-4981-87f4-b5b9d820708d"
->>>>>>> f10edb53
         ],
         "accept-language": [
           "en-US"
@@ -471,42 +330,28 @@
           "FxVersion/4.7.3132.0",
           "OSName/Windows10Enterprise",
           "OSVersion/6.3.17134",
-<<<<<<< HEAD
-          "Microsoft.Azure.Management.Network.NetworkManagementClient/20.0.0.0"
-        ]
-      },
-      "ResponseBody": "{\r\n  \"name\": \"ps7473\",\r\n  \"id\": \"/subscriptions/947d47b4-7883-4bb9-9d85-c5e8e2f572ce/resourceGroups/ps9989/providers/Microsoft.Network/loadBalancers/ps7473\",\r\n  \"etag\": \"W/\\\"95847c4d-0b7f-4df9-bc8f-90a11c6edeb5\\\"\",\r\n  \"type\": \"Microsoft.Network/loadBalancers\",\r\n  \"location\": \"westcentralus\",\r\n  \"properties\": {\r\n    \"provisioningState\": \"Succeeded\",\r\n    \"resourceGuid\": \"ca8a06b9-6ed1-4cb9-a0c5-48f6f621ead9\",\r\n    \"frontendIPConfigurations\": [],\r\n    \"backendAddressPools\": [],\r\n    \"loadBalancingRules\": [],\r\n    \"probes\": [],\r\n    \"inboundNatRules\": [],\r\n    \"outboundRules\": [],\r\n    \"inboundNatPools\": []\r\n  },\r\n  \"sku\": {\r\n    \"name\": \"Basic\",\r\n    \"tier\": \"Regional\"\r\n  }\r\n}",
-=======
           "Microsoft.Azure.Management.Network.NetworkManagementClient/19.3.0.0"
         ]
       },
       "ResponseBody": "{\r\n  \"name\": \"ps1637\",\r\n  \"id\": \"/subscriptions/947d47b4-7883-4bb9-9d85-c5e8e2f572ce/resourceGroups/ps5436/providers/Microsoft.Network/loadBalancers/ps1637\",\r\n  \"etag\": \"W/\\\"de712187-1064-4592-a152-8feb4452b145\\\"\",\r\n  \"type\": \"Microsoft.Network/loadBalancers\",\r\n  \"location\": \"westus\",\r\n  \"properties\": {\r\n    \"provisioningState\": \"Succeeded\",\r\n    \"resourceGuid\": \"bd57acb0-8c33-4420-b539-1845c475fcc2\",\r\n    \"frontendIPConfigurations\": [],\r\n    \"backendAddressPools\": [],\r\n    \"loadBalancingRules\": [],\r\n    \"probes\": [],\r\n    \"inboundNatRules\": [],\r\n    \"outboundRules\": [],\r\n    \"inboundNatPools\": []\r\n  },\r\n  \"sku\": {\r\n    \"name\": \"Basic\",\r\n    \"tier\": \"Regional\"\r\n  }\r\n}",
->>>>>>> f10edb53
-      "ResponseHeaders": {
-        "Content-Length": [
-          "683"
-        ],
-        "Content-Type": [
-          "application/json; charset=utf-8"
-        ],
-        "Expires": [
-          "-1"
-        ],
-        "Pragma": [
-          "no-cache"
-        ],
-        "x-ms-request-id": [
-<<<<<<< HEAD
-          "f1da1af9-798c-4836-90af-93e5a7dfc750"
-        ],
-        "x-ms-correlation-request-id": [
-          "1b0a0310-9226-45aa-ac06-57845c27dfcc"
-=======
+      "ResponseHeaders": {
+        "Content-Length": [
+          "676"
+        ],
+        "Content-Type": [
+          "application/json; charset=utf-8"
+        ],
+        "Expires": [
+          "-1"
+        ],
+        "Pragma": [
+          "no-cache"
+        ],
+        "x-ms-request-id": [
           "7939ad33-f74e-4e99-8438-2402d5f0ecaf"
         ],
         "x-ms-correlation-request-id": [
           "d495d597-0d92-4c09-a6ea-ddf91cbc8d7b"
->>>>>>> f10edb53
         ],
         "Strict-Transport-Security": [
           "max-age=31536000; includeSubDomains"
@@ -515,70 +360,41 @@
           "no-cache"
         ],
         "ETag": [
-<<<<<<< HEAD
-          "W/\"95847c4d-0b7f-4df9-bc8f-90a11c6edeb5\""
-=======
           "W/\"de712187-1064-4592-a152-8feb4452b145\""
->>>>>>> f10edb53
         ],
         "Server": [
           "Microsoft-HTTPAPI/2.0",
           "Microsoft-HTTPAPI/2.0"
         ],
         "x-ms-ratelimit-remaining-subscription-reads": [
-<<<<<<< HEAD
-          "11832"
-        ],
-        "x-ms-routing-request-id": [
-          "BRAZILUS:20180907T070130Z:1b0a0310-9226-45aa-ac06-57845c27dfcc"
-=======
           "11996"
         ],
         "x-ms-routing-request-id": [
           "UKSOUTH2:20180903T144628Z:d495d597-0d92-4c09-a6ea-ddf91cbc8d7b"
->>>>>>> f10edb53
-        ],
-        "X-Content-Type-Options": [
-          "nosniff"
-        ],
-        "Date": [
-<<<<<<< HEAD
-          "Fri, 07 Sep 2018 07:01:30 GMT"
-=======
+        ],
+        "X-Content-Type-Options": [
+          "nosniff"
+        ],
+        "Date": [
           "Mon, 03 Sep 2018 14:46:28 GMT"
->>>>>>> f10edb53
         ]
       },
       "StatusCode": 200
     },
     {
-<<<<<<< HEAD
-      "RequestUri": "/subscriptions/947d47b4-7883-4bb9-9d85-c5e8e2f572ce/resourceGroups/ps9989/providers/Microsoft.Network/loadBalancers/ps7473?api-version=2018-08-01",
-      "EncodedRequestUri": "L3N1YnNjcmlwdGlvbnMvOTQ3ZDQ3YjQtNzg4My00YmI5LTlkODUtYzVlOGUyZjU3MmNlL3Jlc291cmNlR3JvdXBzL3BzOTk4OS9wcm92aWRlcnMvTWljcm9zb2Z0Lk5ldHdvcmsvbG9hZEJhbGFuY2Vycy9wczc0NzM/YXBpLXZlcnNpb249MjAxOC0wOC0wMQ==",
-      "RequestMethod": "PUT",
-      "RequestBody": "{\r\n  \"properties\": {\r\n    \"frontendIPConfigurations\": [],\r\n    \"backendAddressPools\": [],\r\n    \"loadBalancingRules\": [],\r\n    \"probes\": [],\r\n    \"inboundNatRules\": [],\r\n    \"inboundNatPools\": [],\r\n    \"outboundRules\": []\r\n  },\r\n  \"location\": \"westcentralus\"\r\n}",
-=======
       "RequestUri": "/subscriptions/947d47b4-7883-4bb9-9d85-c5e8e2f572ce/resourceGroups/ps5436/providers/Microsoft.Network/loadBalancers/ps1637?api-version=2018-07-01",
       "EncodedRequestUri": "L3N1YnNjcmlwdGlvbnMvOTQ3ZDQ3YjQtNzg4My00YmI5LTlkODUtYzVlOGUyZjU3MmNlL3Jlc291cmNlR3JvdXBzL3BzNTQzNi9wcm92aWRlcnMvTWljcm9zb2Z0Lk5ldHdvcmsvbG9hZEJhbGFuY2Vycy9wczE2Mzc/YXBpLXZlcnNpb249MjAxOC0wNy0wMQ==",
       "RequestMethod": "PUT",
       "RequestBody": "{\r\n  \"properties\": {\r\n    \"frontendIPConfigurations\": [],\r\n    \"backendAddressPools\": [],\r\n    \"loadBalancingRules\": [],\r\n    \"probes\": [],\r\n    \"inboundNatRules\": [],\r\n    \"inboundNatPools\": [],\r\n    \"outboundRules\": []\r\n  },\r\n  \"location\": \"West US\"\r\n}",
->>>>>>> f10edb53
-      "RequestHeaders": {
-        "Content-Type": [
-          "application/json; charset=utf-8"
-        ],
-        "Content-Length": [
-<<<<<<< HEAD
-          "260"
-        ],
-        "x-ms-client-request-id": [
-          "76de4ca3-d8c2-460d-bb27-04124b9f8fc3"
-=======
+      "RequestHeaders": {
+        "Content-Type": [
+          "application/json; charset=utf-8"
+        ],
+        "Content-Length": [
           "254"
         ],
         "x-ms-client-request-id": [
           "35d28fff-f56c-41c7-8a97-7bc12ebcd3f8"
->>>>>>> f10edb53
         ],
         "accept-language": [
           "en-US"
@@ -587,40 +403,24 @@
           "FxVersion/4.7.3132.0",
           "OSName/Windows10Enterprise",
           "OSVersion/6.3.17134",
-<<<<<<< HEAD
-          "Microsoft.Azure.Management.Network.NetworkManagementClient/20.0.0.0"
-        ]
-      },
-      "ResponseBody": "{\r\n  \"name\": \"ps7473\",\r\n  \"id\": \"/subscriptions/947d47b4-7883-4bb9-9d85-c5e8e2f572ce/resourceGroups/ps9989/providers/Microsoft.Network/loadBalancers/ps7473\",\r\n  \"etag\": \"W/\\\"95847c4d-0b7f-4df9-bc8f-90a11c6edeb5\\\"\",\r\n  \"type\": \"Microsoft.Network/loadBalancers\",\r\n  \"location\": \"westcentralus\",\r\n  \"properties\": {\r\n    \"provisioningState\": \"Succeeded\",\r\n    \"resourceGuid\": \"ca8a06b9-6ed1-4cb9-a0c5-48f6f621ead9\",\r\n    \"frontendIPConfigurations\": [],\r\n    \"backendAddressPools\": [],\r\n    \"loadBalancingRules\": [],\r\n    \"probes\": [],\r\n    \"inboundNatRules\": [],\r\n    \"outboundRules\": [],\r\n    \"inboundNatPools\": []\r\n  },\r\n  \"sku\": {\r\n    \"name\": \"Basic\",\r\n    \"tier\": \"Regional\"\r\n  }\r\n}",
-=======
           "Microsoft.Azure.Management.Network.NetworkManagementClient/19.3.0.0"
         ]
       },
       "ResponseBody": "{\r\n  \"name\": \"ps1637\",\r\n  \"id\": \"/subscriptions/947d47b4-7883-4bb9-9d85-c5e8e2f572ce/resourceGroups/ps5436/providers/Microsoft.Network/loadBalancers/ps1637\",\r\n  \"etag\": \"W/\\\"de712187-1064-4592-a152-8feb4452b145\\\"\",\r\n  \"type\": \"Microsoft.Network/loadBalancers\",\r\n  \"location\": \"westus\",\r\n  \"properties\": {\r\n    \"provisioningState\": \"Succeeded\",\r\n    \"resourceGuid\": \"bd57acb0-8c33-4420-b539-1845c475fcc2\",\r\n    \"frontendIPConfigurations\": [],\r\n    \"backendAddressPools\": [],\r\n    \"loadBalancingRules\": [],\r\n    \"probes\": [],\r\n    \"inboundNatRules\": [],\r\n    \"outboundRules\": [],\r\n    \"inboundNatPools\": []\r\n  },\r\n  \"sku\": {\r\n    \"name\": \"Basic\",\r\n    \"tier\": \"Regional\"\r\n  }\r\n}",
->>>>>>> f10edb53
-      "ResponseHeaders": {
-        "Content-Length": [
-          "683"
-        ],
-        "Content-Type": [
-          "application/json; charset=utf-8"
-        ],
-        "Expires": [
-          "-1"
-        ],
-        "Pragma": [
-          "no-cache"
-        ],
-        "x-ms-request-id": [
-<<<<<<< HEAD
-          "58451980-9b74-48e6-81af-b7e4bddb4f80"
-        ],
-        "Azure-AsyncOperation": [
-          "https://brazilus.management.azure.com/subscriptions/947d47b4-7883-4bb9-9d85-c5e8e2f572ce/providers/Microsoft.Network/locations/westcentralus/operations/58451980-9b74-48e6-81af-b7e4bddb4f80?api-version=2018-08-01"
-        ],
-        "x-ms-correlation-request-id": [
-          "b7842d4e-4c52-49ce-b8b7-9bc00a4e1493"
-=======
+      "ResponseHeaders": {
+        "Content-Length": [
+          "676"
+        ],
+        "Content-Type": [
+          "application/json; charset=utf-8"
+        ],
+        "Expires": [
+          "-1"
+        ],
+        "Pragma": [
+          "no-cache"
+        ],
+        "x-ms-request-id": [
           "e4f1e0e5-7680-4e6c-bbb2-855033a7cefc"
         ],
         "Azure-AsyncOperation": [
@@ -628,7 +428,6 @@
         ],
         "x-ms-correlation-request-id": [
           "abd76984-bab1-44e1-9583-70208033ad8b"
->>>>>>> f10edb53
         ],
         "Strict-Transport-Security": [
           "max-age=31536000; includeSubDomains"
@@ -641,48 +440,28 @@
           "Microsoft-HTTPAPI/2.0"
         ],
         "x-ms-ratelimit-remaining-subscription-writes": [
-<<<<<<< HEAD
-          "1170"
-        ],
-        "x-ms-routing-request-id": [
-          "BRAZILUS:20180907T070130Z:b7842d4e-4c52-49ce-b8b7-9bc00a4e1493"
-=======
           "1199"
         ],
         "x-ms-routing-request-id": [
           "UKSOUTH2:20180903T144627Z:abd76984-bab1-44e1-9583-70208033ad8b"
->>>>>>> f10edb53
-        ],
-        "X-Content-Type-Options": [
-          "nosniff"
-        ],
-        "Date": [
-<<<<<<< HEAD
-          "Fri, 07 Sep 2018 07:01:29 GMT"
-=======
+        ],
+        "X-Content-Type-Options": [
+          "nosniff"
+        ],
+        "Date": [
           "Mon, 03 Sep 2018 14:46:27 GMT"
->>>>>>> f10edb53
         ]
       },
       "StatusCode": 201
     },
     {
-<<<<<<< HEAD
-      "RequestUri": "/subscriptions/947d47b4-7883-4bb9-9d85-c5e8e2f572ce/resourceGroups/ps9989/providers/Microsoft.Network/loadBalancers/ps7473?api-version=2018-08-01",
-      "EncodedRequestUri": "L3N1YnNjcmlwdGlvbnMvOTQ3ZDQ3YjQtNzg4My00YmI5LTlkODUtYzVlOGUyZjU3MmNlL3Jlc291cmNlR3JvdXBzL3BzOTk4OS9wcm92aWRlcnMvTWljcm9zb2Z0Lk5ldHdvcmsvbG9hZEJhbGFuY2Vycy9wczc0NzM/YXBpLXZlcnNpb249MjAxOC0wOC0wMQ==",
-=======
       "RequestUri": "/subscriptions/947d47b4-7883-4bb9-9d85-c5e8e2f572ce/resourceGroups/ps5436/providers/Microsoft.Network/loadBalancers/ps1637?api-version=2018-07-01",
       "EncodedRequestUri": "L3N1YnNjcmlwdGlvbnMvOTQ3ZDQ3YjQtNzg4My00YmI5LTlkODUtYzVlOGUyZjU3MmNlL3Jlc291cmNlR3JvdXBzL3BzNTQzNi9wcm92aWRlcnMvTWljcm9zb2Z0Lk5ldHdvcmsvbG9hZEJhbGFuY2Vycy9wczE2Mzc/YXBpLXZlcnNpb249MjAxOC0wNy0wMQ==",
->>>>>>> f10edb53
       "RequestMethod": "DELETE",
       "RequestBody": "",
       "RequestHeaders": {
         "x-ms-client-request-id": [
-<<<<<<< HEAD
-          "2e0e4966-5931-44a6-aae4-9257b2db4a1a"
-=======
           "b1ba3cb2-d75c-463a-b76a-542907f23eab"
->>>>>>> f10edb53
         ],
         "accept-language": [
           "en-US"
@@ -691,11 +470,7 @@
           "FxVersion/4.7.3132.0",
           "OSName/Windows10Enterprise",
           "OSVersion/6.3.17134",
-<<<<<<< HEAD
-          "Microsoft.Azure.Management.Network.NetworkManagementClient/20.0.0.0"
-=======
           "Microsoft.Azure.Management.Network.NetworkManagementClient/19.3.0.0"
->>>>>>> f10edb53
         ]
       },
       "ResponseBody": "",
@@ -713,15 +488,6 @@
           "10"
         ],
         "x-ms-request-id": [
-<<<<<<< HEAD
-          "b4270017-d2b9-41f6-a58f-dc396a28eaff"
-        ],
-        "Azure-AsyncOperation": [
-          "https://brazilus.management.azure.com/subscriptions/947d47b4-7883-4bb9-9d85-c5e8e2f572ce/providers/Microsoft.Network/locations/westcentralus/operations/b4270017-d2b9-41f6-a58f-dc396a28eaff?api-version=2018-08-01"
-        ],
-        "x-ms-correlation-request-id": [
-          "c5443de7-2a8a-4c25-b2fc-638c224a8b6d"
-=======
           "f820c644-d7ca-42ad-a8db-17ce92033b66"
         ],
         "Azure-AsyncOperation": [
@@ -729,7 +495,6 @@
         ],
         "x-ms-correlation-request-id": [
           "03c24c85-5af3-491a-853c-2ee6fa9aae70"
->>>>>>> f10edb53
         ],
         "Strict-Transport-Security": [
           "max-age=31536000; includeSubDomains"
@@ -738,62 +503,38 @@
           "no-cache"
         ],
         "Location": [
-<<<<<<< HEAD
-          "https://brazilus.management.azure.com/subscriptions/947d47b4-7883-4bb9-9d85-c5e8e2f572ce/providers/Microsoft.Network/locations/westcentralus/operationResults/b4270017-d2b9-41f6-a58f-dc396a28eaff?api-version=2018-08-01"
-=======
           "https://management.azure.com/subscriptions/947d47b4-7883-4bb9-9d85-c5e8e2f572ce/providers/Microsoft.Network/locations/westus.validation/operationResults/f820c644-d7ca-42ad-a8db-17ce92033b66?api-version=2018-07-01"
->>>>>>> f10edb53
         ],
         "Server": [
           "Microsoft-HTTPAPI/2.0",
           "Microsoft-HTTPAPI/2.0"
         ],
         "x-ms-ratelimit-remaining-subscription-deletes": [
-<<<<<<< HEAD
-          "14989"
-        ],
-        "x-ms-routing-request-id": [
-          "BRAZILUS:20180907T070131Z:c5443de7-2a8a-4c25-b2fc-638c224a8b6d"
-=======
           "14999"
         ],
         "x-ms-routing-request-id": [
           "UKSOUTH2:20180903T144629Z:03c24c85-5af3-491a-853c-2ee6fa9aae70"
->>>>>>> f10edb53
-        ],
-        "X-Content-Type-Options": [
-          "nosniff"
-        ],
-        "Date": [
-<<<<<<< HEAD
-          "Fri, 07 Sep 2018 07:01:30 GMT"
-=======
+        ],
+        "X-Content-Type-Options": [
+          "nosniff"
+        ],
+        "Date": [
           "Mon, 03 Sep 2018 14:46:28 GMT"
->>>>>>> f10edb53
         ]
       },
       "StatusCode": 202
     },
     {
-<<<<<<< HEAD
-      "RequestUri": "/subscriptions/947d47b4-7883-4bb9-9d85-c5e8e2f572ce/providers/Microsoft.Network/locations/westcentralus/operations/b4270017-d2b9-41f6-a58f-dc396a28eaff?api-version=2018-08-01",
-      "EncodedRequestUri": "L3N1YnNjcmlwdGlvbnMvOTQ3ZDQ3YjQtNzg4My00YmI5LTlkODUtYzVlOGUyZjU3MmNlL3Byb3ZpZGVycy9NaWNyb3NvZnQuTmV0d29yay9sb2NhdGlvbnMvd2VzdGNlbnRyYWx1cy9vcGVyYXRpb25zL2I0MjcwMDE3LWQyYjktNDFmNi1hNThmLWRjMzk2YTI4ZWFmZj9hcGktdmVyc2lvbj0yMDE4LTA4LTAx",
-=======
       "RequestUri": "/subscriptions/947d47b4-7883-4bb9-9d85-c5e8e2f572ce/providers/Microsoft.Network/locations/westus.validation/operations/f820c644-d7ca-42ad-a8db-17ce92033b66?api-version=2018-07-01",
       "EncodedRequestUri": "L3N1YnNjcmlwdGlvbnMvOTQ3ZDQ3YjQtNzg4My00YmI5LTlkODUtYzVlOGUyZjU3MmNlL3Byb3ZpZGVycy9NaWNyb3NvZnQuTmV0d29yay9sb2NhdGlvbnMvd2VzdHVzLnZhbGlkYXRpb24vb3BlcmF0aW9ucy9mODIwYzY0NC1kN2NhLTQyYWQtYThkYi0xN2NlOTIwMzNiNjY/YXBpLXZlcnNpb249MjAxOC0wNy0wMQ==",
->>>>>>> f10edb53
-      "RequestMethod": "GET",
-      "RequestBody": "",
-      "RequestHeaders": {
-        "User-Agent": [
-          "FxVersion/4.7.3132.0",
-          "OSName/Windows10Enterprise",
-          "OSVersion/6.3.17134",
-<<<<<<< HEAD
-          "Microsoft.Azure.Management.Network.NetworkManagementClient/20.0.0.0"
-=======
+      "RequestMethod": "GET",
+      "RequestBody": "",
+      "RequestHeaders": {
+        "User-Agent": [
+          "FxVersion/4.7.3132.0",
+          "OSName/Windows10Enterprise",
+          "OSVersion/6.3.17134",
           "Microsoft.Azure.Management.Network.NetworkManagementClient/19.3.0.0"
->>>>>>> f10edb53
         ]
       },
       "ResponseBody": "{\r\n  \"status\": \"Succeeded\"\r\n}",
@@ -811,17 +552,10 @@
           "no-cache"
         ],
         "x-ms-request-id": [
-<<<<<<< HEAD
-          "881b45df-c1e2-4930-b86f-eed965624734"
-        ],
-        "x-ms-correlation-request-id": [
-          "3d472d59-fb92-40c4-a08b-f0cb23d6248e"
-=======
           "c8f6ad82-ebab-48bd-a1f5-69fe22a7e689"
         ],
         "x-ms-correlation-request-id": [
           "667fd122-7010-4208-9e59-291c0bf4e448"
->>>>>>> f10edb53
         ],
         "Strict-Transport-Security": [
           "max-age=31536000; includeSubDomains"
@@ -834,51 +568,31 @@
           "Microsoft-HTTPAPI/2.0"
         ],
         "x-ms-ratelimit-remaining-subscription-reads": [
-<<<<<<< HEAD
-          "11831"
-        ],
-        "x-ms-routing-request-id": [
-          "BRAZILUS:20180907T070141Z:3d472d59-fb92-40c4-a08b-f0cb23d6248e"
-=======
           "11995"
         ],
         "x-ms-routing-request-id": [
           "UKSOUTH2:20180903T144640Z:667fd122-7010-4208-9e59-291c0bf4e448"
->>>>>>> f10edb53
-        ],
-        "X-Content-Type-Options": [
-          "nosniff"
-        ],
-        "Date": [
-<<<<<<< HEAD
-          "Fri, 07 Sep 2018 07:01:40 GMT"
-=======
+        ],
+        "X-Content-Type-Options": [
+          "nosniff"
+        ],
+        "Date": [
           "Mon, 03 Sep 2018 14:46:39 GMT"
->>>>>>> f10edb53
         ]
       },
       "StatusCode": 200
     },
     {
-<<<<<<< HEAD
-      "RequestUri": "/subscriptions/947d47b4-7883-4bb9-9d85-c5e8e2f572ce/providers/Microsoft.Network/locations/westcentralus/operationResults/b4270017-d2b9-41f6-a58f-dc396a28eaff?api-version=2018-08-01",
-      "EncodedRequestUri": "L3N1YnNjcmlwdGlvbnMvOTQ3ZDQ3YjQtNzg4My00YmI5LTlkODUtYzVlOGUyZjU3MmNlL3Byb3ZpZGVycy9NaWNyb3NvZnQuTmV0d29yay9sb2NhdGlvbnMvd2VzdGNlbnRyYWx1cy9vcGVyYXRpb25SZXN1bHRzL2I0MjcwMDE3LWQyYjktNDFmNi1hNThmLWRjMzk2YTI4ZWFmZj9hcGktdmVyc2lvbj0yMDE4LTA4LTAx",
-=======
       "RequestUri": "/subscriptions/947d47b4-7883-4bb9-9d85-c5e8e2f572ce/providers/Microsoft.Network/locations/westus.validation/operationResults/f820c644-d7ca-42ad-a8db-17ce92033b66?api-version=2018-07-01",
       "EncodedRequestUri": "L3N1YnNjcmlwdGlvbnMvOTQ3ZDQ3YjQtNzg4My00YmI5LTlkODUtYzVlOGUyZjU3MmNlL3Byb3ZpZGVycy9NaWNyb3NvZnQuTmV0d29yay9sb2NhdGlvbnMvd2VzdHVzLnZhbGlkYXRpb24vb3BlcmF0aW9uUmVzdWx0cy9mODIwYzY0NC1kN2NhLTQyYWQtYThkYi0xN2NlOTIwMzNiNjY/YXBpLXZlcnNpb249MjAxOC0wNy0wMQ==",
->>>>>>> f10edb53
-      "RequestMethod": "GET",
-      "RequestBody": "",
-      "RequestHeaders": {
-        "User-Agent": [
-          "FxVersion/4.7.3132.0",
-          "OSName/Windows10Enterprise",
-          "OSVersion/6.3.17134",
-<<<<<<< HEAD
-          "Microsoft.Azure.Management.Network.NetworkManagementClient/20.0.0.0"
-=======
+      "RequestMethod": "GET",
+      "RequestBody": "",
+      "RequestHeaders": {
+        "User-Agent": [
+          "FxVersion/4.7.3132.0",
+          "OSName/Windows10Enterprise",
+          "OSVersion/6.3.17134",
           "Microsoft.Azure.Management.Network.NetworkManagementClient/19.3.0.0"
->>>>>>> f10edb53
         ]
       },
       "ResponseBody": "",
@@ -893,15 +607,6 @@
           "no-cache"
         ],
         "x-ms-request-id": [
-<<<<<<< HEAD
-          "b4270017-d2b9-41f6-a58f-dc396a28eaff"
-        ],
-        "Azure-AsyncOperation": [
-          "https://brazilus.management.azure.com/subscriptions/947d47b4-7883-4bb9-9d85-c5e8e2f572ce/providers/Microsoft.Network/locations/westcentralus/operations/b4270017-d2b9-41f6-a58f-dc396a28eaff?api-version=2018-08-01"
-        ],
-        "x-ms-correlation-request-id": [
-          "c5443de7-2a8a-4c25-b2fc-638c224a8b6d"
-=======
           "f820c644-d7ca-42ad-a8db-17ce92033b66"
         ],
         "Azure-AsyncOperation": [
@@ -909,7 +614,6 @@
         ],
         "x-ms-correlation-request-id": [
           "03c24c85-5af3-491a-853c-2ee6fa9aae70"
->>>>>>> f10edb53
         ],
         "Strict-Transport-Security": [
           "max-age=31536000; includeSubDomains"
@@ -918,59 +622,35 @@
           "no-cache"
         ],
         "Location": [
-<<<<<<< HEAD
-          "https://brazilus.management.azure.com/subscriptions/947d47b4-7883-4bb9-9d85-c5e8e2f572ce/providers/Microsoft.Network/locations/westcentralus/operationResults/b4270017-d2b9-41f6-a58f-dc396a28eaff?api-version=2018-08-01"
-=======
           "https://management.azure.com/subscriptions/947d47b4-7883-4bb9-9d85-c5e8e2f572ce/providers/Microsoft.Network/locations/westus.validation/operationResults/f820c644-d7ca-42ad-a8db-17ce92033b66?api-version=2018-07-01"
->>>>>>> f10edb53
         ],
         "Server": [
           "Microsoft-HTTPAPI/2.0",
           "Microsoft-HTTPAPI/2.0"
         ],
         "x-ms-ratelimit-remaining-subscription-reads": [
-<<<<<<< HEAD
-          "11830"
-        ],
-        "x-ms-routing-request-id": [
-          "BRAZILUS:20180907T070141Z:082b75a9-2bba-476e-a441-b129ad72e52d"
-=======
           "11994"
         ],
         "x-ms-routing-request-id": [
           "UKSOUTH2:20180903T144640Z:64e115f7-81c0-4102-a13b-2b92597dd7d9"
->>>>>>> f10edb53
-        ],
-        "X-Content-Type-Options": [
-          "nosniff"
-        ],
-        "Date": [
-<<<<<<< HEAD
-          "Fri, 07 Sep 2018 07:01:41 GMT"
-=======
+        ],
+        "X-Content-Type-Options": [
+          "nosniff"
+        ],
+        "Date": [
           "Mon, 03 Sep 2018 14:46:39 GMT"
->>>>>>> f10edb53
         ]
       },
       "StatusCode": 204
     },
     {
-<<<<<<< HEAD
-      "RequestUri": "/subscriptions/947d47b4-7883-4bb9-9d85-c5e8e2f572ce/resourceGroups/ps9989/providers/Microsoft.Network/loadBalancers?api-version=2018-08-01",
-      "EncodedRequestUri": "L3N1YnNjcmlwdGlvbnMvOTQ3ZDQ3YjQtNzg4My00YmI5LTlkODUtYzVlOGUyZjU3MmNlL3Jlc291cmNlR3JvdXBzL3BzOTk4OS9wcm92aWRlcnMvTWljcm9zb2Z0Lk5ldHdvcmsvbG9hZEJhbGFuY2Vycz9hcGktdmVyc2lvbj0yMDE4LTA4LTAx",
-=======
       "RequestUri": "/subscriptions/947d47b4-7883-4bb9-9d85-c5e8e2f572ce/resourceGroups/ps5436/providers/Microsoft.Network/loadBalancers?api-version=2018-07-01",
       "EncodedRequestUri": "L3N1YnNjcmlwdGlvbnMvOTQ3ZDQ3YjQtNzg4My00YmI5LTlkODUtYzVlOGUyZjU3MmNlL3Jlc291cmNlR3JvdXBzL3BzNTQzNi9wcm92aWRlcnMvTWljcm9zb2Z0Lk5ldHdvcmsvbG9hZEJhbGFuY2Vycz9hcGktdmVyc2lvbj0yMDE4LTA3LTAx",
->>>>>>> f10edb53
       "RequestMethod": "GET",
       "RequestBody": "",
       "RequestHeaders": {
         "x-ms-client-request-id": [
-<<<<<<< HEAD
-          "fa5991c2-f368-4492-a1b3-c479299ef0ff"
-=======
           "81590055-b777-4789-b58b-0c8d0dc7bfb5"
->>>>>>> f10edb53
         ],
         "accept-language": [
           "en-US"
@@ -979,11 +659,7 @@
           "FxVersion/4.7.3132.0",
           "OSName/Windows10Enterprise",
           "OSVersion/6.3.17134",
-<<<<<<< HEAD
-          "Microsoft.Azure.Management.Network.NetworkManagementClient/20.0.0.0"
-=======
           "Microsoft.Azure.Management.Network.NetworkManagementClient/19.3.0.0"
->>>>>>> f10edb53
         ]
       },
       "ResponseBody": "{\r\n  \"value\": []\r\n}",
@@ -1001,17 +677,10 @@
           "no-cache"
         ],
         "x-ms-request-id": [
-<<<<<<< HEAD
-          "f1bdc735-e53d-4fb2-bc5d-f5add5c41ed8"
-        ],
-        "x-ms-correlation-request-id": [
-          "601a87e9-0662-4d4d-b64e-083705430949"
-=======
           "1bb8bcbd-0ae0-42f2-8a4b-a21a976596e9"
         ],
         "x-ms-correlation-request-id": [
           "21f50d3a-d64a-4f3f-9fcb-4a422c55ad5e"
->>>>>>> f10edb53
         ],
         "Strict-Transport-Security": [
           "max-age=31536000; includeSubDomains"
@@ -1024,48 +693,28 @@
           "Microsoft-HTTPAPI/2.0"
         ],
         "x-ms-ratelimit-remaining-subscription-reads": [
-<<<<<<< HEAD
-          "11829"
-        ],
-        "x-ms-routing-request-id": [
-          "BRAZILUS:20180907T070142Z:601a87e9-0662-4d4d-b64e-083705430949"
-=======
           "11993"
         ],
         "x-ms-routing-request-id": [
           "UKSOUTH2:20180903T144640Z:21f50d3a-d64a-4f3f-9fcb-4a422c55ad5e"
->>>>>>> f10edb53
-        ],
-        "X-Content-Type-Options": [
-          "nosniff"
-        ],
-        "Date": [
-<<<<<<< HEAD
-          "Fri, 07 Sep 2018 07:01:41 GMT"
-=======
+        ],
+        "X-Content-Type-Options": [
+          "nosniff"
+        ],
+        "Date": [
           "Mon, 03 Sep 2018 14:46:39 GMT"
->>>>>>> f10edb53
         ]
       },
       "StatusCode": 200
     },
     {
-<<<<<<< HEAD
-      "RequestUri": "/subscriptions/947d47b4-7883-4bb9-9d85-c5e8e2f572ce/resourcegroups/ps9989?api-version=2016-09-01",
-      "EncodedRequestUri": "L3N1YnNjcmlwdGlvbnMvOTQ3ZDQ3YjQtNzg4My00YmI5LTlkODUtYzVlOGUyZjU3MmNlL3Jlc291cmNlZ3JvdXBzL3BzOTk4OT9hcGktdmVyc2lvbj0yMDE2LTA5LTAx",
-=======
       "RequestUri": "/subscriptions/947d47b4-7883-4bb9-9d85-c5e8e2f572ce/resourcegroups/ps5436?api-version=2016-09-01",
       "EncodedRequestUri": "L3N1YnNjcmlwdGlvbnMvOTQ3ZDQ3YjQtNzg4My00YmI5LTlkODUtYzVlOGUyZjU3MmNlL3Jlc291cmNlZ3JvdXBzL3BzNTQzNj9hcGktdmVyc2lvbj0yMDE2LTA5LTAx",
->>>>>>> f10edb53
       "RequestMethod": "DELETE",
       "RequestBody": "",
       "RequestHeaders": {
         "x-ms-client-request-id": [
-<<<<<<< HEAD
-          "492d6e29-6710-4811-8264-c6a6ba7a4ff9"
-=======
           "108f46c6-e913-4e3d-ba6d-b9af2e0dbbaa"
->>>>>>> f10edb53
         ],
         "accept-language": [
           "en-US"
@@ -1092,18 +741,6 @@
           "15"
         ],
         "x-ms-ratelimit-remaining-subscription-deletes": [
-<<<<<<< HEAD
-          "14989"
-        ],
-        "x-ms-request-id": [
-          "32d2a4aa-1366-4306-b171-89d94c4b6ce9"
-        ],
-        "x-ms-correlation-request-id": [
-          "32d2a4aa-1366-4306-b171-89d94c4b6ce9"
-        ],
-        "x-ms-routing-request-id": [
-          "BRAZILUS:20180907T070142Z:32d2a4aa-1366-4306-b171-89d94c4b6ce9"
-=======
           "14994"
         ],
         "x-ms-request-id": [
@@ -1114,41 +751,28 @@
         ],
         "x-ms-routing-request-id": [
           "UKSOUTH2:20180903T144642Z:9b3cd187-bbe8-4796-b8f0-fdb6af3f5154"
->>>>>>> f10edb53
-        ],
-        "Strict-Transport-Security": [
-          "max-age=31536000; includeSubDomains"
-        ],
-        "X-Content-Type-Options": [
-          "nosniff"
-        ],
-        "Cache-Control": [
-          "no-cache"
-        ],
-        "Date": [
-<<<<<<< HEAD
-          "Fri, 07 Sep 2018 07:01:42 GMT"
-        ],
-        "Location": [
-          "https://brazilus.management.azure.com/subscriptions/947d47b4-7883-4bb9-9d85-c5e8e2f572ce/operationresults/eyJqb2JJZCI6IlJFU09VUkNFR1JPVVBERUxFVElPTkpPQi1QUzk5ODktV0VTVENFTlRSQUxVUyIsImpvYkxvY2F0aW9uIjoid2VzdGNlbnRyYWx1cyJ9?api-version=2016-09-01"
-=======
+        ],
+        "Strict-Transport-Security": [
+          "max-age=31536000; includeSubDomains"
+        ],
+        "X-Content-Type-Options": [
+          "nosniff"
+        ],
+        "Cache-Control": [
+          "no-cache"
+        ],
+        "Date": [
           "Mon, 03 Sep 2018 14:46:41 GMT"
         ],
         "Location": [
           "https://management.azure.com/subscriptions/947d47b4-7883-4bb9-9d85-c5e8e2f572ce/operationresults/eyJqb2JJZCI6IlJFU09VUkNFR1JPVVBERUxFVElPTkpPQi1QUzU0MzYtV0VTVFVTIiwiam9iTG9jYXRpb24iOiJ3ZXN0dXMifQ?api-version=2016-09-01"
->>>>>>> f10edb53
         ]
       },
       "StatusCode": 202
     },
     {
-<<<<<<< HEAD
-      "RequestUri": "/subscriptions/947d47b4-7883-4bb9-9d85-c5e8e2f572ce/operationresults/eyJqb2JJZCI6IlJFU09VUkNFR1JPVVBERUxFVElPTkpPQi1QUzk5ODktV0VTVENFTlRSQUxVUyIsImpvYkxvY2F0aW9uIjoid2VzdGNlbnRyYWx1cyJ9?api-version=2016-09-01",
-      "EncodedRequestUri": "L3N1YnNjcmlwdGlvbnMvOTQ3ZDQ3YjQtNzg4My00YmI5LTlkODUtYzVlOGUyZjU3MmNlL29wZXJhdGlvbnJlc3VsdHMvZXlKcWIySkpaQ0k2SWxKRlUwOVZVa05GUjFKUFZWQkVSVXhGVkVsUFRrcFBRaTFRVXprNU9Ea3RWMFZUVkVORlRsUlNRVXhWVXlJc0ltcHZZa3h2WTJGMGFXOXVJam9pZDJWemRHTmxiblJ5WVd4MWN5Sjk/YXBpLXZlcnNpb249MjAxNi0wOS0wMQ==",
-=======
       "RequestUri": "/subscriptions/947d47b4-7883-4bb9-9d85-c5e8e2f572ce/operationresults/eyJqb2JJZCI6IlJFU09VUkNFR1JPVVBERUxFVElPTkpPQi1QUzU0MzYtV0VTVFVTIiwiam9iTG9jYXRpb24iOiJ3ZXN0dXMifQ?api-version=2016-09-01",
       "EncodedRequestUri": "L3N1YnNjcmlwdGlvbnMvOTQ3ZDQ3YjQtNzg4My00YmI5LTlkODUtYzVlOGUyZjU3MmNlL29wZXJhdGlvbnJlc3VsdHMvZXlKcWIySkpaQ0k2SWxKRlUwOVZVa05GUjFKUFZWQkVSVXhGVkVsUFRrcFBRaTFRVXpVME16WXRWMFZUVkZWVElpd2lhbTlpVEc5allYUnBiMjRpT2lKM1pYTjBkWE1pZlE/YXBpLXZlcnNpb249MjAxNi0wOS0wMQ==",
->>>>>>> f10edb53
       "RequestMethod": "GET",
       "RequestBody": "",
       "RequestHeaders": {
@@ -1174,18 +798,6 @@
           "15"
         ],
         "x-ms-ratelimit-remaining-subscription-reads": [
-<<<<<<< HEAD
-          "11939"
-        ],
-        "x-ms-request-id": [
-          "d9f042bf-5d1b-41db-ac9e-860fa0c875b1"
-        ],
-        "x-ms-correlation-request-id": [
-          "d9f042bf-5d1b-41db-ac9e-860fa0c875b1"
-        ],
-        "x-ms-routing-request-id": [
-          "BRAZILUS:20180907T070157Z:d9f042bf-5d1b-41db-ac9e-860fa0c875b1"
-=======
           "11858"
         ],
         "x-ms-request-id": [
@@ -1196,41 +808,28 @@
         ],
         "x-ms-routing-request-id": [
           "UKSOUTH2:20180903T144657Z:dfc2e649-6d82-4d1c-a70e-a877bf1e07ae"
->>>>>>> f10edb53
-        ],
-        "Strict-Transport-Security": [
-          "max-age=31536000; includeSubDomains"
-        ],
-        "X-Content-Type-Options": [
-          "nosniff"
-        ],
-        "Cache-Control": [
-          "no-cache"
-        ],
-        "Date": [
-<<<<<<< HEAD
-          "Fri, 07 Sep 2018 07:01:57 GMT"
-        ],
-        "Location": [
-          "https://brazilus.management.azure.com/subscriptions/947d47b4-7883-4bb9-9d85-c5e8e2f572ce/operationresults/eyJqb2JJZCI6IlJFU09VUkNFR1JPVVBERUxFVElPTkpPQi1QUzk5ODktV0VTVENFTlRSQUxVUyIsImpvYkxvY2F0aW9uIjoid2VzdGNlbnRyYWx1cyJ9?api-version=2016-09-01"
-=======
+        ],
+        "Strict-Transport-Security": [
+          "max-age=31536000; includeSubDomains"
+        ],
+        "X-Content-Type-Options": [
+          "nosniff"
+        ],
+        "Cache-Control": [
+          "no-cache"
+        ],
+        "Date": [
           "Mon, 03 Sep 2018 14:46:57 GMT"
         ],
         "Location": [
           "https://management.azure.com/subscriptions/947d47b4-7883-4bb9-9d85-c5e8e2f572ce/operationresults/eyJqb2JJZCI6IlJFU09VUkNFR1JPVVBERUxFVElPTkpPQi1QUzU0MzYtV0VTVFVTIiwiam9iTG9jYXRpb24iOiJ3ZXN0dXMifQ?api-version=2016-09-01"
->>>>>>> f10edb53
         ]
       },
       "StatusCode": 202
     },
     {
-<<<<<<< HEAD
-      "RequestUri": "/subscriptions/947d47b4-7883-4bb9-9d85-c5e8e2f572ce/operationresults/eyJqb2JJZCI6IlJFU09VUkNFR1JPVVBERUxFVElPTkpPQi1QUzk5ODktV0VTVENFTlRSQUxVUyIsImpvYkxvY2F0aW9uIjoid2VzdGNlbnRyYWx1cyJ9?api-version=2016-09-01",
-      "EncodedRequestUri": "L3N1YnNjcmlwdGlvbnMvOTQ3ZDQ3YjQtNzg4My00YmI5LTlkODUtYzVlOGUyZjU3MmNlL29wZXJhdGlvbnJlc3VsdHMvZXlKcWIySkpaQ0k2SWxKRlUwOVZVa05GUjFKUFZWQkVSVXhGVkVsUFRrcFBRaTFRVXprNU9Ea3RWMFZUVkVORlRsUlNRVXhWVXlJc0ltcHZZa3h2WTJGMGFXOXVJam9pZDJWemRHTmxiblJ5WVd4MWN5Sjk/YXBpLXZlcnNpb249MjAxNi0wOS0wMQ==",
-=======
       "RequestUri": "/subscriptions/947d47b4-7883-4bb9-9d85-c5e8e2f572ce/operationresults/eyJqb2JJZCI6IlJFU09VUkNFR1JPVVBERUxFVElPTkpPQi1QUzU0MzYtV0VTVFVTIiwiam9iTG9jYXRpb24iOiJ3ZXN0dXMifQ?api-version=2016-09-01",
       "EncodedRequestUri": "L3N1YnNjcmlwdGlvbnMvOTQ3ZDQ3YjQtNzg4My00YmI5LTlkODUtYzVlOGUyZjU3MmNlL29wZXJhdGlvbnJlc3VsdHMvZXlKcWIySkpaQ0k2SWxKRlUwOVZVa05GUjFKUFZWQkVSVXhGVkVsUFRrcFBRaTFRVXpVME16WXRWMFZUVkZWVElpd2lhbTlpVEc5allYUnBiMjRpT2lKM1pYTjBkWE1pZlE/YXBpLXZlcnNpb249MjAxNi0wOS0wMQ==",
->>>>>>> f10edb53
       "RequestMethod": "GET",
       "RequestBody": "",
       "RequestHeaders": {
@@ -1256,18 +855,6 @@
           "15"
         ],
         "x-ms-ratelimit-remaining-subscription-reads": [
-<<<<<<< HEAD
-          "11938"
-        ],
-        "x-ms-request-id": [
-          "42358802-4d64-4f6c-98b0-4a464cec5317"
-        ],
-        "x-ms-correlation-request-id": [
-          "42358802-4d64-4f6c-98b0-4a464cec5317"
-        ],
-        "x-ms-routing-request-id": [
-          "BRAZILUS:20180907T070213Z:42358802-4d64-4f6c-98b0-4a464cec5317"
-=======
           "11857"
         ],
         "x-ms-request-id": [
@@ -1278,41 +865,28 @@
         ],
         "x-ms-routing-request-id": [
           "UKSOUTH2:20180903T144713Z:4c479009-b689-4076-bb3f-ff90ebee8db0"
->>>>>>> f10edb53
-        ],
-        "Strict-Transport-Security": [
-          "max-age=31536000; includeSubDomains"
-        ],
-        "X-Content-Type-Options": [
-          "nosniff"
-        ],
-        "Cache-Control": [
-          "no-cache"
-        ],
-        "Date": [
-<<<<<<< HEAD
-          "Fri, 07 Sep 2018 07:02:13 GMT"
-        ],
-        "Location": [
-          "https://brazilus.management.azure.com/subscriptions/947d47b4-7883-4bb9-9d85-c5e8e2f572ce/operationresults/eyJqb2JJZCI6IlJFU09VUkNFR1JPVVBERUxFVElPTkpPQi1QUzk5ODktV0VTVENFTlRSQUxVUyIsImpvYkxvY2F0aW9uIjoid2VzdGNlbnRyYWx1cyJ9?api-version=2016-09-01"
-=======
+        ],
+        "Strict-Transport-Security": [
+          "max-age=31536000; includeSubDomains"
+        ],
+        "X-Content-Type-Options": [
+          "nosniff"
+        ],
+        "Cache-Control": [
+          "no-cache"
+        ],
+        "Date": [
           "Mon, 03 Sep 2018 14:47:13 GMT"
         ],
         "Location": [
           "https://management.azure.com/subscriptions/947d47b4-7883-4bb9-9d85-c5e8e2f572ce/operationresults/eyJqb2JJZCI6IlJFU09VUkNFR1JPVVBERUxFVElPTkpPQi1QUzU0MzYtV0VTVFVTIiwiam9iTG9jYXRpb24iOiJ3ZXN0dXMifQ?api-version=2016-09-01"
->>>>>>> f10edb53
         ]
       },
       "StatusCode": 202
     },
     {
-<<<<<<< HEAD
-      "RequestUri": "/subscriptions/947d47b4-7883-4bb9-9d85-c5e8e2f572ce/operationresults/eyJqb2JJZCI6IlJFU09VUkNFR1JPVVBERUxFVElPTkpPQi1QUzk5ODktV0VTVENFTlRSQUxVUyIsImpvYkxvY2F0aW9uIjoid2VzdGNlbnRyYWx1cyJ9?api-version=2016-09-01",
-      "EncodedRequestUri": "L3N1YnNjcmlwdGlvbnMvOTQ3ZDQ3YjQtNzg4My00YmI5LTlkODUtYzVlOGUyZjU3MmNlL29wZXJhdGlvbnJlc3VsdHMvZXlKcWIySkpaQ0k2SWxKRlUwOVZVa05GUjFKUFZWQkVSVXhGVkVsUFRrcFBRaTFRVXprNU9Ea3RWMFZUVkVORlRsUlNRVXhWVXlJc0ltcHZZa3h2WTJGMGFXOXVJam9pZDJWemRHTmxiblJ5WVd4MWN5Sjk/YXBpLXZlcnNpb249MjAxNi0wOS0wMQ==",
-=======
       "RequestUri": "/subscriptions/947d47b4-7883-4bb9-9d85-c5e8e2f572ce/operationresults/eyJqb2JJZCI6IlJFU09VUkNFR1JPVVBERUxFVElPTkpPQi1QUzU0MzYtV0VTVFVTIiwiam9iTG9jYXRpb24iOiJ3ZXN0dXMifQ?api-version=2016-09-01",
       "EncodedRequestUri": "L3N1YnNjcmlwdGlvbnMvOTQ3ZDQ3YjQtNzg4My00YmI5LTlkODUtYzVlOGUyZjU3MmNlL29wZXJhdGlvbnJlc3VsdHMvZXlKcWIySkpaQ0k2SWxKRlUwOVZVa05GUjFKUFZWQkVSVXhGVkVsUFRrcFBRaTFRVXpVME16WXRWMFZUVkZWVElpd2lhbTlpVEc5allYUnBiMjRpT2lKM1pYTjBkWE1pZlE/YXBpLXZlcnNpb249MjAxNi0wOS0wMQ==",
->>>>>>> f10edb53
       "RequestMethod": "GET",
       "RequestBody": "",
       "RequestHeaders": {
@@ -1335,18 +909,6 @@
           "no-cache"
         ],
         "x-ms-ratelimit-remaining-subscription-reads": [
-<<<<<<< HEAD
-          "11937"
-        ],
-        "x-ms-request-id": [
-          "fccd053c-9d6d-4eba-b6ce-a9cad4382ac7"
-        ],
-        "x-ms-correlation-request-id": [
-          "fccd053c-9d6d-4eba-b6ce-a9cad4382ac7"
-        ],
-        "x-ms-routing-request-id": [
-          "BRAZILUS:20180907T070228Z:fccd053c-9d6d-4eba-b6ce-a9cad4382ac7"
-=======
           "11856"
         ],
         "x-ms-request-id": [
@@ -1357,35 +919,25 @@
         ],
         "x-ms-routing-request-id": [
           "UKSOUTH2:20180903T144728Z:27297c26-ca1e-44cf-b3ff-4c16852a1e01"
->>>>>>> f10edb53
-        ],
-        "Strict-Transport-Security": [
-          "max-age=31536000; includeSubDomains"
-        ],
-        "X-Content-Type-Options": [
-          "nosniff"
-        ],
-        "Cache-Control": [
-          "no-cache"
-        ],
-        "Date": [
-<<<<<<< HEAD
-          "Fri, 07 Sep 2018 07:02:28 GMT"
-=======
+        ],
+        "Strict-Transport-Security": [
+          "max-age=31536000; includeSubDomains"
+        ],
+        "X-Content-Type-Options": [
+          "nosniff"
+        ],
+        "Cache-Control": [
+          "no-cache"
+        ],
+        "Date": [
           "Mon, 03 Sep 2018 14:47:28 GMT"
->>>>>>> f10edb53
         ]
       },
       "StatusCode": 200
     },
     {
-<<<<<<< HEAD
-      "RequestUri": "/subscriptions/947d47b4-7883-4bb9-9d85-c5e8e2f572ce/operationresults/eyJqb2JJZCI6IlJFU09VUkNFR1JPVVBERUxFVElPTkpPQi1QUzk5ODktV0VTVENFTlRSQUxVUyIsImpvYkxvY2F0aW9uIjoid2VzdGNlbnRyYWx1cyJ9?api-version=2016-09-01",
-      "EncodedRequestUri": "L3N1YnNjcmlwdGlvbnMvOTQ3ZDQ3YjQtNzg4My00YmI5LTlkODUtYzVlOGUyZjU3MmNlL29wZXJhdGlvbnJlc3VsdHMvZXlKcWIySkpaQ0k2SWxKRlUwOVZVa05GUjFKUFZWQkVSVXhGVkVsUFRrcFBRaTFRVXprNU9Ea3RWMFZUVkVORlRsUlNRVXhWVXlJc0ltcHZZa3h2WTJGMGFXOXVJam9pZDJWemRHTmxiblJ5WVd4MWN5Sjk/YXBpLXZlcnNpb249MjAxNi0wOS0wMQ==",
-=======
       "RequestUri": "/subscriptions/947d47b4-7883-4bb9-9d85-c5e8e2f572ce/operationresults/eyJqb2JJZCI6IlJFU09VUkNFR1JPVVBERUxFVElPTkpPQi1QUzU0MzYtV0VTVFVTIiwiam9iTG9jYXRpb24iOiJ3ZXN0dXMifQ?api-version=2016-09-01",
       "EncodedRequestUri": "L3N1YnNjcmlwdGlvbnMvOTQ3ZDQ3YjQtNzg4My00YmI5LTlkODUtYzVlOGUyZjU3MmNlL29wZXJhdGlvbnJlc3VsdHMvZXlKcWIySkpaQ0k2SWxKRlUwOVZVa05GUjFKUFZWQkVSVXhGVkVsUFRrcFBRaTFRVXpVME16WXRWMFZUVkZWVElpd2lhbTlpVEc5allYUnBiMjRpT2lKM1pYTjBkWE1pZlE/YXBpLXZlcnNpb249MjAxNi0wOS0wMQ==",
->>>>>>> f10edb53
       "RequestMethod": "GET",
       "RequestBody": "",
       "RequestHeaders": {
@@ -1408,18 +960,6 @@
           "no-cache"
         ],
         "x-ms-ratelimit-remaining-subscription-reads": [
-<<<<<<< HEAD
-          "11936"
-        ],
-        "x-ms-request-id": [
-          "34f3a3f7-f309-4802-a867-1751f716958c"
-        ],
-        "x-ms-correlation-request-id": [
-          "34f3a3f7-f309-4802-a867-1751f716958c"
-        ],
-        "x-ms-routing-request-id": [
-          "BRAZILUS:20180907T070228Z:34f3a3f7-f309-4802-a867-1751f716958c"
-=======
           "11855"
         ],
         "x-ms-request-id": [
@@ -1430,23 +970,18 @@
         ],
         "x-ms-routing-request-id": [
           "UKSOUTH2:20180903T144729Z:86bb5689-ac10-4f07-ac83-e85318573ceb"
->>>>>>> f10edb53
-        ],
-        "Strict-Transport-Security": [
-          "max-age=31536000; includeSubDomains"
-        ],
-        "X-Content-Type-Options": [
-          "nosniff"
-        ],
-        "Cache-Control": [
-          "no-cache"
-        ],
-        "Date": [
-<<<<<<< HEAD
-          "Fri, 07 Sep 2018 07:02:28 GMT"
-=======
+        ],
+        "Strict-Transport-Security": [
+          "max-age=31536000; includeSubDomains"
+        ],
+        "X-Content-Type-Options": [
+          "nosniff"
+        ],
+        "Cache-Control": [
+          "no-cache"
+        ],
+        "Date": [
           "Mon, 03 Sep 2018 14:47:28 GMT"
->>>>>>> f10edb53
         ]
       },
       "StatusCode": 200
@@ -1454,13 +989,8 @@
   ],
   "Names": {
     "Test-CreateEmptyLoadBalancer": [
-<<<<<<< HEAD
-      "ps9989",
-      "ps7473"
-=======
       "ps5436",
       "ps1637"
->>>>>>> f10edb53
     ]
   },
   "Variables": {
