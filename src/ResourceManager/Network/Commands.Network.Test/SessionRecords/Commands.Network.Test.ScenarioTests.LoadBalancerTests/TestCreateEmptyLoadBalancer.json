--- conflicted
+++ resolved
@@ -1,14 +1,19 @@
 {
   "Entries": [
     {
-<<<<<<< HEAD
-      "RequestUri": "/subscriptions/d2ad5196-2292-4080-b209-ce4399b0a807/providers/Microsoft.Network?api-version=2016-09-01",
-      "EncodedRequestUri": "L3N1YnNjcmlwdGlvbnMvZDJhZDUxOTYtMjI5Mi00MDgwLWIyMDktY2U0Mzk5YjBhODA3L3Byb3ZpZGVycy9NaWNyb3NvZnQuTmV0d29yaz9hcGktdmVyc2lvbj0yMDE2LTA5LTAx",
-      "RequestMethod": "GET",
-      "RequestBody": "",
-      "RequestHeaders": {
+      "RequestUri": "/subscriptions/947d47b4-7883-4bb9-9d85-c5e8e2f572ce/resourcegroups/ps9989?api-version=2016-09-01",
+      "EncodedRequestUri": "L3N1YnNjcmlwdGlvbnMvOTQ3ZDQ3YjQtNzg4My00YmI5LTlkODUtYzVlOGUyZjU3MmNlL3Jlc291cmNlZ3JvdXBzL3BzOTk4OT9hcGktdmVyc2lvbj0yMDE2LTA5LTAx",
+      "RequestMethod": "PUT",
+      "RequestBody": "{\r\n  \"location\": \"westcentralus\"\r\n}",
+      "RequestHeaders": {
+        "Content-Type": [
+          "application/json; charset=utf-8"
+        ],
+        "Content-Length": [
+          "35"
+        ],
         "x-ms-client-request-id": [
-          "b5c9cef5-635a-4716-90c1-5a72489e6ff4"
+          "16e20777-ba96-470d-b3e9-7a9b33102bed"
         ],
         "accept-language": [
           "en-US"
@@ -20,69 +25,55 @@
           "Microsoft.Azure.Management.Internal.Resources.ResourceManagementClient/4.1.0"
         ]
       },
-      "ResponseBody": "{\r\n  \"id\": \"/subscriptions/d2ad5196-2292-4080-b209-ce4399b0a807/providers/Microsoft.Network\",\r\n  \"namespace\": \"Microsoft.Network\",\r\n  \"authorizations\": [\r\n    {\r\n      \"applicationId\": \"2cf9eb86-36b5-49dc-86ae-9a63135dfa8c\",\r\n      \"roleDefinitionId\": \"13ba9ab4-19f0-4804-adc4-14ece36cc7a1\"\r\n    },\r\n    {\r\n      \"applicationId\": \"7c33bfcb-8d33-48d6-8e60-dc6404003489\",\r\n      \"roleDefinitionId\": \"ad6261e4-fa9a-4642-aa5f-104f1b67e9e3\"\r\n    },\r\n    {\r\n      \"applicationId\": \"1e3e4475-288f-4018-a376-df66fd7fac5f\",\r\n      \"roleDefinitionId\": \"1d538b69-3d87-4e56-8ff8-25786fd48261\"\r\n    },\r\n    {\r\n      \"applicationId\": \"a0be0c72-870e-46f0-9c49-c98333a996f7\",\r\n      \"roleDefinitionId\": \"7ce22727-ffce-45a9-930c-ddb2e56fa131\"\r\n    },\r\n    {\r\n      \"applicationId\": \"486c78bf-a0f7-45f1-92fd-37215929e116\",\r\n      \"roleDefinitionId\": \"98a9e526-0a60-4c1f-a33a-ae46e1f8dc0d\"\r\n    },\r\n    {\r\n      \"applicationId\": \"19947cfd-0303-466c-ac3c-fcc19a7a1570\",\r\n      \"roleDefinitionId\": \"d813ab6c-bfb7-413e-9462-005b21f0ce09\"\r\n    },\r\n    {\r\n      \"applicationId\": \"341b7f3d-69b3-47f9-9ce7-5b7f4945fdbd\",\r\n      \"roleDefinitionId\": \"8141843c-c51c-4c1e-a5bf-0d351594b86c\"\r\n    }\r\n  ],\r\n  \"resourceTypes\": [\r\n    {\r\n      \"resourceType\": \"virtualNetworks\",\r\n      \"locations\": [\r\n        \"West US\",\r\n        \"East US\",\r\n        \"North Europe\",\r\n        \"West Europe\",\r\n        \"East Asia\",\r\n        \"Southeast Asia\",\r\n        \"North Central US\",\r\n        \"South Central US\",\r\n        \"Central US\",\r\n        \"East US 2\",\r\n        \"Japan East\",\r\n        \"Japan West\",\r\n        \"Brazil South\",\r\n        \"Australia East\",\r\n        \"Australia Southeast\",\r\n        \"Central India\",\r\n        \"South India\",\r\n        \"West India\",\r\n        \"Canada Central\",\r\n        \"Canada East\",\r\n        \"West Central US\",\r\n        \"West US 2\",\r\n        \"UK West\",\r\n        \"UK South\",\r\n        \"Korea Central\",\r\n        \"Korea South\",\r\n        \"France Central\",\r\n        \"France South\",\r\n        \"Australia Central\",\r\n        \"Australia Central 2\"\r\n      ],\r\n      \"apiVersions\": [\r\n        \"2018-08-01\",\r\n        \"2018-07-01\",\r\n        \"2018-06-01\",\r\n        \"2018-05-01\",\r\n        \"2018-04-01\",\r\n        \"2018-03-01\",\r\n        \"2018-02-01\",\r\n        \"2018-01-01\",\r\n        \"2017-11-01\",\r\n        \"2017-10-01\",\r\n        \"2017-09-01\",\r\n        \"2017-08-01\",\r\n        \"2017-06-01\",\r\n        \"2017-04-01\",\r\n        \"2017-03-01\",\r\n        \"2016-12-01\",\r\n        \"2016-11-01\",\r\n        \"2016-10-01\",\r\n        \"2016-09-01\",\r\n        \"2016-08-01\",\r\n        \"2016-07-01\",\r\n        \"2016-06-01\",\r\n        \"2016-03-30\",\r\n        \"2015-06-15\",\r\n        \"2015-05-01-preview\",\r\n        \"2014-12-01-preview\"\r\n      ],\r\n      \"capabilities\": \"CrossResourceGroupResourceMove, CrossSubscriptionResourceMove\"\r\n    },\r\n    {\r\n      \"resourceType\": \"publicIPAddresses\",\r\n      \"locations\": [\r\n        \"West US\",\r\n        \"East US\",\r\n        \"North Europe\",\r\n        \"West Europe\",\r\n        \"East Asia\",\r\n        \"Southeast Asia\",\r\n        \"North Central US\",\r\n        \"South Central US\",\r\n        \"Central US\",\r\n        \"East US 2\",\r\n        \"Japan East\",\r\n        \"Japan West\",\r\n        \"Brazil South\",\r\n        \"Australia East\",\r\n        \"Australia Southeast\",\r\n        \"Central India\",\r\n        \"South India\",\r\n        \"West India\",\r\n        \"Canada Central\",\r\n        \"Canada East\",\r\n        \"West Central US\",\r\n        \"West US 2\",\r\n        \"UK West\",\r\n        \"UK South\",\r\n        \"Korea Central\",\r\n        \"Korea South\",\r\n        \"France Central\",\r\n        \"France South\",\r\n        \"Australia Central\",\r\n        \"Australia Central 2\"\r\n      ],\r\n      \"apiVersions\": [\r\n        \"2018-08-01\",\r\n        \"2018-07-01\",\r\n        \"2018-06-01\",\r\n        \"2018-05-01\",\r\n        \"2018-04-01\",\r\n        \"2018-03-01\",\r\n        \"2018-02-01\",\r\n        \"2018-01-01\",\r\n        \"2017-11-01\",\r\n        \"2017-10-01\",\r\n        \"2017-09-01\",\r\n        \"2017-08-01\",\r\n        \"2017-06-01\",\r\n        \"2017-04-01\",\r\n        \"2017-03-01\",\r\n        \"2016-12-01\",\r\n        \"2016-11-01\",\r\n        \"2016-10-01\",\r\n        \"2016-09-01\",\r\n        \"2016-08-01\",\r\n        \"2016-07-01\",\r\n        \"2016-06-01\",\r\n        \"2016-03-30\",\r\n        \"2015-06-15\",\r\n        \"2015-05-01-preview\",\r\n        \"2014-12-01-preview\"\r\n      ],\r\n      \"zoneMappings\": [\r\n        {\r\n          \"location\": \"East US 2\",\r\n          \"zones\": [\r\n            \"1\",\r\n            \"2\",\r\n            \"3\"\r\n          ]\r\n        },\r\n        {\r\n          \"location\": \"Central US\",\r\n          \"zones\": [\r\n            \"1\",\r\n            \"2\",\r\n            \"3\"\r\n          ]\r\n        },\r\n        {\r\n          \"location\": \"West Europe\",\r\n          \"zones\": [\r\n            \"1\",\r\n            \"2\",\r\n            \"3\"\r\n          ]\r\n        },\r\n        {\r\n          \"location\": \"France Central\",\r\n          \"zones\": [\r\n            \"1\",\r\n            \"2\",\r\n            \"3\"\r\n          ]\r\n        },\r\n        {\r\n          \"location\": \"Southeast Asia\",\r\n          \"zones\": [\r\n            \"1\",\r\n            \"2\",\r\n            \"3\"\r\n          ]\r\n        },\r\n        {\r\n          \"location\": \"West US 2\",\r\n          \"zones\": [\r\n            \"1\",\r\n            \"2\",\r\n            \"3\"\r\n          ]\r\n        },\r\n        {\r\n          \"location\": \"North Europe\",\r\n          \"zones\": [\r\n            \"1\",\r\n            \"2\",\r\n            \"3\"\r\n          ]\r\n        }\r\n      ],\r\n      \"capabilities\": \"CrossResourceGroupResourceMove, CrossSubscriptionResourceMove\"\r\n    },\r\n    {\r\n      \"resourceType\": \"networkInterfaces\",\r\n      \"locations\": [\r\n        \"West US\",\r\n        \"East US\",\r\n        \"North Europe\",\r\n        \"West Europe\",\r\n        \"East Asia\",\r\n        \"Southeast Asia\",\r\n        \"North Central US\",\r\n        \"South Central US\",\r\n        \"Central US\",\r\n        \"East US 2\",\r\n        \"Japan East\",\r\n        \"Japan West\",\r\n        \"Brazil South\",\r\n        \"Australia East\",\r\n        \"Australia Southeast\",\r\n        \"Central India\",\r\n        \"South India\",\r\n        \"West India\",\r\n        \"Canada Central\",\r\n        \"Canada East\",\r\n        \"West Central US\",\r\n        \"West US 2\",\r\n        \"UK West\",\r\n        \"UK South\",\r\n        \"Korea Central\",\r\n        \"Korea South\",\r\n        \"France Central\",\r\n        \"France South\",\r\n        \"Australia Central\",\r\n        \"Australia Central 2\"\r\n      ],\r\n      \"apiVersions\": [\r\n        \"2018-08-01\",\r\n        \"2018-07-01\",\r\n        \"2018-06-01\",\r\n        \"2018-05-01\",\r\n        \"2018-04-01\",\r\n        \"2018-03-01\",\r\n        \"2018-02-01\",\r\n        \"2018-01-01\",\r\n        \"2017-11-01\",\r\n        \"2017-10-01\",\r\n        \"2017-09-01\",\r\n        \"2017-08-01\",\r\n        \"2017-06-01\",\r\n        \"2017-04-01\",\r\n        \"2017-03-01\",\r\n        \"2016-12-01\",\r\n        \"2016-11-01\",\r\n        \"2016-10-01\",\r\n        \"2016-09-01\",\r\n        \"2016-08-01\",\r\n        \"2016-07-01\",\r\n        \"2016-06-01\",\r\n        \"2016-03-30\",\r\n        \"2015-06-15\",\r\n        \"2015-05-01-preview\",\r\n        \"2014-12-01-preview\"\r\n      ],\r\n      \"capabilities\": \"CrossResourceGroupResourceMove, CrossSubscriptionResourceMove\"\r\n    },\r\n    {\r\n      \"resourceType\": \"interfaceEndpoints\",\r\n      \"locations\": [\r\n        \"West US\",\r\n        \"East US\",\r\n        \"North Europe\",\r\n        \"West Europe\",\r\n        \"East Asia\",\r\n        \"Southeast Asia\",\r\n        \"North Central US\",\r\n        \"South Central US\",\r\n        \"Central US\",\r\n        \"East US 2\",\r\n        \"Japan East\",\r\n        \"Japan West\",\r\n        \"Brazil South\",\r\n        \"Australia East\",\r\n        \"Australia Southeast\",\r\n        \"Central India\",\r\n        \"South India\",\r\n        \"West India\",\r\n        \"Canada Central\",\r\n        \"Canada East\",\r\n        \"West Central US\",\r\n        \"West US 2\",\r\n        \"UK West\",\r\n        \"UK South\",\r\n        \"Korea Central\",\r\n        \"Korea South\",\r\n        \"France Central\",\r\n        \"France South\",\r\n        \"Australia Central\",\r\n        \"Australia Central 2\"\r\n      ],\r\n      \"apiVersions\": [\r\n        \"2018-08-01\"\r\n      ],\r\n      \"capabilities\": \"None\"\r\n    },\r\n    {\r\n      \"resourceType\": \"loadBalancers\",\r\n      \"locations\": [\r\n        \"West US\",\r\n        \"East US\",\r\n        \"North Europe\",\r\n        \"West Europe\",\r\n        \"East Asia\",\r\n        \"Southeast Asia\",\r\n        \"North Central US\",\r\n        \"South Central US\",\r\n        \"Central US\",\r\n        \"East US 2\",\r\n        \"Japan East\",\r\n        \"Japan West\",\r\n        \"Brazil South\",\r\n        \"Australia East\",\r\n        \"Australia Southeast\",\r\n        \"Central India\",\r\n        \"South India\",\r\n        \"West India\",\r\n        \"Canada Central\",\r\n        \"Canada East\",\r\n        \"West Central US\",\r\n        \"West US 2\",\r\n        \"UK West\",\r\n        \"UK South\",\r\n        \"Korea Central\",\r\n        \"Korea South\",\r\n        \"France Central\",\r\n        \"France South\",\r\n        \"Australia Central\",\r\n        \"Australia Central 2\"\r\n      ],\r\n      \"apiVersions\": [\r\n        \"2018-08-01\",\r\n        \"2018-07-01\",\r\n        \"2018-06-01\",\r\n        \"2018-05-01\",\r\n        \"2018-04-01\",\r\n        \"2018-03-01\",\r\n        \"2018-02-01\",\r\n        \"2018-01-01\",\r\n        \"2017-11-01\",\r\n        \"2017-10-01\",\r\n        \"2017-09-01\",\r\n        \"2017-08-01\",\r\n        \"2017-06-01\",\r\n        \"2017-04-01\",\r\n        \"2017-03-01\",\r\n        \"2016-12-01\",\r\n        \"2016-11-01\",\r\n        \"2016-10-01\",\r\n        \"2016-09-01\",\r\n        \"2016-08-01\",\r\n        \"2016-07-01\",\r\n        \"2016-06-01\",\r\n        \"2016-03-30\",\r\n        \"2015-06-15\",\r\n        \"2015-05-01-preview\",\r\n        \"2014-12-01-preview\"\r\n      ],\r\n      \"capabilities\": \"CrossResourceGroupResourceMove, CrossSubscriptionResourceMove\"\r\n    },\r\n    {\r\n      \"resourceType\": \"networkSecurityGroups\",\r\n      \"locations\": [\r\n        \"West US\",\r\n        \"East US\",\r\n        \"North Europe\",\r\n        \"West Europe\",\r\n        \"East Asia\",\r\n        \"Southeast Asia\",\r\n        \"North Central US\",\r\n        \"South Central US\",\r\n        \"Central US\",\r\n        \"East US 2\",\r\n        \"Japan East\",\r\n        \"Japan West\",\r\n        \"Brazil South\",\r\n        \"Australia East\",\r\n        \"Australia Southeast\",\r\n        \"Central India\",\r\n        \"South India\",\r\n        \"West India\",\r\n        \"Canada Central\",\r\n        \"Canada East\",\r\n        \"West Central US\",\r\n        \"West US 2\",\r\n        \"UK West\",\r\n        \"UK South\",\r\n        \"Korea Central\",\r\n        \"Korea South\",\r\n        \"France Central\",\r\n        \"France South\",\r\n        \"Australia Central\",\r\n        \"Australia Central 2\"\r\n      ],\r\n      \"apiVersions\": [\r\n        \"2018-08-01\",\r\n        \"2018-07-01\",\r\n        \"2018-06-01\",\r\n        \"2018-05-01\",\r\n        \"2018-04-01\",\r\n        \"2018-03-01\",\r\n        \"2018-02-01\",\r\n        \"2018-01-01\",\r\n        \"2017-11-01\",\r\n        \"2017-10-01\",\r\n        \"2017-09-01\",\r\n        \"2017-08-01\",\r\n        \"2017-06-01\",\r\n        \"2017-04-01\",\r\n        \"2017-03-01\",\r\n        \"2016-12-01\",\r\n        \"2016-11-01\",\r\n        \"2016-10-01\",\r\n        \"2016-09-01\",\r\n        \"2016-08-01\",\r\n        \"2016-07-01\",\r\n        \"2016-06-01\",\r\n        \"2016-03-30\",\r\n        \"2015-06-15\",\r\n        \"2015-05-01-preview\",\r\n        \"2014-12-01-preview\"\r\n      ],\r\n      \"capabilities\": \"CrossResourceGroupResourceMove, CrossSubscriptionResourceMove\"\r\n    },\r\n    {\r\n      \"resourceType\": \"applicationSecurityGroups\",\r\n      \"locations\": [\r\n        \"West US\",\r\n        \"East US\",\r\n        \"North Europe\",\r\n        \"West Europe\",\r\n        \"East Asia\",\r\n        \"Southeast Asia\",\r\n        \"North Central US\",\r\n        \"South Central US\",\r\n        \"Central US\",\r\n        \"East US 2\",\r\n        \"Japan East\",\r\n        \"Japan West\",\r\n        \"Brazil South\",\r\n        \"Australia East\",\r\n        \"Australia Southeast\",\r\n        \"Central India\",\r\n        \"South India\",\r\n        \"West India\",\r\n        \"Canada Central\",\r\n        \"Canada East\",\r\n        \"West Central US\",\r\n        \"West US 2\",\r\n        \"UK West\",\r\n        \"UK South\",\r\n        \"Korea Central\",\r\n        \"Korea South\",\r\n        \"France Central\",\r\n        \"France South\",\r\n        \"Australia Central\",\r\n        \"Australia Central 2\"\r\n      ],\r\n      \"apiVersions\": [\r\n        \"2018-08-01\",\r\n        \"2018-07-01\",\r\n        \"2018-06-01\",\r\n        \"2018-05-01\",\r\n        \"2018-04-01\",\r\n        \"2018-03-01\",\r\n        \"2018-02-01\",\r\n        \"2018-01-01\",\r\n        \"2017-11-01\",\r\n        \"2017-10-01\",\r\n        \"2017-09-01\"\r\n      ],\r\n      \"capabilities\": \"CrossResourceGroupResourceMove, CrossSubscriptionResourceMove\"\r\n    },\r\n    {\r\n      \"resourceType\": \"networkIntentPolicies\",\r\n      \"locations\": [\r\n        \"West US\",\r\n        \"East US\",\r\n        \"North Europe\",\r\n        \"West Europe\",\r\n        \"East Asia\",\r\n        \"Southeast Asia\",\r\n        \"North Central US\",\r\n        \"South Central US\",\r\n        \"Central US\",\r\n        \"East US 2\",\r\n        \"Japan East\",\r\n        \"Japan West\",\r\n        \"Brazil South\",\r\n        \"Australia East\",\r\n        \"Australia Southeast\",\r\n        \"Central India\",\r\n        \"South India\",\r\n        \"West India\",\r\n        \"Canada Central\",\r\n        \"Canada East\",\r\n        \"West Central US\",\r\n        \"West US 2\",\r\n        \"UK West\",\r\n        \"UK South\",\r\n        \"Korea Central\",\r\n        \"Korea South\",\r\n        \"France Central\",\r\n        \"France South\",\r\n        \"Australia Central\",\r\n        \"Australia Central 2\"\r\n      ],\r\n      \"apiVersions\": [\r\n        \"2018-08-01\",\r\n        \"2018-07-01\",\r\n        \"2018-06-01\",\r\n        \"2018-05-01\",\r\n        \"2018-04-01\"\r\n      ],\r\n      \"capabilities\": \"CrossResourceGroupResourceMove, CrossSubscriptionResourceMove\"\r\n    },\r\n    {\r\n      \"resourceType\": \"routeTables\",\r\n      \"locations\": [\r\n        \"West US\",\r\n        \"East US\",\r\n        \"North Europe\",\r\n        \"West Europe\",\r\n        \"East Asia\",\r\n        \"Southeast Asia\",\r\n        \"North Central US\",\r\n        \"South Central US\",\r\n        \"Central US\",\r\n        \"East US 2\",\r\n        \"Japan East\",\r\n        \"Japan West\",\r\n        \"Brazil South\",\r\n        \"Australia East\",\r\n        \"Australia Southeast\",\r\n        \"Central India\",\r\n        \"South India\",\r\n        \"West India\",\r\n        \"Canada Central\",\r\n        \"Canada East\",\r\n        \"West Central US\",\r\n        \"West US 2\",\r\n        \"UK West\",\r\n        \"UK South\",\r\n        \"Korea Central\",\r\n        \"Korea South\",\r\n        \"France Central\",\r\n        \"France South\",\r\n        \"Australia Central\",\r\n        \"Australia Central 2\"\r\n      ],\r\n      \"apiVersions\": [\r\n        \"2018-08-01\",\r\n        \"2018-07-01\",\r\n        \"2018-06-01\",\r\n        \"2018-05-01\",\r\n        \"2018-04-01\",\r\n        \"2018-03-01\",\r\n        \"2018-02-01\",\r\n        \"2018-01-01\",\r\n        \"2017-11-01\",\r\n        \"2017-10-01\",\r\n        \"2017-09-01\",\r\n        \"2017-08-01\",\r\n        \"2017-06-01\",\r\n        \"2017-04-01\",\r\n        \"2017-03-01\",\r\n        \"2016-12-01\",\r\n        \"2016-11-01\",\r\n        \"2016-10-01\",\r\n        \"2016-09-01\",\r\n        \"2016-08-01\",\r\n        \"2016-07-01\",\r\n        \"2016-06-01\",\r\n        \"2016-03-30\",\r\n        \"2015-06-15\",\r\n        \"2015-05-01-preview\",\r\n        \"2014-12-01-preview\"\r\n      ],\r\n      \"capabilities\": \"CrossResourceGroupResourceMove, CrossSubscriptionResourceMove\"\r\n    },\r\n    {\r\n      \"resourceType\": \"publicIPPrefixes\",\r\n      \"locations\": [\r\n        \"West US\",\r\n        \"East US\",\r\n        \"North Europe\",\r\n        \"West Europe\",\r\n        \"East Asia\",\r\n        \"Southeast Asia\",\r\n        \"North Central US\",\r\n        \"South Central US\",\r\n        \"Central US\",\r\n        \"East US 2\",\r\n        \"Japan East\",\r\n        \"Japan West\",\r\n        \"Brazil South\",\r\n        \"Australia East\",\r\n        \"Australia Southeast\",\r\n        \"Central India\",\r\n        \"South India\",\r\n        \"West India\",\r\n        \"Canada Central\",\r\n        \"Canada East\",\r\n        \"West Central US\",\r\n        \"West US 2\",\r\n        \"UK West\",\r\n        \"UK South\",\r\n        \"Korea Central\",\r\n        \"Korea South\",\r\n        \"France Central\",\r\n        \"France South\",\r\n        \"Australia Central\",\r\n        \"Australia Central 2\"\r\n      ],\r\n      \"apiVersions\": [\r\n        \"2018-08-01\",\r\n        \"2018-07-01\"\r\n      ],\r\n      \"zoneMappings\": [\r\n        {\r\n          \"location\": \"East US 2\",\r\n          \"zones\": [\r\n            \"1\",\r\n            \"2\",\r\n            \"3\"\r\n          ]\r\n        },\r\n        {\r\n          \"location\": \"Central US\",\r\n          \"zones\": [\r\n            \"1\",\r\n            \"2\",\r\n            \"3\"\r\n          ]\r\n        },\r\n        {\r\n          \"location\": \"West Europe\",\r\n          \"zones\": [\r\n            \"1\",\r\n            \"2\",\r\n            \"3\"\r\n          ]\r\n        },\r\n        {\r\n          \"location\": \"France Central\",\r\n          \"zones\": [\r\n            \"1\",\r\n            \"2\",\r\n            \"3\"\r\n          ]\r\n        },\r\n        {\r\n          \"location\": \"Southeast Asia\",\r\n          \"zones\": [\r\n            \"1\",\r\n            \"2\",\r\n            \"3\"\r\n          ]\r\n        },\r\n        {\r\n          \"location\": \"West US 2\",\r\n          \"zones\": [\r\n            \"1\",\r\n            \"2\",\r\n            \"3\"\r\n          ]\r\n        },\r\n        {\r\n          \"location\": \"North Europe\",\r\n          \"zones\": [\r\n            \"1\",\r\n            \"2\",\r\n            \"3\"\r\n          ]\r\n        }\r\n      ],\r\n      \"capabilities\": \"CrossResourceGroupResourceMove, CrossSubscriptionResourceMove\"\r\n    },\r\n    {\r\n      \"resourceType\": \"networkWatchers\",\r\n      \"locations\": [\r\n        \"West US\",\r\n        \"East US\",\r\n        \"North Europe\",\r\n        \"West Europe\",\r\n        \"East Asia\",\r\n        \"Southeast Asia\",\r\n        \"North Central US\",\r\n        \"South Central US\",\r\n        \"Central US\",\r\n        \"East US 2\",\r\n        \"Japan East\",\r\n        \"Japan West\",\r\n        \"Brazil South\",\r\n        \"Australia East\",\r\n        \"Australia Southeast\",\r\n        \"Central India\",\r\n        \"South India\",\r\n        \"West India\",\r\n        \"Canada Central\",\r\n        \"Canada East\",\r\n        \"West Central US\",\r\n        \"West US 2\",\r\n        \"UK West\",\r\n        \"UK South\",\r\n        \"Korea Central\",\r\n        \"Korea South\",\r\n        \"France Central\",\r\n        \"France South\",\r\n        \"Australia Central\",\r\n        \"Australia Central 2\"\r\n      ],\r\n      \"apiVersions\": [\r\n        \"2018-08-01\",\r\n        \"2018-07-01\",\r\n        \"2018-06-01\",\r\n        \"2018-05-01\",\r\n        \"2018-04-01\",\r\n        \"2018-03-01\",\r\n        \"2018-02-01\",\r\n        \"2018-01-01\",\r\n        \"2017-11-01\",\r\n        \"2017-10-01\",\r\n        \"2017-09-01\",\r\n        \"2017-08-01\",\r\n        \"2017-06-01\",\r\n        \"2017-04-01\",\r\n        \"2017-03-01\",\r\n        \"2016-12-01\",\r\n        \"2016-11-01\",\r\n        \"2016-10-01\",\r\n        \"2016-09-01\",\r\n        \"2016-08-01\",\r\n        \"2016-07-01\",\r\n        \"2016-06-01\",\r\n        \"2016-03-30\"\r\n      ],\r\n      \"capabilities\": \"CrossResourceGroupResourceMove, CrossSubscriptionResourceMove\"\r\n    },\r\n    {\r\n      \"resourceType\": \"networkWatchers/connectionMonitors\",\r\n      \"locations\": [\r\n        \"West US\",\r\n        \"East US\",\r\n        \"North Europe\",\r\n        \"West Europe\",\r\n        \"East Asia\",\r\n        \"Southeast Asia\",\r\n        \"North Central US\",\r\n        \"South Central US\",\r\n        \"Central US\",\r\n        \"East US 2\",\r\n        \"Japan East\",\r\n        \"Japan West\",\r\n        \"Brazil South\",\r\n        \"Australia East\",\r\n        \"Australia Southeast\",\r\n        \"Central India\",\r\n        \"South India\",\r\n        \"West India\",\r\n        \"Canada Central\",\r\n        \"Canada East\",\r\n        \"West Central US\",\r\n        \"West US 2\",\r\n        \"UK West\",\r\n        \"UK South\",\r\n        \"Korea Central\",\r\n        \"Korea South\",\r\n        \"France Central\",\r\n        \"France South\",\r\n        \"Australia Central\",\r\n        \"Australia Central 2\"\r\n      ],\r\n      \"apiVersions\": [\r\n        \"2018-08-01\",\r\n        \"2018-07-01\",\r\n        \"2018-06-01\",\r\n        \"2018-05-01\",\r\n        \"2018-04-01\",\r\n        \"2018-03-01\",\r\n        \"2018-02-01\",\r\n        \"2018-01-01\",\r\n        \"2017-11-01\",\r\n        \"2017-10-01\",\r\n        \"2017-09-01\"\r\n      ],\r\n      \"capabilities\": \"CrossResourceGroupResourceMove, CrossSubscriptionResourceMove\"\r\n    },\r\n    {\r\n      \"resourceType\": \"networkWatchers/lenses\",\r\n      \"locations\": [\r\n        \"West US\",\r\n        \"East US\",\r\n        \"North Europe\",\r\n        \"West Europe\",\r\n        \"East Asia\",\r\n        \"Southeast Asia\",\r\n        \"North Central US\",\r\n        \"South Central US\",\r\n        \"Central US\",\r\n        \"East US 2\",\r\n        \"Japan East\",\r\n        \"Japan West\",\r\n        \"Brazil South\",\r\n        \"Australia East\",\r\n        \"Australia Southeast\",\r\n        \"Central India\",\r\n        \"South India\",\r\n        \"West India\",\r\n        \"Canada Central\",\r\n        \"Canada East\",\r\n        \"West Central US\",\r\n        \"West US 2\",\r\n        \"UK West\",\r\n        \"UK South\",\r\n        \"Korea Central\",\r\n        \"Korea South\",\r\n        \"France Central\",\r\n        \"France South\",\r\n        \"Australia Central\",\r\n        \"Australia Central 2\"\r\n      ],\r\n      \"apiVersions\": [\r\n        \"2018-08-01\",\r\n        \"2018-07-01\",\r\n        \"2018-06-01\",\r\n        \"2018-01-01\",\r\n        \"2017-11-01\",\r\n        \"2017-10-01\",\r\n        \"2017-09-01\"\r\n      ],\r\n      \"capabilities\": \"CrossResourceGroupResourceMove, CrossSubscriptionResourceMove\"\r\n    },\r\n    {\r\n      \"resourceType\": \"networkWatchers/pingMeshes\",\r\n      \"locations\": [\r\n        \"West US\",\r\n        \"East US\",\r\n        \"North Europe\",\r\n        \"West Europe\",\r\n        \"East Asia\",\r\n        \"Southeast Asia\",\r\n        \"North Central US\",\r\n        \"South Central US\",\r\n        \"Central US\",\r\n        \"East US 2\",\r\n        \"Japan East\",\r\n        \"Japan West\",\r\n        \"Brazil South\",\r\n        \"Australia East\",\r\n        \"Australia Southeast\",\r\n        \"Central India\",\r\n        \"South India\",\r\n        \"West India\",\r\n        \"Canada Central\",\r\n        \"Canada East\",\r\n        \"West Central US\",\r\n        \"West US 2\",\r\n        \"UK West\",\r\n        \"UK South\",\r\n        \"Korea Central\",\r\n        \"Korea South\",\r\n        \"France Central\",\r\n        \"France South\",\r\n        \"Australia Central\",\r\n        \"Australia Central 2\"\r\n      ],\r\n      \"apiVersions\": [\r\n        \"2018-08-01\",\r\n        \"2018-07-01\",\r\n        \"2018-06-01\",\r\n        \"2018-04-01\",\r\n        \"2018-03-01\",\r\n        \"2018-02-01\",\r\n        \"2018-01-01\",\r\n        \"2017-11-01\",\r\n        \"2017-10-01\",\r\n        \"2017-09-01\"\r\n      ],\r\n      \"capabilities\": \"CrossResourceGroupResourceMove, CrossSubscriptionResourceMove\"\r\n    },\r\n    {\r\n      \"resourceType\": \"virtualNetworkGateways\",\r\n      \"locations\": [\r\n        \"West US\",\r\n        \"East US\",\r\n        \"North Europe\",\r\n        \"West Europe\",\r\n        \"East Asia\",\r\n        \"Southeast Asia\",\r\n        \"North Central US\",\r\n        \"South Central US\",\r\n        \"Central US\",\r\n        \"East US 2\",\r\n        \"Japan East\",\r\n        \"Japan West\",\r\n        \"Brazil South\",\r\n        \"Australia East\",\r\n        \"Australia Southeast\",\r\n        \"Central India\",\r\n        \"South India\",\r\n        \"West India\",\r\n        \"Canada Central\",\r\n        \"Canada East\",\r\n        \"West Central US\",\r\n        \"West US 2\",\r\n        \"UK West\",\r\n        \"UK South\",\r\n        \"Korea Central\",\r\n        \"Korea South\",\r\n        \"France Central\",\r\n        \"France South\",\r\n        \"Australia Central\",\r\n        \"Australia Central 2\"\r\n      ],\r\n      \"apiVersions\": [\r\n        \"2018-08-01\",\r\n        \"2018-07-01\",\r\n        \"2018-06-01\",\r\n        \"2018-05-01\",\r\n        \"2018-04-01\",\r\n        \"2018-03-01\",\r\n        \"2018-02-01\",\r\n        \"2018-01-01\",\r\n        \"2017-11-01\",\r\n        \"2017-10-01\",\r\n        \"2017-09-01\",\r\n        \"2017-08-01\",\r\n        \"2017-06-01\",\r\n        \"2017-04-01\",\r\n        \"2017-03-01\",\r\n        \"2016-12-01\",\r\n        \"2016-11-01\",\r\n        \"2016-10-01\",\r\n        \"2016-09-01\",\r\n        \"2016-08-01\",\r\n        \"2016-07-01\",\r\n        \"2016-06-01\",\r\n        \"2016-03-30\",\r\n        \"2015-06-15\",\r\n        \"2015-05-01-preview\",\r\n        \"2014-12-01-preview\"\r\n      ],\r\n      \"capabilities\": \"CrossResourceGroupResourceMove, CrossSubscriptionResourceMove\"\r\n    },\r\n    {\r\n      \"resourceType\": \"localNetworkGateways\",\r\n      \"locations\": [\r\n        \"West US\",\r\n        \"East US\",\r\n        \"North Europe\",\r\n        \"West Europe\",\r\n        \"East Asia\",\r\n        \"Southeast Asia\",\r\n        \"North Central US\",\r\n        \"South Central US\",\r\n        \"Central US\",\r\n        \"East US 2\",\r\n        \"Japan East\",\r\n        \"Japan West\",\r\n        \"Brazil South\",\r\n        \"Australia East\",\r\n        \"Australia Southeast\",\r\n        \"Central India\",\r\n        \"South India\",\r\n        \"West India\",\r\n        \"Canada Central\",\r\n        \"Canada East\",\r\n        \"West Central US\",\r\n        \"West US 2\",\r\n        \"UK West\",\r\n        \"UK South\",\r\n        \"Korea Central\",\r\n        \"Korea South\",\r\n        \"France Central\",\r\n        \"France South\",\r\n        \"Australia Central\",\r\n        \"Australia Central 2\"\r\n      ],\r\n      \"apiVersions\": [\r\n        \"2018-08-01\",\r\n        \"2018-07-01\",\r\n        \"2018-06-01\",\r\n        \"2018-05-01\",\r\n        \"2018-04-01\",\r\n        \"2018-03-01\",\r\n        \"2018-02-01\",\r\n        \"2018-01-01\",\r\n        \"2017-11-01\",\r\n        \"2017-10-01\",\r\n        \"2017-09-01\",\r\n        \"2017-08-01\",\r\n        \"2017-06-01\",\r\n        \"2017-04-01\",\r\n        \"2017-03-01\",\r\n        \"2016-12-01\",\r\n        \"2016-11-01\",\r\n        \"2016-10-01\",\r\n        \"2016-09-01\",\r\n        \"2016-08-01\",\r\n        \"2016-07-01\",\r\n        \"2016-06-01\",\r\n        \"2016-03-30\",\r\n        \"2015-06-15\",\r\n        \"2015-05-01-preview\",\r\n        \"2014-12-01-preview\"\r\n      ],\r\n      \"capabilities\": \"CrossResourceGroupResourceMove, CrossSubscriptionResourceMove\"\r\n    },\r\n    {\r\n      \"resourceType\": \"connections\",\r\n      \"locations\": [\r\n        \"West US\",\r\n        \"East US\",\r\n        \"North Europe\",\r\n        \"West Europe\",\r\n        \"East Asia\",\r\n        \"Southeast Asia\",\r\n        \"North Central US\",\r\n        \"South Central US\",\r\n        \"Central US\",\r\n        \"East US 2\",\r\n        \"Japan East\",\r\n        \"Japan West\",\r\n        \"Brazil South\",\r\n        \"Australia East\",\r\n        \"Australia Southeast\",\r\n        \"Central India\",\r\n        \"South India\",\r\n        \"West India\",\r\n        \"Canada Central\",\r\n        \"Canada East\",\r\n        \"West Central US\",\r\n        \"West US 2\",\r\n        \"UK West\",\r\n        \"UK South\",\r\n        \"Korea Central\",\r\n        \"Korea South\",\r\n        \"France Central\",\r\n        \"France South\",\r\n        \"Australia Central\",\r\n        \"Australia Central 2\"\r\n      ],\r\n      \"apiVersions\": [\r\n        \"2018-08-01\",\r\n        \"2018-07-01\",\r\n        \"2018-06-01\",\r\n        \"2018-05-01\",\r\n        \"2018-04-01\",\r\n        \"2018-03-01\",\r\n        \"2018-02-01\",\r\n        \"2018-01-01\",\r\n        \"2017-11-01\",\r\n        \"2017-10-01\",\r\n        \"2017-09-01\",\r\n        \"2017-08-01\",\r\n        \"2017-06-01\",\r\n        \"2017-04-01\",\r\n        \"2017-03-01\",\r\n        \"2016-12-01\",\r\n        \"2016-11-01\",\r\n        \"2016-10-01\",\r\n        \"2016-09-01\",\r\n        \"2016-08-01\",\r\n        \"2016-07-01\",\r\n        \"2016-06-01\",\r\n        \"2016-03-30\",\r\n        \"2015-06-15\",\r\n        \"2015-05-01-preview\",\r\n        \"2014-12-01-preview\"\r\n      ],\r\n      \"capabilities\": \"CrossResourceGroupResourceMove, CrossSubscriptionResourceMove\"\r\n    },\r\n    {\r\n      \"resourceType\": \"applicationGateways\",\r\n      \"locations\": [\r\n        \"West US\",\r\n        \"East US\",\r\n        \"North Europe\",\r\n        \"West Europe\",\r\n        \"East Asia\",\r\n        \"Southeast Asia\",\r\n        \"North Central US\",\r\n        \"South Central US\",\r\n        \"Central US\",\r\n        \"East US 2\",\r\n        \"Japan East\",\r\n        \"Japan West\",\r\n        \"Brazil South\",\r\n        \"Australia East\",\r\n        \"Australia Southeast\",\r\n        \"Central India\",\r\n        \"South India\",\r\n        \"West India\",\r\n        \"Canada Central\",\r\n        \"Canada East\",\r\n        \"West Central US\",\r\n        \"West US 2\",\r\n        \"UK West\",\r\n        \"UK South\",\r\n        \"Korea Central\",\r\n        \"Korea South\",\r\n        \"France Central\",\r\n        \"France South\",\r\n        \"Australia Central\",\r\n        \"Australia Central 2\"\r\n      ],\r\n      \"apiVersions\": [\r\n        \"2018-08-01\",\r\n        \"2018-07-01\",\r\n        \"2018-06-01\",\r\n        \"2018-05-01\",\r\n        \"2018-04-01\",\r\n        \"2018-03-01\",\r\n        \"2018-02-01\",\r\n        \"2018-01-01\",\r\n        \"2017-11-01\",\r\n        \"2017-10-01\",\r\n        \"2017-09-01\",\r\n        \"2017-08-01\",\r\n        \"2017-06-01\",\r\n        \"2017-04-01\",\r\n        \"2017-03-01\",\r\n        \"2016-12-01\",\r\n        \"2016-11-01\",\r\n        \"2016-10-01\",\r\n        \"2016-09-01\",\r\n        \"2016-08-01\",\r\n        \"2016-07-01\",\r\n        \"2016-06-01\",\r\n        \"2016-03-30\",\r\n        \"2015-06-15\",\r\n        \"2015-05-01-preview\",\r\n        \"2014-12-01-preview\"\r\n      ],\r\n      \"zoneMappings\": [\r\n        {\r\n          \"location\": \"East US 2\",\r\n          \"zones\": [\r\n            \"1\",\r\n            \"2\",\r\n            \"3\"\r\n          ]\r\n        },\r\n        {\r\n          \"location\": \"Central US\",\r\n          \"zones\": [\r\n            \"1\",\r\n            \"2\",\r\n            \"3\"\r\n          ]\r\n        },\r\n        {\r\n          \"location\": \"West Europe\",\r\n          \"zones\": [\r\n            \"1\",\r\n            \"2\",\r\n            \"3\"\r\n          ]\r\n        },\r\n        {\r\n          \"location\": \"France Central\",\r\n          \"zones\": [\r\n            \"1\",\r\n            \"2\",\r\n            \"3\"\r\n          ]\r\n        },\r\n        {\r\n          \"location\": \"Southeast Asia\",\r\n          \"zones\": [\r\n            \"1\",\r\n            \"2\",\r\n            \"3\"\r\n          ]\r\n        },\r\n        {\r\n          \"location\": \"West US 2\",\r\n          \"zones\": [\r\n            \"1\",\r\n            \"2\",\r\n            \"3\"\r\n          ]\r\n        },\r\n        {\r\n          \"location\": \"North Europe\",\r\n          \"zones\": [\r\n            \"1\",\r\n            \"2\",\r\n            \"3\"\r\n          ]\r\n        }\r\n      ],\r\n      \"capabilities\": \"None\"\r\n    },\r\n    {\r\n      \"resourceType\": \"locations\",\r\n      \"locations\": [],\r\n      \"apiVersions\": [\r\n        \"2018-08-01\",\r\n        \"2018-07-01\",\r\n        \"2018-06-01\",\r\n        \"2018-05-01\",\r\n        \"2018-04-01\",\r\n        \"2018-03-01\",\r\n        \"2018-02-01\",\r\n        \"2018-01-01\",\r\n        \"2017-11-01\",\r\n        \"2017-10-01\",\r\n        \"2017-09-01\",\r\n        \"2017-08-01\",\r\n        \"2017-06-01\",\r\n        \"2017-04-01\",\r\n        \"2017-03-01\",\r\n        \"2016-12-01\",\r\n        \"2016-11-01\",\r\n        \"2016-10-01\",\r\n        \"2016-09-01\",\r\n        \"2016-08-01\",\r\n        \"2016-07-01\",\r\n        \"2016-06-01\",\r\n        \"2016-03-30\",\r\n        \"2015-06-15\",\r\n        \"2015-05-01-preview\",\r\n        \"2014-12-01-preview\"\r\n      ]\r\n    },\r\n    {\r\n      \"resourceType\": \"locations/operations\",\r\n      \"locations\": [],\r\n      \"apiVersions\": [\r\n        \"2018-08-01\",\r\n        \"2018-07-01\",\r\n        \"2018-06-01\",\r\n        \"2018-05-01\",\r\n        \"2018-04-01\",\r\n        \"2018-03-01\",\r\n        \"2018-02-01\",\r\n        \"2018-01-01\",\r\n        \"2017-11-01\",\r\n        \"2017-10-01\",\r\n        \"2017-09-01\",\r\n        \"2017-08-01\",\r\n        \"2017-06-01\",\r\n        \"2017-04-01\",\r\n        \"2017-03-01\",\r\n        \"2016-12-01\",\r\n        \"2016-11-01\",\r\n        \"2016-10-01\",\r\n        \"2016-09-01\",\r\n        \"2016-08-01\",\r\n        \"2016-07-01\",\r\n        \"2016-06-01\",\r\n        \"2016-03-30\",\r\n        \"2015-06-15\",\r\n        \"2015-05-01-preview\",\r\n        \"2014-12-01-preview\"\r\n      ]\r\n    },\r\n    {\r\n      \"resourceType\": \"locations/operationResults\",\r\n      \"locations\": [],\r\n      \"apiVersions\": [\r\n        \"2018-08-01\",\r\n        \"2018-07-01\",\r\n        \"2018-06-01\",\r\n        \"2018-05-01\",\r\n        \"2018-04-01\",\r\n        \"2018-03-01\",\r\n        \"2018-02-01\",\r\n        \"2018-01-01\",\r\n        \"2017-11-01\",\r\n        \"2017-10-01\",\r\n        \"2017-09-01\",\r\n        \"2017-08-01\",\r\n        \"2017-06-01\",\r\n        \"2017-04-01\",\r\n        \"2017-03-01\",\r\n        \"2016-12-01\",\r\n        \"2016-11-01\",\r\n        \"2016-10-01\",\r\n        \"2016-09-01\",\r\n        \"2016-08-01\",\r\n        \"2016-07-01\",\r\n        \"2016-06-01\",\r\n        \"2016-03-30\",\r\n        \"2015-06-15\",\r\n        \"2015-05-01-preview\",\r\n        \"2014-12-01-preview\"\r\n      ]\r\n    },\r\n    {\r\n      \"resourceType\": \"locations/CheckDnsNameAvailability\",\r\n      \"locations\": [\r\n        \"West US\",\r\n        \"East US\",\r\n        \"North Europe\",\r\n        \"West Europe\",\r\n        \"East Asia\",\r\n        \"Southeast Asia\",\r\n        \"North Central US\",\r\n        \"South Central US\",\r\n        \"Central US\",\r\n        \"East US 2\",\r\n        \"Japan East\",\r\n        \"Japan West\",\r\n        \"Brazil South\",\r\n        \"Australia East\",\r\n        \"Australia Southeast\",\r\n        \"Central India\",\r\n        \"South India\",\r\n        \"West India\",\r\n        \"Canada Central\",\r\n        \"Canada East\",\r\n        \"West Central US\",\r\n        \"West US 2\",\r\n        \"UK West\",\r\n        \"UK South\",\r\n        \"Korea Central\",\r\n        \"Korea South\",\r\n        \"France Central\",\r\n        \"France South\",\r\n        \"Australia Central\",\r\n        \"Australia Central 2\"\r\n      ],\r\n      \"apiVersions\": [\r\n        \"2018-08-01\",\r\n        \"2018-07-01\",\r\n        \"2018-06-01\",\r\n        \"2018-05-01\",\r\n        \"2018-04-01\",\r\n        \"2018-03-01\",\r\n        \"2018-02-01\",\r\n        \"2018-01-01\",\r\n        \"2017-11-01\",\r\n        \"2017-10-01\",\r\n        \"2017-09-01\",\r\n        \"2017-08-01\",\r\n        \"2017-06-01\",\r\n        \"2017-04-01\",\r\n        \"2017-03-01\",\r\n        \"2016-12-01\",\r\n        \"2016-11-01\",\r\n        \"2016-10-01\",\r\n        \"2016-09-01\",\r\n        \"2016-08-01\",\r\n        \"2016-07-01\",\r\n        \"2016-06-01\",\r\n        \"2016-03-30\",\r\n        \"2015-06-15\",\r\n        \"2015-05-01-preview\",\r\n        \"2014-12-01-preview\"\r\n      ]\r\n    },\r\n    {\r\n      \"resourceType\": \"locations/usages\",\r\n      \"locations\": [\r\n        \"West US\",\r\n        \"East US\",\r\n        \"North Europe\",\r\n        \"West Europe\",\r\n        \"East Asia\",\r\n        \"Southeast Asia\",\r\n        \"North Central US\",\r\n        \"South Central US\",\r\n        \"Central US\",\r\n        \"East US 2\",\r\n        \"Japan East\",\r\n        \"Japan West\",\r\n        \"Brazil South\",\r\n        \"Australia East\",\r\n        \"Australia Southeast\",\r\n        \"Central India\",\r\n        \"South India\",\r\n        \"West India\",\r\n        \"Canada Central\",\r\n        \"Canada East\",\r\n        \"West Central US\",\r\n        \"West US 2\",\r\n        \"UK West\",\r\n        \"UK South\",\r\n        \"Korea Central\",\r\n        \"Korea South\",\r\n        \"France Central\",\r\n        \"France South\",\r\n        \"Australia Central\",\r\n        \"Australia Central 2\"\r\n      ],\r\n      \"apiVersions\": [\r\n        \"2018-08-01\",\r\n        \"2018-07-01\",\r\n        \"2018-06-01\",\r\n        \"2018-05-01\",\r\n        \"2018-04-01\",\r\n        \"2018-03-01\",\r\n        \"2018-02-01\",\r\n        \"2018-01-01\",\r\n        \"2017-11-01\",\r\n        \"2017-10-01\",\r\n        \"2017-09-01\",\r\n        \"2017-08-01\",\r\n        \"2017-06-01\",\r\n        \"2017-04-01\",\r\n        \"2017-03-01\",\r\n        \"2016-12-01\",\r\n        \"2016-11-01\",\r\n        \"2016-10-01\",\r\n        \"2016-09-01\",\r\n        \"2016-08-01\",\r\n        \"2016-07-01\",\r\n        \"2016-06-01\",\r\n        \"2016-03-30\",\r\n        \"2015-06-15\",\r\n        \"2015-05-01-preview\",\r\n        \"2014-12-01-preview\"\r\n      ]\r\n    },\r\n    {\r\n      \"resourceType\": \"locations/virtualNetworkAvailableEndpointServices\",\r\n      \"locations\": [\r\n        \"West US\",\r\n        \"East US\",\r\n        \"North Europe\",\r\n        \"West Europe\",\r\n        \"East Asia\",\r\n        \"Southeast Asia\",\r\n        \"North Central US\",\r\n        \"South Central US\",\r\n        \"Central US\",\r\n        \"East US 2\",\r\n        \"Japan East\",\r\n        \"Japan West\",\r\n        \"Brazil South\",\r\n        \"Australia East\",\r\n        \"Australia Southeast\",\r\n        \"Central India\",\r\n        \"South India\",\r\n        \"West India\",\r\n        \"Canada Central\",\r\n        \"Canada East\",\r\n        \"West Central US\",\r\n        \"West US 2\",\r\n        \"UK West\",\r\n        \"UK South\",\r\n        \"Korea Central\",\r\n        \"Korea South\",\r\n        \"France Central\",\r\n        \"France South\",\r\n        \"Australia Central\",\r\n        \"Australia Central 2\"\r\n      ],\r\n      \"apiVersions\": [\r\n        \"2018-08-01\",\r\n        \"2018-07-01\",\r\n        \"2018-06-01\",\r\n        \"2018-05-01\",\r\n        \"2018-04-01\",\r\n        \"2018-03-01\",\r\n        \"2018-02-01\",\r\n        \"2018-01-01\",\r\n        \"2017-11-01\",\r\n        \"2017-10-01\",\r\n        \"2017-09-01\",\r\n        \"2017-08-01\",\r\n        \"2017-06-01\",\r\n        \"2017-04-01\"\r\n      ]\r\n    },\r\n    {\r\n      \"resourceType\": \"locations/availableDelegations\",\r\n      \"locations\": [\r\n        \"West US\",\r\n        \"East US\",\r\n        \"North Europe\",\r\n        \"West Europe\",\r\n        \"East Asia\",\r\n        \"Southeast Asia\",\r\n        \"North Central US\",\r\n        \"South Central US\",\r\n        \"Central US\",\r\n        \"East US 2\",\r\n        \"Japan East\",\r\n        \"Japan West\",\r\n        \"Brazil South\",\r\n        \"Australia East\",\r\n        \"Australia Southeast\",\r\n        \"Central India\",\r\n        \"South India\",\r\n        \"West India\",\r\n        \"Canada Central\",\r\n        \"Canada East\",\r\n        \"West Central US\",\r\n        \"West US 2\",\r\n        \"UK West\",\r\n        \"UK South\",\r\n        \"Korea Central\",\r\n        \"Korea South\",\r\n        \"France Central\",\r\n        \"France South\",\r\n        \"Australia Central\",\r\n        \"Australia Central 2\"\r\n      ],\r\n      \"apiVersions\": [\r\n        \"2018-08-01\",\r\n        \"2018-07-01\",\r\n        \"2018-06-01\",\r\n        \"2018-05-01\",\r\n        \"2018-04-01\"\r\n      ]\r\n    },\r\n    {\r\n      \"resourceType\": \"locations/supportedVirtualMachineSizes\",\r\n      \"locations\": [\r\n        \"West US\",\r\n        \"East US\",\r\n        \"North Europe\",\r\n        \"West Europe\",\r\n        \"East Asia\",\r\n        \"Southeast Asia\",\r\n        \"North Central US\",\r\n        \"South Central US\",\r\n        \"Central US\",\r\n        \"East US 2\",\r\n        \"Japan East\",\r\n        \"Japan West\",\r\n        \"Brazil South\",\r\n        \"Australia East\",\r\n        \"Australia Southeast\",\r\n        \"Central India\",\r\n        \"South India\",\r\n        \"West India\",\r\n        \"Canada Central\",\r\n        \"Canada East\",\r\n        \"West Central US\",\r\n        \"West US 2\",\r\n        \"UK West\",\r\n        \"UK South\",\r\n        \"Korea Central\",\r\n        \"Korea South\",\r\n        \"France Central\",\r\n        \"France South\",\r\n        \"Australia Central\",\r\n        \"Australia Central 2\"\r\n      ],\r\n      \"apiVersions\": [\r\n        \"2018-08-01\",\r\n        \"2018-07-01\",\r\n        \"2018-06-01\",\r\n        \"2018-05-01\",\r\n        \"2018-04-01\"\r\n      ]\r\n    },\r\n    {\r\n      \"resourceType\": \"locations/checkAcceleratedNetworkingSupport\",\r\n      \"locations\": [\r\n        \"West US\",\r\n        \"East US\",\r\n        \"North Europe\",\r\n        \"West Europe\",\r\n        \"East Asia\",\r\n        \"Southeast Asia\",\r\n        \"North Central US\",\r\n        \"South Central US\",\r\n        \"Central US\",\r\n        \"East US 2\",\r\n        \"Japan East\",\r\n        \"Japan West\",\r\n        \"Brazil South\",\r\n        \"Australia East\",\r\n        \"Australia Southeast\",\r\n        \"Central India\",\r\n        \"South India\",\r\n        \"West India\",\r\n        \"Canada Central\",\r\n        \"Canada East\",\r\n        \"West Central US\",\r\n        \"West US 2\",\r\n        \"UK West\",\r\n        \"UK South\",\r\n        \"Korea Central\",\r\n        \"Korea South\",\r\n        \"France Central\",\r\n        \"France South\",\r\n        \"Australia Central\",\r\n        \"Australia Central 2\"\r\n      ],\r\n      \"apiVersions\": [\r\n        \"2018-08-01\",\r\n        \"2018-07-01\",\r\n        \"2018-06-01\",\r\n        \"2018-05-01\",\r\n        \"2018-04-01\"\r\n      ]\r\n    },\r\n    {\r\n      \"resourceType\": \"locations/validateResourceOwnership\",\r\n      \"locations\": [\r\n        \"West US\",\r\n        \"East US\",\r\n        \"North Europe\",\r\n        \"West Europe\",\r\n        \"East Asia\",\r\n        \"Southeast Asia\",\r\n        \"North Central US\",\r\n        \"South Central US\",\r\n        \"Central US\",\r\n        \"East US 2\",\r\n        \"Japan East\",\r\n        \"Japan West\",\r\n        \"Brazil South\",\r\n        \"Australia East\",\r\n        \"Australia Southeast\",\r\n        \"Central India\",\r\n        \"South India\",\r\n        \"West India\",\r\n        \"Canada Central\",\r\n        \"Canada East\",\r\n        \"West Central US\",\r\n        \"West US 2\",\r\n        \"UK West\",\r\n        \"UK South\",\r\n        \"Korea Central\",\r\n        \"Korea South\",\r\n        \"France Central\",\r\n        \"France South\",\r\n        \"Australia Central\",\r\n        \"Australia Central 2\"\r\n      ],\r\n      \"apiVersions\": [\r\n        \"2018-08-01\",\r\n        \"2018-07-01\",\r\n        \"2018-06-01\",\r\n        \"2018-05-01\",\r\n        \"2018-04-01\"\r\n      ]\r\n    },\r\n    {\r\n      \"resourceType\": \"locations/setResourceOwnership\",\r\n      \"locations\": [\r\n        \"West US\",\r\n        \"East US\",\r\n        \"North Europe\",\r\n        \"West Europe\",\r\n        \"East Asia\",\r\n        \"Southeast Asia\",\r\n        \"North Central US\",\r\n        \"South Central US\",\r\n        \"Central US\",\r\n        \"East US 2\",\r\n        \"Japan East\",\r\n        \"Japan West\",\r\n        \"Brazil South\",\r\n        \"Australia East\",\r\n        \"Australia Southeast\",\r\n        \"Central India\",\r\n        \"South India\",\r\n        \"West India\",\r\n        \"Canada Central\",\r\n        \"Canada East\",\r\n        \"West Central US\",\r\n        \"West US 2\",\r\n        \"UK West\",\r\n        \"UK South\",\r\n        \"Korea Central\",\r\n        \"Korea South\",\r\n        \"France Central\",\r\n        \"France South\",\r\n        \"Australia Central\",\r\n        \"Australia Central 2\"\r\n      ],\r\n      \"apiVersions\": [\r\n        \"2018-08-01\",\r\n        \"2018-07-01\",\r\n        \"2018-06-01\",\r\n        \"2018-05-01\",\r\n        \"2018-04-01\"\r\n      ]\r\n    },\r\n    {\r\n      \"resourceType\": \"locations/effectiveResourceOwnership\",\r\n      \"locations\": [\r\n        \"West US\",\r\n        \"East US\",\r\n        \"North Europe\",\r\n        \"West Europe\",\r\n        \"East Asia\",\r\n        \"Southeast Asia\",\r\n        \"North Central US\",\r\n        \"South Central US\",\r\n        \"Central US\",\r\n        \"East US 2\",\r\n        \"Japan East\",\r\n        \"Japan West\",\r\n        \"Brazil South\",\r\n        \"Australia East\",\r\n        \"Australia Southeast\",\r\n        \"Central India\",\r\n        \"South India\",\r\n        \"West India\",\r\n        \"Canada Central\",\r\n        \"Canada East\",\r\n        \"West Central US\",\r\n        \"West US 2\",\r\n        \"UK West\",\r\n        \"UK South\",\r\n        \"Korea Central\",\r\n        \"Korea South\",\r\n        \"France Central\",\r\n        \"France South\",\r\n        \"Australia Central\",\r\n        \"Australia Central 2\"\r\n      ],\r\n      \"apiVersions\": [\r\n        \"2018-08-01\",\r\n        \"2018-07-01\",\r\n        \"2018-06-01\",\r\n        \"2018-05-01\",\r\n        \"2018-04-01\"\r\n      ]\r\n    },\r\n    {\r\n      \"resourceType\": \"operations\",\r\n      \"locations\": [],\r\n      \"apiVersions\": [\r\n        \"2018-08-01\",\r\n        \"2018-07-01\",\r\n        \"2018-06-01\",\r\n        \"2018-05-01\",\r\n        \"2018-04-01\",\r\n        \"2018-03-01\",\r\n        \"2018-02-01\",\r\n        \"2018-01-01\",\r\n        \"2017-11-01\",\r\n        \"2017-10-01\",\r\n        \"2017-09-01\",\r\n        \"2017-08-01\",\r\n        \"2017-06-01\",\r\n        \"2017-04-01\",\r\n        \"2017-03-01\",\r\n        \"2016-12-01\",\r\n        \"2016-11-01\",\r\n        \"2016-10-01\",\r\n        \"2016-09-01\",\r\n        \"2016-08-01\",\r\n        \"2016-07-01\",\r\n        \"2016-06-01\",\r\n        \"2016-03-30\",\r\n        \"2015-06-15\",\r\n        \"2015-05-01-preview\",\r\n        \"2014-12-01-preview\"\r\n      ]\r\n    },\r\n    {\r\n      \"resourceType\": \"dnszones\",\r\n      \"locations\": [\r\n        \"global\"\r\n      ],\r\n      \"apiVersions\": [\r\n        \"2018-05-01\",\r\n        \"2018-03-01-preview\",\r\n        \"2017-10-01\",\r\n        \"2017-09-15-preview\",\r\n        \"2017-09-01\",\r\n        \"2016-04-01\",\r\n        \"2015-05-04-preview\"\r\n      ],\r\n      \"capabilities\": \"CrossResourceGroupResourceMove, CrossSubscriptionResourceMove\"\r\n    },\r\n    {\r\n      \"resourceType\": \"dnsOperationResults\",\r\n      \"locations\": [\r\n        \"global\"\r\n      ],\r\n      \"apiVersions\": [\r\n        \"2018-05-01\",\r\n        \"2018-03-01-preview\",\r\n        \"2017-10-01\",\r\n        \"2017-09-15-preview\",\r\n        \"2017-09-01\",\r\n        \"2016-04-01\"\r\n      ]\r\n    },\r\n    {\r\n      \"resourceType\": \"dnsOperationStatuses\",\r\n      \"locations\": [\r\n        \"global\"\r\n      ],\r\n      \"apiVersions\": [\r\n        \"2018-05-01\",\r\n        \"2018-03-01-preview\",\r\n        \"2017-10-01\",\r\n        \"2017-09-15-preview\",\r\n        \"2017-09-01\",\r\n        \"2016-04-01\"\r\n      ]\r\n    },\r\n    {\r\n      \"resourceType\": \"getDnsResourceReference\",\r\n      \"locations\": [\r\n        \"global\"\r\n      ],\r\n      \"apiVersions\": [\r\n        \"2018-05-01\"\r\n      ]\r\n    },\r\n    {\r\n      \"resourceType\": \"internalNotify\",\r\n      \"locations\": [\r\n        \"global\"\r\n      ],\r\n      \"apiVersions\": [\r\n        \"2018-05-01\"\r\n      ]\r\n    },\r\n    {\r\n      \"resourceType\": \"dnszones/A\",\r\n      \"locations\": [\r\n        \"global\"\r\n      ],\r\n      \"apiVersions\": [\r\n        \"2018-05-01\",\r\n        \"2018-03-01-preview\",\r\n        \"2017-10-01\",\r\n        \"2017-09-15-preview\",\r\n        \"2017-09-01\",\r\n        \"2016-04-01\",\r\n        \"2015-05-04-preview\"\r\n      ]\r\n    },\r\n    {\r\n      \"resourceType\": \"dnszones/AAAA\",\r\n      \"locations\": [\r\n        \"global\"\r\n      ],\r\n      \"apiVersions\": [\r\n        \"2018-05-01\",\r\n        \"2018-03-01-preview\",\r\n        \"2017-10-01\",\r\n        \"2017-09-15-preview\",\r\n        \"2017-09-01\",\r\n        \"2016-04-01\",\r\n        \"2015-05-04-preview\"\r\n      ]\r\n    },\r\n    {\r\n      \"resourceType\": \"dnszones/CNAME\",\r\n      \"locations\": [\r\n        \"global\"\r\n      ],\r\n      \"apiVersions\": [\r\n        \"2018-05-01\",\r\n        \"2018-03-01-preview\",\r\n        \"2017-10-01\",\r\n        \"2017-09-15-preview\",\r\n        \"2017-09-01\",\r\n        \"2016-04-01\",\r\n        \"2015-05-04-preview\"\r\n      ]\r\n    },\r\n    {\r\n      \"resourceType\": \"dnszones/PTR\",\r\n      \"locations\": [\r\n        \"global\"\r\n      ],\r\n      \"apiVersions\": [\r\n        \"2018-05-01\",\r\n        \"2018-03-01-preview\",\r\n        \"2017-10-01\",\r\n        \"2017-09-15-preview\",\r\n        \"2017-09-01\",\r\n        \"2016-04-01\",\r\n        \"2015-05-04-preview\"\r\n      ]\r\n    },\r\n    {\r\n      \"resourceType\": \"dnszones/MX\",\r\n      \"locations\": [\r\n        \"global\"\r\n      ],\r\n      \"apiVersions\": [\r\n        \"2018-05-01\",\r\n        \"2018-03-01-preview\",\r\n        \"2017-10-01\",\r\n        \"2017-09-15-preview\",\r\n        \"2017-09-01\",\r\n        \"2016-04-01\",\r\n        \"2015-05-04-preview\"\r\n      ]\r\n    },\r\n    {\r\n      \"resourceType\": \"dnszones/TXT\",\r\n      \"locations\": [\r\n        \"global\"\r\n      ],\r\n      \"apiVersions\": [\r\n        \"2018-05-01\",\r\n        \"2018-03-01-preview\",\r\n        \"2017-10-01\",\r\n        \"2017-09-15-preview\",\r\n        \"2017-09-01\",\r\n        \"2016-04-01\",\r\n        \"2015-05-04-preview\"\r\n      ]\r\n    },\r\n    {\r\n      \"resourceType\": \"dnszones/SRV\",\r\n      \"locations\": [\r\n        \"global\"\r\n      ],\r\n      \"apiVersions\": [\r\n        \"2018-05-01\",\r\n        \"2018-03-01-preview\",\r\n        \"2017-10-01\",\r\n        \"2017-09-15-preview\",\r\n        \"2017-09-01\",\r\n        \"2016-04-01\",\r\n        \"2015-05-04-preview\"\r\n      ]\r\n    },\r\n    {\r\n      \"resourceType\": \"dnszones/SOA\",\r\n      \"locations\": [\r\n        \"global\"\r\n      ],\r\n      \"apiVersions\": [\r\n        \"2018-05-01\",\r\n        \"2018-03-01-preview\",\r\n        \"2017-10-01\",\r\n        \"2017-09-15-preview\",\r\n        \"2017-09-01\",\r\n        \"2016-04-01\",\r\n        \"2015-05-04-preview\"\r\n      ]\r\n    },\r\n    {\r\n      \"resourceType\": \"dnszones/NS\",\r\n      \"locations\": [\r\n        \"global\"\r\n      ],\r\n      \"apiVersions\": [\r\n        \"2018-05-01\",\r\n        \"2018-03-01-preview\",\r\n        \"2017-10-01\",\r\n        \"2017-09-15-preview\",\r\n        \"2017-09-01\",\r\n        \"2016-04-01\",\r\n        \"2015-05-04-preview\"\r\n      ]\r\n    },\r\n    {\r\n      \"resourceType\": \"dnszones/CAA\",\r\n      \"locations\": [\r\n        \"global\"\r\n      ],\r\n      \"apiVersions\": [\r\n        \"2018-05-01\",\r\n        \"2018-03-01-preview\",\r\n        \"2017-10-01\",\r\n        \"2017-09-15-preview\",\r\n        \"2017-09-01\"\r\n      ]\r\n    },\r\n    {\r\n      \"resourceType\": \"dnszones/recordsets\",\r\n      \"locations\": [\r\n        \"global\"\r\n      ],\r\n      \"apiVersions\": [\r\n        \"2018-05-01\",\r\n        \"2018-03-01-preview\",\r\n        \"2017-10-01\",\r\n        \"2017-09-15-preview\",\r\n        \"2017-09-01\",\r\n        \"2016-04-01\",\r\n        \"2015-05-04-preview\"\r\n      ]\r\n    },\r\n    {\r\n      \"resourceType\": \"dnszones/all\",\r\n      \"locations\": [\r\n        \"global\"\r\n      ],\r\n      \"apiVersions\": [\r\n        \"2018-05-01\",\r\n        \"2018-03-01-preview\",\r\n        \"2017-10-01\",\r\n        \"2017-09-15-preview\",\r\n        \"2017-09-01\",\r\n        \"2016-04-01\",\r\n        \"2015-05-04-preview\"\r\n      ]\r\n    },\r\n    {\r\n      \"resourceType\": \"trafficmanagerprofiles\",\r\n      \"locations\": [\r\n        \"global\"\r\n      ],\r\n      \"apiVersions\": [\r\n        \"2018-04-01\",\r\n        \"2018-03-01\",\r\n        \"2018-02-01\",\r\n        \"2017-05-01\",\r\n        \"2017-03-01\",\r\n        \"2015-11-01\",\r\n        \"2015-04-28-preview\"\r\n      ],\r\n      \"capabilities\": \"CrossResourceGroupResourceMove, CrossSubscriptionResourceMove\"\r\n    },\r\n    {\r\n      \"resourceType\": \"trafficmanagerprofiles/heatMaps\",\r\n      \"locations\": [\r\n        \"global\"\r\n      ],\r\n      \"apiVersions\": [\r\n        \"2018-04-01\",\r\n        \"2018-03-01\",\r\n        \"2018-02-01\",\r\n        \"2017-09-01-preview\"\r\n      ]\r\n    },\r\n    {\r\n      \"resourceType\": \"checkTrafficManagerNameAvailability\",\r\n      \"locations\": [\r\n        \"global\"\r\n      ],\r\n      \"apiVersions\": [\r\n        \"2018-04-01\",\r\n        \"2018-03-01\",\r\n        \"2018-02-01\",\r\n        \"2017-05-01\",\r\n        \"2017-03-01\",\r\n        \"2015-11-01\",\r\n        \"2015-04-28-preview\"\r\n      ]\r\n    },\r\n    {\r\n      \"resourceType\": \"trafficManagerUserMetricsKeys\",\r\n      \"locations\": [\r\n        \"global\"\r\n      ],\r\n      \"apiVersions\": [\r\n        \"2018-04-01\",\r\n        \"2017-09-01-preview\"\r\n      ]\r\n    },\r\n    {\r\n      \"resourceType\": \"trafficManagerGeographicHierarchies\",\r\n      \"locations\": [\r\n        \"global\"\r\n      ],\r\n      \"apiVersions\": [\r\n        \"2018-04-01\",\r\n        \"2018-03-01\",\r\n        \"2018-02-01\",\r\n        \"2017-05-01\",\r\n        \"2017-03-01\"\r\n      ]\r\n    },\r\n    {\r\n      \"resourceType\": \"expressRouteCircuits\",\r\n      \"locations\": [\r\n        \"West US\",\r\n        \"East US\",\r\n        \"North Europe\",\r\n        \"West Europe\",\r\n        \"East Asia\",\r\n        \"Southeast Asia\",\r\n        \"North Central US\",\r\n        \"South Central US\",\r\n        \"Central US\",\r\n        \"East US 2\",\r\n        \"Japan East\",\r\n        \"Japan West\",\r\n        \"Brazil South\",\r\n        \"Australia East\",\r\n        \"Australia Southeast\",\r\n        \"Central India\",\r\n        \"South India\",\r\n        \"West India\",\r\n        \"Canada Central\",\r\n        \"Canada East\",\r\n        \"West Central US\",\r\n        \"West US 2\",\r\n        \"UK West\",\r\n        \"UK South\",\r\n        \"Korea Central\",\r\n        \"Korea South\",\r\n        \"France Central\",\r\n        \"France South\",\r\n        \"Australia Central\",\r\n        \"Australia Central 2\"\r\n      ],\r\n      \"apiVersions\": [\r\n        \"2018-08-01\",\r\n        \"2018-07-01\",\r\n        \"2018-06-01\",\r\n        \"2018-05-01\",\r\n        \"2018-04-01\",\r\n        \"2018-03-01\",\r\n        \"2018-02-01\",\r\n        \"2018-01-01\",\r\n        \"2017-11-01\",\r\n        \"2017-10-01\",\r\n        \"2017-09-01\",\r\n        \"2017-08-01\",\r\n        \"2017-06-01\",\r\n        \"2017-04-01\",\r\n        \"2017-03-01\",\r\n        \"2016-12-01\",\r\n        \"2016-11-01\",\r\n        \"2016-10-01\",\r\n        \"2016-09-01\",\r\n        \"2016-08-01\",\r\n        \"2016-07-01\",\r\n        \"2016-06-01\",\r\n        \"2016-03-30\",\r\n        \"2015-06-15\",\r\n        \"2015-05-01-preview\",\r\n        \"2014-12-01-preview\"\r\n      ],\r\n      \"capabilities\": \"None\"\r\n    },\r\n    {\r\n      \"resourceType\": \"expressRouteServiceProviders\",\r\n      \"locations\": [],\r\n      \"apiVersions\": [\r\n        \"2018-08-01\",\r\n        \"2018-07-01\",\r\n        \"2018-06-01\",\r\n        \"2018-05-01\",\r\n        \"2018-04-01\",\r\n        \"2018-03-01\",\r\n        \"2018-02-01\",\r\n        \"2018-01-01\",\r\n        \"2017-11-01\",\r\n        \"2017-10-01\",\r\n        \"2017-09-01\",\r\n        \"2017-08-01\",\r\n        \"2017-06-01\",\r\n        \"2017-04-01\",\r\n        \"2017-03-01\",\r\n        \"2016-12-01\",\r\n        \"2016-11-01\",\r\n        \"2016-10-01\",\r\n        \"2016-09-01\",\r\n        \"2016-08-01\",\r\n        \"2016-07-01\",\r\n        \"2016-06-01\",\r\n        \"2016-03-30\",\r\n        \"2015-06-15\",\r\n        \"2015-05-01-preview\",\r\n        \"2014-12-01-preview\"\r\n      ]\r\n    },\r\n    {\r\n      \"resourceType\": \"applicationGatewayAvailableWafRuleSets\",\r\n      \"locations\": [],\r\n      \"apiVersions\": [\r\n        \"2018-08-01\",\r\n        \"2018-07-01\",\r\n        \"2018-06-01\",\r\n        \"2018-05-01\",\r\n        \"2018-04-01\",\r\n        \"2018-03-01\",\r\n        \"2018-02-01\",\r\n        \"2018-01-01\",\r\n        \"2017-11-01\",\r\n        \"2017-10-01\",\r\n        \"2017-09-01\",\r\n        \"2017-08-01\",\r\n        \"2017-06-01\",\r\n        \"2017-04-01\",\r\n        \"2017-03-01\"\r\n      ]\r\n    },\r\n    {\r\n      \"resourceType\": \"applicationGatewayAvailableSslOptions\",\r\n      \"locations\": [],\r\n      \"apiVersions\": [\r\n        \"2018-08-01\",\r\n        \"2018-07-01\",\r\n        \"2018-06-01\",\r\n        \"2018-05-01\",\r\n        \"2018-04-01\",\r\n        \"2018-03-01\",\r\n        \"2018-02-01\",\r\n        \"2018-01-01\",\r\n        \"2017-11-01\",\r\n        \"2017-10-01\",\r\n        \"2017-09-01\",\r\n        \"2017-08-01\",\r\n        \"2017-06-01\"\r\n      ]\r\n    },\r\n    {\r\n      \"resourceType\": \"routeFilters\",\r\n      \"locations\": [\r\n        \"West US\",\r\n        \"East US\",\r\n        \"North Europe\",\r\n        \"West Europe\",\r\n        \"East Asia\",\r\n        \"Southeast Asia\",\r\n        \"North Central US\",\r\n        \"South Central US\",\r\n        \"Central US\",\r\n        \"East US 2\",\r\n        \"Japan East\",\r\n        \"Japan West\",\r\n        \"Brazil South\",\r\n        \"Australia East\",\r\n        \"Australia Southeast\",\r\n        \"Central India\",\r\n        \"South India\",\r\n        \"West India\",\r\n        \"Canada Central\",\r\n        \"Canada East\",\r\n        \"West Central US\",\r\n        \"West US 2\",\r\n        \"UK West\",\r\n        \"UK South\",\r\n        \"Korea Central\",\r\n        \"Korea South\",\r\n        \"France Central\",\r\n        \"France South\",\r\n        \"Australia Central\",\r\n        \"Australia Central 2\"\r\n      ],\r\n      \"apiVersions\": [\r\n        \"2018-08-01\",\r\n        \"2018-07-01\",\r\n        \"2018-06-01\",\r\n        \"2018-05-01\",\r\n        \"2018-04-01\",\r\n        \"2018-03-01\",\r\n        \"2018-02-01\",\r\n        \"2018-01-01\",\r\n        \"2017-11-01\",\r\n        \"2017-10-01\",\r\n        \"2017-09-01\",\r\n        \"2017-08-01\",\r\n        \"2017-06-01\",\r\n        \"2017-04-01\",\r\n        \"2017-03-01\",\r\n        \"2016-12-01\"\r\n      ],\r\n      \"capabilities\": \"None\"\r\n    },\r\n    {\r\n      \"resourceType\": \"bgpServiceCommunities\",\r\n      \"locations\": [],\r\n      \"apiVersions\": [\r\n        \"2018-08-01\",\r\n        \"2018-07-01\",\r\n        \"2018-06-01\",\r\n        \"2018-05-01\",\r\n        \"2018-04-01\",\r\n        \"2018-03-01\",\r\n        \"2018-02-01\",\r\n        \"2018-01-01\",\r\n        \"2017-11-01\",\r\n        \"2017-10-01\",\r\n        \"2017-09-01\",\r\n        \"2017-08-01\",\r\n        \"2017-06-01\",\r\n        \"2017-04-01\",\r\n        \"2017-03-01\",\r\n        \"2016-12-01\"\r\n      ]\r\n    },\r\n    {\r\n      \"resourceType\": \"expressRoutePortsLocations\",\r\n      \"locations\": [],\r\n      \"apiVersions\": [\r\n        \"2018-08-01\"\r\n      ]\r\n    },\r\n    {\r\n      \"resourceType\": \"expressRoutePorts\",\r\n      \"locations\": [\r\n        \"West US\",\r\n        \"East US\",\r\n        \"North Europe\",\r\n        \"West Europe\",\r\n        \"East Asia\",\r\n        \"Southeast Asia\",\r\n        \"North Central US\",\r\n        \"South Central US\",\r\n        \"Central US\",\r\n        \"East US 2\",\r\n        \"Japan East\",\r\n        \"Japan West\",\r\n        \"Brazil South\",\r\n        \"Australia East\",\r\n        \"Australia Southeast\",\r\n        \"Central India\",\r\n        \"South India\",\r\n        \"West India\",\r\n        \"Canada Central\",\r\n        \"Canada East\",\r\n        \"West Central US\",\r\n        \"West US 2\",\r\n        \"UK West\",\r\n        \"UK South\",\r\n        \"Korea Central\",\r\n        \"Korea South\",\r\n        \"France Central\",\r\n        \"France South\",\r\n        \"Australia Central\",\r\n        \"Australia Central 2\"\r\n      ],\r\n      \"apiVersions\": [\r\n        \"2018-08-01\",\r\n        \"2018-07-01\"\r\n      ],\r\n      \"capabilities\": \"None\"\r\n    },\r\n    {\r\n      \"resourceType\": \"azureFirewalls\",\r\n      \"locations\": [\r\n        \"West US\",\r\n        \"East US\",\r\n        \"North Europe\",\r\n        \"West Europe\",\r\n        \"East Asia\",\r\n        \"Southeast Asia\",\r\n        \"North Central US\",\r\n        \"South Central US\",\r\n        \"Central US\",\r\n        \"East US 2\",\r\n        \"Brazil South\",\r\n        \"Australia East\",\r\n        \"Australia Southeast\",\r\n        \"Central India\",\r\n        \"South India\",\r\n        \"West India\",\r\n        \"Canada Central\",\r\n        \"Canada East\",\r\n        \"West Central US\",\r\n        \"West US 2\",\r\n        \"UK West\",\r\n        \"UK South\",\r\n        \"France Central\",\r\n        \"France South\",\r\n        \"Australia Central\",\r\n        \"Australia Central 2\"\r\n      ],\r\n      \"apiVersions\": [\r\n        \"2018-08-01\",\r\n        \"2018-07-01\",\r\n        \"2018-06-01\",\r\n        \"2018-05-01\",\r\n        \"2018-04-01\"\r\n      ],\r\n      \"capabilities\": \"CrossResourceGroupResourceMove, CrossSubscriptionResourceMove\"\r\n    },\r\n    {\r\n      \"resourceType\": \"azureFirewallFqdnTags\",\r\n      \"locations\": [],\r\n      \"apiVersions\": [\r\n        \"2018-08-01\"\r\n      ]\r\n    },\r\n    {\r\n      \"resourceType\": \"virtualNetworkTaps\",\r\n      \"locations\": [\r\n        \"West US\",\r\n        \"East US\",\r\n        \"North Europe\",\r\n        \"West Europe\",\r\n        \"East Asia\",\r\n        \"Southeast Asia\",\r\n        \"North Central US\",\r\n        \"South Central US\",\r\n        \"Central US\",\r\n        \"East US 2\",\r\n        \"Japan East\",\r\n        \"Japan West\",\r\n        \"Brazil South\",\r\n        \"Australia East\",\r\n        \"Australia Southeast\",\r\n        \"Central India\",\r\n        \"South India\",\r\n        \"West India\",\r\n        \"Canada Central\",\r\n        \"Canada East\",\r\n        \"West Central US\",\r\n        \"West US 2\",\r\n        \"UK West\",\r\n        \"UK South\",\r\n        \"Korea Central\",\r\n        \"Korea South\",\r\n        \"France Central\",\r\n        \"France South\",\r\n        \"Australia Central\",\r\n        \"Australia Central 2\"\r\n      ],\r\n      \"apiVersions\": [\r\n        \"2018-08-01\"\r\n      ],\r\n      \"capabilities\": \"None\"\r\n    },\r\n    {\r\n      \"resourceType\": \"ddosProtectionPlans\",\r\n      \"locations\": [\r\n        \"West US\",\r\n        \"East US\",\r\n        \"North Europe\",\r\n        \"West Europe\",\r\n        \"East Asia\",\r\n        \"Southeast Asia\",\r\n        \"North Central US\",\r\n        \"South Central US\",\r\n        \"Central US\",\r\n        \"East US 2\",\r\n        \"Japan East\",\r\n        \"Japan West\",\r\n        \"Brazil South\",\r\n        \"Australia East\",\r\n        \"Australia Southeast\",\r\n        \"Central India\",\r\n        \"South India\",\r\n        \"West India\",\r\n        \"Canada Central\",\r\n        \"Canada East\",\r\n        \"West Central US\",\r\n        \"West US 2\",\r\n        \"UK West\",\r\n        \"UK South\",\r\n        \"Korea Central\",\r\n        \"Korea South\",\r\n        \"France Central\",\r\n        \"France South\",\r\n        \"Australia Central\",\r\n        \"Australia Central 2\"\r\n      ],\r\n      \"apiVersions\": [\r\n        \"2018-08-01\",\r\n        \"2018-07-01\",\r\n        \"2018-06-01\",\r\n        \"2018-05-01\",\r\n        \"2018-04-01\",\r\n        \"2018-03-01\",\r\n        \"2018-02-01\"\r\n      ],\r\n      \"capabilities\": \"None\"\r\n    },\r\n    {\r\n      \"resourceType\": \"networkProfiles\",\r\n      \"locations\": [\r\n        \"West US\",\r\n        \"East US\",\r\n        \"North Europe\",\r\n        \"West Europe\",\r\n        \"East Asia\",\r\n        \"Southeast Asia\",\r\n        \"North Central US\",\r\n        \"South Central US\",\r\n        \"Central US\",\r\n        \"East US 2\",\r\n        \"Japan East\",\r\n        \"Japan West\",\r\n        \"Brazil South\",\r\n        \"Australia East\",\r\n        \"Australia Southeast\",\r\n        \"Central India\",\r\n        \"South India\",\r\n        \"West India\",\r\n        \"Canada Central\",\r\n        \"Canada East\",\r\n        \"West Central US\",\r\n        \"West US 2\",\r\n        \"UK West\",\r\n        \"UK South\",\r\n        \"Korea Central\",\r\n        \"Korea South\",\r\n        \"France Central\",\r\n        \"France South\",\r\n        \"Australia Central\",\r\n        \"Australia Central 2\"\r\n      ],\r\n      \"apiVersions\": [\r\n        \"2018-08-01\",\r\n        \"2018-07-01\",\r\n        \"2018-06-01\",\r\n        \"2018-05-01\"\r\n      ],\r\n      \"capabilities\": \"None\"\r\n    },\r\n    {\r\n      \"resourceType\": \"checkFrontdoorNameAvailability\",\r\n      \"locations\": [\r\n        \"global\",\r\n        \"Central US\",\r\n        \"East US\",\r\n        \"East US 2\",\r\n        \"North Central US\",\r\n        \"South Central US\",\r\n        \"West US\",\r\n        \"North Europe\",\r\n        \"West Europe\",\r\n        \"East Asia\",\r\n        \"Southeast Asia\",\r\n        \"Japan East\",\r\n        \"Japan West\",\r\n        \"Brazil South\",\r\n        \"Australia East\",\r\n        \"Australia Southeast\"\r\n      ],\r\n      \"apiVersions\": [\r\n        \"2018-08-01\"\r\n      ]\r\n    },\r\n    {\r\n      \"resourceType\": \"locations/bareMetalTenants\",\r\n      \"locations\": [\r\n        \"West Central US\"\r\n      ],\r\n      \"apiVersions\": [\r\n        \"2018-08-01\",\r\n        \"2018-07-01\"\r\n      ]\r\n    },\r\n    {\r\n      \"resourceType\": \"secureGateways\",\r\n      \"locations\": [\r\n        \"West US\",\r\n        \"East US\",\r\n        \"North Europe\",\r\n        \"West Europe\",\r\n        \"North Central US\",\r\n        \"South Central US\",\r\n        \"Central US\",\r\n        \"East US 2\",\r\n        \"West Central US\",\r\n        \"West US 2\",\r\n        \"UK West\",\r\n        \"UK South\",\r\n        \"Central US EUAP\",\r\n        \"East US 2 EUAP\"\r\n      ],\r\n      \"apiVersions\": [\r\n        \"2018-08-01\",\r\n        \"2018-07-01\",\r\n        \"2018-06-01\",\r\n        \"2018-05-01\",\r\n        \"2018-04-01\",\r\n        \"2018-03-01\",\r\n        \"2018-02-01\",\r\n        \"2018-01-01\"\r\n      ],\r\n      \"capabilities\": \"CrossResourceGroupResourceMove, CrossSubscriptionResourceMove\"\r\n    }\r\n  ],\r\n  \"registrationState\": \"Registered\"\r\n}",
-      "ResponseHeaders": {
-        "Content-Length": [
-          "35728"
-        ],
-        "Content-Type": [
-          "application/json; charset=utf-8"
-        ],
-        "Expires": [
-          "-1"
-        ],
-        "Pragma": [
-          "no-cache"
-        ],
-        "x-ms-ratelimit-remaining-subscription-reads": [
-          "11867"
-        ],
-        "x-ms-request-id": [
-          "1f3e151b-07e3-432c-ad1e-fc2df8d91e7e"
-        ],
-        "x-ms-correlation-request-id": [
-          "1f3e151b-07e3-432c-ad1e-fc2df8d91e7e"
-        ],
-        "x-ms-routing-request-id": [
-          "BRAZILUS:20180908T055515Z:1f3e151b-07e3-432c-ad1e-fc2df8d91e7e"
-        ],
-        "Strict-Transport-Security": [
-          "max-age=31536000; includeSubDomains"
-        ],
-        "X-Content-Type-Options": [
-          "nosniff"
-        ],
-        "Cache-Control": [
-          "no-cache"
-        ],
-        "Date": [
-          "Sat, 08 Sep 2018 05:55:15 GMT"
-        ]
-      },
-      "StatusCode": 200
-    },
-    {
-      "RequestUri": "/subscriptions/d2ad5196-2292-4080-b209-ce4399b0a807/resourcegroups/ps566?api-version=2016-09-01",
-      "EncodedRequestUri": "L3N1YnNjcmlwdGlvbnMvZDJhZDUxOTYtMjI5Mi00MDgwLWIyMDktY2U0Mzk5YjBhODA3L3Jlc291cmNlZ3JvdXBzL3BzNTY2P2FwaS12ZXJzaW9uPTIwMTYtMDktMDE=",
-=======
-      "RequestUri": "/subscriptions/947d47b4-7883-4bb9-9d85-c5e8e2f572ce/resourcegroups/ps9989?api-version=2016-09-01",
-      "EncodedRequestUri": "L3N1YnNjcmlwdGlvbnMvOTQ3ZDQ3YjQtNzg4My00YmI5LTlkODUtYzVlOGUyZjU3MmNlL3Jlc291cmNlZ3JvdXBzL3BzOTk4OT9hcGktdmVyc2lvbj0yMDE2LTA5LTAx",
->>>>>>> 96e32f42
-      "RequestMethod": "PUT",
-      "RequestBody": "{\r\n  \"location\": \"westcentralus\"\r\n}",
-      "RequestHeaders": {
-        "Content-Type": [
-          "application/json; charset=utf-8"
-        ],
-        "Content-Length": [
-          "35"
-        ],
+      "ResponseBody": "{\r\n  \"id\": \"/subscriptions/947d47b4-7883-4bb9-9d85-c5e8e2f572ce/resourceGroups/ps9989\",\r\n  \"name\": \"ps9989\",\r\n  \"location\": \"westcentralus\",\r\n  \"properties\": {\r\n    \"provisioningState\": \"Succeeded\"\r\n  }\r\n}",
+      "ResponseHeaders": {
+        "Content-Length": [
+          "172"
+        ],
+        "Content-Type": [
+          "application/json; charset=utf-8"
+        ],
+        "Expires": [
+          "-1"
+        ],
+        "Pragma": [
+          "no-cache"
+        ],
+        "x-ms-ratelimit-remaining-subscription-writes": [
+          "1190"
+        ],
+        "x-ms-request-id": [
+          "487b4f0b-b800-4fa5-ac24-05c41eb593a9"
+        ],
+        "x-ms-correlation-request-id": [
+          "487b4f0b-b800-4fa5-ac24-05c41eb593a9"
+        ],
+        "x-ms-routing-request-id": [
+          "BRAZILUS:20180907T070127Z:487b4f0b-b800-4fa5-ac24-05c41eb593a9"
+        ],
+        "Strict-Transport-Security": [
+          "max-age=31536000; includeSubDomains"
+        ],
+        "X-Content-Type-Options": [
+          "nosniff"
+        ],
+        "Cache-Control": [
+          "no-cache"
+        ],
+        "Date": [
+          "Fri, 07 Sep 2018 07:01:27 GMT"
+        ]
+      },
+      "StatusCode": 201
+    },
+    {
+      "RequestUri": "/subscriptions/947d47b4-7883-4bb9-9d85-c5e8e2f572ce/resourceGroups/ps9989/providers/Microsoft.Network/loadBalancers/ps7473?api-version=2018-08-01",
+      "EncodedRequestUri": "L3N1YnNjcmlwdGlvbnMvOTQ3ZDQ3YjQtNzg4My00YmI5LTlkODUtYzVlOGUyZjU3MmNlL3Jlc291cmNlR3JvdXBzL3BzOTk4OS9wcm92aWRlcnMvTWljcm9zb2Z0Lk5ldHdvcmsvbG9hZEJhbGFuY2Vycy9wczc0NzM/YXBpLXZlcnNpb249MjAxOC0wOC0wMQ==",
+      "RequestMethod": "GET",
+      "RequestBody": "",
+      "RequestHeaders": {
         "x-ms-client-request-id": [
-<<<<<<< HEAD
-          "0b8685ee-11b9-4713-81e8-46b7ecef20f8"
-=======
-          "16e20777-ba96-470d-b3e9-7a9b33102bed"
->>>>>>> 96e32f42
+          "51b90f3f-8f76-4d46-8df9-611ec274c726"
         ],
         "accept-language": [
           "en-US"
@@ -91,218 +82,82 @@
           "FxVersion/4.7.3132.0",
           "OSName/Windows10Enterprise",
           "OSVersion/6.3.17134",
-          "Microsoft.Azure.Management.Internal.Resources.ResourceManagementClient/4.1.0"
-        ]
-      },
-<<<<<<< HEAD
-      "ResponseBody": "{\r\n  \"id\": \"/subscriptions/d2ad5196-2292-4080-b209-ce4399b0a807/resourceGroups/ps566\",\r\n  \"name\": \"ps566\",\r\n  \"location\": \"westus\",\r\n  \"properties\": {\r\n    \"provisioningState\": \"Succeeded\"\r\n  }\r\n}",
-      "ResponseHeaders": {
-        "Content-Length": [
-          "163"
-=======
-      "ResponseBody": "{\r\n  \"id\": \"/subscriptions/947d47b4-7883-4bb9-9d85-c5e8e2f572ce/resourceGroups/ps9989\",\r\n  \"name\": \"ps9989\",\r\n  \"location\": \"westcentralus\",\r\n  \"properties\": {\r\n    \"provisioningState\": \"Succeeded\"\r\n  }\r\n}",
-      "ResponseHeaders": {
-        "Content-Length": [
-          "172"
->>>>>>> 96e32f42
-        ],
-        "Content-Type": [
-          "application/json; charset=utf-8"
-        ],
-        "Expires": [
-          "-1"
-        ],
-        "Pragma": [
-          "no-cache"
-        ],
-        "x-ms-ratelimit-remaining-subscription-writes": [
-<<<<<<< HEAD
-          "1178"
-        ],
-        "x-ms-request-id": [
-          "28f63e6d-d6ec-4929-b345-9a808c2dcf58"
-        ],
-        "x-ms-correlation-request-id": [
-          "28f63e6d-d6ec-4929-b345-9a808c2dcf58"
-        ],
-        "x-ms-routing-request-id": [
-          "BRAZILUS:20180908T055516Z:28f63e6d-d6ec-4929-b345-9a808c2dcf58"
-=======
-          "1190"
-        ],
-        "x-ms-request-id": [
-          "487b4f0b-b800-4fa5-ac24-05c41eb593a9"
-        ],
-        "x-ms-correlation-request-id": [
-          "487b4f0b-b800-4fa5-ac24-05c41eb593a9"
-        ],
-        "x-ms-routing-request-id": [
-          "BRAZILUS:20180907T070127Z:487b4f0b-b800-4fa5-ac24-05c41eb593a9"
->>>>>>> 96e32f42
-        ],
-        "Strict-Transport-Security": [
-          "max-age=31536000; includeSubDomains"
-        ],
-        "X-Content-Type-Options": [
-          "nosniff"
-        ],
-        "Cache-Control": [
-          "no-cache"
-        ],
-        "Date": [
-<<<<<<< HEAD
-          "Sat, 08 Sep 2018 05:55:16 GMT"
-=======
+          "Microsoft.Azure.Management.Network.NetworkManagementClient/20.0.0.0"
+        ]
+      },
+      "ResponseBody": "{\r\n  \"error\": {\r\n    \"code\": \"ResourceNotFound\",\r\n    \"message\": \"The Resource 'Microsoft.Network/loadBalancers/ps7473' under resource group 'ps9989' was not found.\"\r\n  }\r\n}",
+      "ResponseHeaders": {
+        "Content-Length": [
+          "148"
+        ],
+        "Content-Type": [
+          "application/json; charset=utf-8"
+        ],
+        "Expires": [
+          "-1"
+        ],
+        "Pragma": [
+          "no-cache"
+        ],
+        "x-ms-failure-cause": [
+          "gateway"
+        ],
+        "x-ms-request-id": [
+          "8361249c-dc72-47d5-a268-488a89c64b3e"
+        ],
+        "x-ms-correlation-request-id": [
+          "8361249c-dc72-47d5-a268-488a89c64b3e"
+        ],
+        "x-ms-routing-request-id": [
+          "BRAZILUS:20180907T070128Z:8361249c-dc72-47d5-a268-488a89c64b3e"
+        ],
+        "Strict-Transport-Security": [
+          "max-age=31536000; includeSubDomains"
+        ],
+        "X-Content-Type-Options": [
+          "nosniff"
+        ],
+        "Cache-Control": [
+          "no-cache"
+        ],
+        "Date": [
           "Fri, 07 Sep 2018 07:01:27 GMT"
->>>>>>> 96e32f42
-        ]
-      },
-      "StatusCode": 201
-    },
-    {
-<<<<<<< HEAD
-      "RequestUri": "/subscriptions/d2ad5196-2292-4080-b209-ce4399b0a807/resourceGroups/ps566/providers/Microsoft.Network/loadBalancers/ps9653?api-version=2018-08-01",
-      "EncodedRequestUri": "L3N1YnNjcmlwdGlvbnMvZDJhZDUxOTYtMjI5Mi00MDgwLWIyMDktY2U0Mzk5YjBhODA3L3Jlc291cmNlR3JvdXBzL3BzNTY2L3Byb3ZpZGVycy9NaWNyb3NvZnQuTmV0d29yay9sb2FkQmFsYW5jZXJzL3BzOTY1Mz9hcGktdmVyc2lvbj0yMDE4LTA4LTAx",
-=======
+        ]
+      },
+      "StatusCode": 404
+    },
+    {
       "RequestUri": "/subscriptions/947d47b4-7883-4bb9-9d85-c5e8e2f572ce/resourceGroups/ps9989/providers/Microsoft.Network/loadBalancers/ps7473?api-version=2018-08-01",
       "EncodedRequestUri": "L3N1YnNjcmlwdGlvbnMvOTQ3ZDQ3YjQtNzg4My00YmI5LTlkODUtYzVlOGUyZjU3MmNlL3Jlc291cmNlR3JvdXBzL3BzOTk4OS9wcm92aWRlcnMvTWljcm9zb2Z0Lk5ldHdvcmsvbG9hZEJhbGFuY2Vycy9wczc0NzM/YXBpLXZlcnNpb249MjAxOC0wOC0wMQ==",
->>>>>>> 96e32f42
-      "RequestMethod": "GET",
-      "RequestBody": "",
-      "RequestHeaders": {
-        "x-ms-client-request-id": [
-<<<<<<< HEAD
-          "725ae070-46a8-4bc4-a5ef-6cf006148754"
-=======
-          "51b90f3f-8f76-4d46-8df9-611ec274c726"
->>>>>>> 96e32f42
-        ],
-        "accept-language": [
-          "en-US"
-        ],
-        "User-Agent": [
-          "FxVersion/4.7.3132.0",
-          "OSName/Windows10Enterprise",
-          "OSVersion/6.3.17134",
-<<<<<<< HEAD
-          "Microsoft.Azure.Management.Network.NetworkManagementClient/19.3.0.0"
-        ]
-      },
-      "ResponseBody": "{\r\n  \"error\": {\r\n    \"code\": \"ResourceNotFound\",\r\n    \"message\": \"The Resource 'Microsoft.Network/loadBalancers/ps9653' under resource group 'ps566' was not found.\"\r\n  }\r\n}",
-=======
+      "RequestMethod": "GET",
+      "RequestBody": "",
+      "RequestHeaders": {
+        "User-Agent": [
+          "FxVersion/4.7.3132.0",
+          "OSName/Windows10Enterprise",
+          "OSVersion/6.3.17134",
           "Microsoft.Azure.Management.Network.NetworkManagementClient/20.0.0.0"
         ]
       },
-      "ResponseBody": "{\r\n  \"error\": {\r\n    \"code\": \"ResourceNotFound\",\r\n    \"message\": \"The Resource 'Microsoft.Network/loadBalancers/ps7473' under resource group 'ps9989' was not found.\"\r\n  }\r\n}",
->>>>>>> 96e32f42
-      "ResponseHeaders": {
-        "Content-Length": [
-          "147"
-        ],
-        "Content-Type": [
-          "application/json; charset=utf-8"
-        ],
-        "Expires": [
-          "-1"
-        ],
-        "Pragma": [
-          "no-cache"
-        ],
-        "x-ms-failure-cause": [
-          "gateway"
-        ],
-        "x-ms-request-id": [
-<<<<<<< HEAD
-          "34c6ebf6-3b81-432d-b1b7-a800ed8b3272"
-        ],
-        "x-ms-correlation-request-id": [
-          "34c6ebf6-3b81-432d-b1b7-a800ed8b3272"
-        ],
-        "x-ms-routing-request-id": [
-          "BRAZILUS:20180908T055517Z:34c6ebf6-3b81-432d-b1b7-a800ed8b3272"
-=======
-          "8361249c-dc72-47d5-a268-488a89c64b3e"
-        ],
-        "x-ms-correlation-request-id": [
-          "8361249c-dc72-47d5-a268-488a89c64b3e"
-        ],
-        "x-ms-routing-request-id": [
-          "BRAZILUS:20180907T070128Z:8361249c-dc72-47d5-a268-488a89c64b3e"
->>>>>>> 96e32f42
-        ],
-        "Strict-Transport-Security": [
-          "max-age=31536000; includeSubDomains"
-        ],
-        "X-Content-Type-Options": [
-          "nosniff"
-        ],
-        "Cache-Control": [
-          "no-cache"
-        ],
-        "Date": [
-<<<<<<< HEAD
-          "Sat, 08 Sep 2018 05:55:16 GMT"
-=======
-          "Fri, 07 Sep 2018 07:01:27 GMT"
->>>>>>> 96e32f42
-        ]
-      },
-      "StatusCode": 404
-    },
-    {
-<<<<<<< HEAD
-      "RequestUri": "/subscriptions/d2ad5196-2292-4080-b209-ce4399b0a807/resourceGroups/ps566/providers/Microsoft.Network/loadBalancers/ps9653?api-version=2018-08-01",
-      "EncodedRequestUri": "L3N1YnNjcmlwdGlvbnMvZDJhZDUxOTYtMjI5Mi00MDgwLWIyMDktY2U0Mzk5YjBhODA3L3Jlc291cmNlR3JvdXBzL3BzNTY2L3Byb3ZpZGVycy9NaWNyb3NvZnQuTmV0d29yay9sb2FkQmFsYW5jZXJzL3BzOTY1Mz9hcGktdmVyc2lvbj0yMDE4LTA4LTAx",
-=======
-      "RequestUri": "/subscriptions/947d47b4-7883-4bb9-9d85-c5e8e2f572ce/resourceGroups/ps9989/providers/Microsoft.Network/loadBalancers/ps7473?api-version=2018-08-01",
-      "EncodedRequestUri": "L3N1YnNjcmlwdGlvbnMvOTQ3ZDQ3YjQtNzg4My00YmI5LTlkODUtYzVlOGUyZjU3MmNlL3Jlc291cmNlR3JvdXBzL3BzOTk4OS9wcm92aWRlcnMvTWljcm9zb2Z0Lk5ldHdvcmsvbG9hZEJhbGFuY2Vycy9wczc0NzM/YXBpLXZlcnNpb249MjAxOC0wOC0wMQ==",
->>>>>>> 96e32f42
-      "RequestMethod": "GET",
-      "RequestBody": "",
-      "RequestHeaders": {
-        "User-Agent": [
-          "FxVersion/4.7.3132.0",
-          "OSName/Windows10Enterprise",
-          "OSVersion/6.3.17134",
-<<<<<<< HEAD
-          "Microsoft.Azure.Management.Network.NetworkManagementClient/19.3.0.0"
-        ]
-      },
-      "ResponseBody": "{\r\n  \"name\": \"ps9653\",\r\n  \"id\": \"/subscriptions/d2ad5196-2292-4080-b209-ce4399b0a807/resourceGroups/ps566/providers/Microsoft.Network/loadBalancers/ps9653\",\r\n  \"etag\": \"W/\\\"d1da4e94-81ed-4254-8919-6106d768f00f\\\"\",\r\n  \"type\": \"Microsoft.Network/loadBalancers\",\r\n  \"location\": \"westus\",\r\n  \"properties\": {\r\n    \"provisioningState\": \"Succeeded\",\r\n    \"resourceGuid\": \"b9262e37-beaa-44f1-9a35-966abdc2d92c\",\r\n    \"frontendIPConfigurations\": [],\r\n    \"backendAddressPools\": [],\r\n    \"loadBalancingRules\": [],\r\n    \"probes\": [],\r\n    \"inboundNatRules\": [],\r\n    \"outboundRules\": [],\r\n    \"inboundNatPools\": []\r\n  },\r\n  \"sku\": {\r\n    \"name\": \"Basic\",\r\n    \"tier\": \"Regional\"\r\n  }\r\n}",
-      "ResponseHeaders": {
-        "Content-Length": [
-          "675"
-=======
-          "Microsoft.Azure.Management.Network.NetworkManagementClient/20.0.0.0"
-        ]
-      },
       "ResponseBody": "{\r\n  \"name\": \"ps7473\",\r\n  \"id\": \"/subscriptions/947d47b4-7883-4bb9-9d85-c5e8e2f572ce/resourceGroups/ps9989/providers/Microsoft.Network/loadBalancers/ps7473\",\r\n  \"etag\": \"W/\\\"95847c4d-0b7f-4df9-bc8f-90a11c6edeb5\\\"\",\r\n  \"type\": \"Microsoft.Network/loadBalancers\",\r\n  \"location\": \"westcentralus\",\r\n  \"properties\": {\r\n    \"provisioningState\": \"Succeeded\",\r\n    \"resourceGuid\": \"ca8a06b9-6ed1-4cb9-a0c5-48f6f621ead9\",\r\n    \"frontendIPConfigurations\": [],\r\n    \"backendAddressPools\": [],\r\n    \"loadBalancingRules\": [],\r\n    \"probes\": [],\r\n    \"inboundNatRules\": [],\r\n    \"outboundRules\": [],\r\n    \"inboundNatPools\": []\r\n  },\r\n  \"sku\": {\r\n    \"name\": \"Basic\",\r\n    \"tier\": \"Regional\"\r\n  }\r\n}",
       "ResponseHeaders": {
         "Content-Length": [
           "683"
->>>>>>> 96e32f42
-        ],
-        "Content-Type": [
-          "application/json; charset=utf-8"
-        ],
-        "Expires": [
-          "-1"
-        ],
-        "Pragma": [
-          "no-cache"
-        ],
-        "x-ms-request-id": [
-<<<<<<< HEAD
-          "ea120788-b127-411c-9e39-e30327ca23c8"
-        ],
-        "x-ms-correlation-request-id": [
-          "b36c1126-6889-4423-864e-55b51254903c"
-=======
+        ],
+        "Content-Type": [
+          "application/json; charset=utf-8"
+        ],
+        "Expires": [
+          "-1"
+        ],
+        "Pragma": [
+          "no-cache"
+        ],
+        "x-ms-request-id": [
           "fa90e1a7-0b64-451e-98a2-787b3c9c8d23"
         ],
         "x-ms-correlation-request-id": [
           "35b3b09a-54f8-4b08-9483-06800c396215"
->>>>>>> 96e32f42
         ],
         "Strict-Transport-Security": [
           "max-age=31536000; includeSubDomains"
@@ -311,59 +166,35 @@
           "no-cache"
         ],
         "ETag": [
-<<<<<<< HEAD
-          "W/\"d1da4e94-81ed-4254-8919-6106d768f00f\""
-=======
           "W/\"95847c4d-0b7f-4df9-bc8f-90a11c6edeb5\""
->>>>>>> 96e32f42
         ],
         "Server": [
           "Microsoft-HTTPAPI/2.0",
           "Microsoft-HTTPAPI/2.0"
         ],
         "x-ms-ratelimit-remaining-subscription-reads": [
-<<<<<<< HEAD
-          "11865"
-        ],
-        "x-ms-routing-request-id": [
-          "BRAZILUS:20180908T055518Z:b36c1126-6889-4423-864e-55b51254903c"
-=======
           "11834"
         ],
         "x-ms-routing-request-id": [
           "BRAZILUS:20180907T070130Z:35b3b09a-54f8-4b08-9483-06800c396215"
->>>>>>> 96e32f42
-        ],
-        "X-Content-Type-Options": [
-          "nosniff"
-        ],
-        "Date": [
-<<<<<<< HEAD
-          "Sat, 08 Sep 2018 05:55:17 GMT"
-=======
+        ],
+        "X-Content-Type-Options": [
+          "nosniff"
+        ],
+        "Date": [
           "Fri, 07 Sep 2018 07:01:29 GMT"
->>>>>>> 96e32f42
         ]
       },
       "StatusCode": 200
     },
     {
-<<<<<<< HEAD
-      "RequestUri": "/subscriptions/d2ad5196-2292-4080-b209-ce4399b0a807/resourceGroups/ps566/providers/Microsoft.Network/loadBalancers/ps9653?api-version=2018-08-01",
-      "EncodedRequestUri": "L3N1YnNjcmlwdGlvbnMvZDJhZDUxOTYtMjI5Mi00MDgwLWIyMDktY2U0Mzk5YjBhODA3L3Jlc291cmNlR3JvdXBzL3BzNTY2L3Byb3ZpZGVycy9NaWNyb3NvZnQuTmV0d29yay9sb2FkQmFsYW5jZXJzL3BzOTY1Mz9hcGktdmVyc2lvbj0yMDE4LTA4LTAx",
-=======
       "RequestUri": "/subscriptions/947d47b4-7883-4bb9-9d85-c5e8e2f572ce/resourceGroups/ps9989/providers/Microsoft.Network/loadBalancers/ps7473?api-version=2018-08-01",
       "EncodedRequestUri": "L3N1YnNjcmlwdGlvbnMvOTQ3ZDQ3YjQtNzg4My00YmI5LTlkODUtYzVlOGUyZjU3MmNlL3Jlc291cmNlR3JvdXBzL3BzOTk4OS9wcm92aWRlcnMvTWljcm9zb2Z0Lk5ldHdvcmsvbG9hZEJhbGFuY2Vycy9wczc0NzM/YXBpLXZlcnNpb249MjAxOC0wOC0wMQ==",
->>>>>>> 96e32f42
       "RequestMethod": "GET",
       "RequestBody": "",
       "RequestHeaders": {
         "x-ms-client-request-id": [
-<<<<<<< HEAD
-          "1487f05f-4521-4439-8eb5-670fa10e4762"
-=======
           "49f1518d-7f76-4f6e-9a46-c77ccd029860"
->>>>>>> 96e32f42
         ],
         "accept-language": [
           "en-US"
@@ -372,15 +203,6 @@
           "FxVersion/4.7.3132.0",
           "OSName/Windows10Enterprise",
           "OSVersion/6.3.17134",
-<<<<<<< HEAD
-          "Microsoft.Azure.Management.Network.NetworkManagementClient/19.3.0.0"
-        ]
-      },
-      "ResponseBody": "{\r\n  \"name\": \"ps9653\",\r\n  \"id\": \"/subscriptions/d2ad5196-2292-4080-b209-ce4399b0a807/resourceGroups/ps566/providers/Microsoft.Network/loadBalancers/ps9653\",\r\n  \"etag\": \"W/\\\"d1da4e94-81ed-4254-8919-6106d768f00f\\\"\",\r\n  \"type\": \"Microsoft.Network/loadBalancers\",\r\n  \"location\": \"westus\",\r\n  \"properties\": {\r\n    \"provisioningState\": \"Succeeded\",\r\n    \"resourceGuid\": \"b9262e37-beaa-44f1-9a35-966abdc2d92c\",\r\n    \"frontendIPConfigurations\": [],\r\n    \"backendAddressPools\": [],\r\n    \"loadBalancingRules\": [],\r\n    \"probes\": [],\r\n    \"inboundNatRules\": [],\r\n    \"outboundRules\": [],\r\n    \"inboundNatPools\": []\r\n  },\r\n  \"sku\": {\r\n    \"name\": \"Basic\",\r\n    \"tier\": \"Regional\"\r\n  }\r\n}",
-      "ResponseHeaders": {
-        "Content-Length": [
-          "675"
-=======
           "Microsoft.Azure.Management.Network.NetworkManagementClient/20.0.0.0"
         ]
       },
@@ -388,29 +210,21 @@
       "ResponseHeaders": {
         "Content-Length": [
           "683"
->>>>>>> 96e32f42
-        ],
-        "Content-Type": [
-          "application/json; charset=utf-8"
-        ],
-        "Expires": [
-          "-1"
-        ],
-        "Pragma": [
-          "no-cache"
-        ],
-        "x-ms-request-id": [
-<<<<<<< HEAD
-          "bc8b0347-2c5a-4a72-b04a-4ec498fe2b78"
-        ],
-        "x-ms-correlation-request-id": [
-          "3da55c26-2a6a-4841-99b9-269d54d5929c"
-=======
+        ],
+        "Content-Type": [
+          "application/json; charset=utf-8"
+        ],
+        "Expires": [
+          "-1"
+        ],
+        "Pragma": [
+          "no-cache"
+        ],
+        "x-ms-request-id": [
           "6df72129-b227-404e-8e24-2eb64fc56428"
         ],
         "x-ms-correlation-request-id": [
           "57019dc5-b6bb-4fc0-bacb-6ed206b5428a"
->>>>>>> 96e32f42
         ],
         "Strict-Transport-Security": [
           "max-age=31536000; includeSubDomains"
@@ -419,59 +233,35 @@
           "no-cache"
         ],
         "ETag": [
-<<<<<<< HEAD
-          "W/\"d1da4e94-81ed-4254-8919-6106d768f00f\""
-=======
           "W/\"95847c4d-0b7f-4df9-bc8f-90a11c6edeb5\""
->>>>>>> 96e32f42
         ],
         "Server": [
           "Microsoft-HTTPAPI/2.0",
           "Microsoft-HTTPAPI/2.0"
         ],
         "x-ms-ratelimit-remaining-subscription-reads": [
-<<<<<<< HEAD
-          "11864"
-        ],
-        "x-ms-routing-request-id": [
-          "BRAZILUS:20180908T055518Z:3da55c26-2a6a-4841-99b9-269d54d5929c"
-=======
           "11833"
         ],
         "x-ms-routing-request-id": [
           "BRAZILUS:20180907T070130Z:57019dc5-b6bb-4fc0-bacb-6ed206b5428a"
->>>>>>> 96e32f42
-        ],
-        "X-Content-Type-Options": [
-          "nosniff"
-        ],
-        "Date": [
-<<<<<<< HEAD
-          "Sat, 08 Sep 2018 05:55:17 GMT"
-=======
+        ],
+        "X-Content-Type-Options": [
+          "nosniff"
+        ],
+        "Date": [
           "Fri, 07 Sep 2018 07:01:29 GMT"
->>>>>>> 96e32f42
         ]
       },
       "StatusCode": 200
     },
     {
-<<<<<<< HEAD
-      "RequestUri": "/subscriptions/d2ad5196-2292-4080-b209-ce4399b0a807/resourceGroups/ps566/providers/Microsoft.Network/loadBalancers/ps9653?api-version=2018-08-01",
-      "EncodedRequestUri": "L3N1YnNjcmlwdGlvbnMvZDJhZDUxOTYtMjI5Mi00MDgwLWIyMDktY2U0Mzk5YjBhODA3L3Jlc291cmNlR3JvdXBzL3BzNTY2L3Byb3ZpZGVycy9NaWNyb3NvZnQuTmV0d29yay9sb2FkQmFsYW5jZXJzL3BzOTY1Mz9hcGktdmVyc2lvbj0yMDE4LTA4LTAx",
-=======
       "RequestUri": "/subscriptions/947d47b4-7883-4bb9-9d85-c5e8e2f572ce/resourceGroups/ps9989/providers/Microsoft.Network/loadBalancers/ps7473?api-version=2018-08-01",
       "EncodedRequestUri": "L3N1YnNjcmlwdGlvbnMvOTQ3ZDQ3YjQtNzg4My00YmI5LTlkODUtYzVlOGUyZjU3MmNlL3Jlc291cmNlR3JvdXBzL3BzOTk4OS9wcm92aWRlcnMvTWljcm9zb2Z0Lk5ldHdvcmsvbG9hZEJhbGFuY2Vycy9wczc0NzM/YXBpLXZlcnNpb249MjAxOC0wOC0wMQ==",
->>>>>>> 96e32f42
       "RequestMethod": "GET",
       "RequestBody": "",
       "RequestHeaders": {
         "x-ms-client-request-id": [
-<<<<<<< HEAD
-          "56f3f744-c8b8-45f0-972c-ca09023093b2"
-=======
           "56129c7f-60a8-41f9-b87f-d567ebac673c"
->>>>>>> 96e32f42
         ],
         "accept-language": [
           "en-US"
@@ -480,15 +270,6 @@
           "FxVersion/4.7.3132.0",
           "OSName/Windows10Enterprise",
           "OSVersion/6.3.17134",
-<<<<<<< HEAD
-          "Microsoft.Azure.Management.Network.NetworkManagementClient/19.3.0.0"
-        ]
-      },
-      "ResponseBody": "{\r\n  \"name\": \"ps9653\",\r\n  \"id\": \"/subscriptions/d2ad5196-2292-4080-b209-ce4399b0a807/resourceGroups/ps566/providers/Microsoft.Network/loadBalancers/ps9653\",\r\n  \"etag\": \"W/\\\"d1da4e94-81ed-4254-8919-6106d768f00f\\\"\",\r\n  \"type\": \"Microsoft.Network/loadBalancers\",\r\n  \"location\": \"westus\",\r\n  \"properties\": {\r\n    \"provisioningState\": \"Succeeded\",\r\n    \"resourceGuid\": \"b9262e37-beaa-44f1-9a35-966abdc2d92c\",\r\n    \"frontendIPConfigurations\": [],\r\n    \"backendAddressPools\": [],\r\n    \"loadBalancingRules\": [],\r\n    \"probes\": [],\r\n    \"inboundNatRules\": [],\r\n    \"outboundRules\": [],\r\n    \"inboundNatPools\": []\r\n  },\r\n  \"sku\": {\r\n    \"name\": \"Basic\",\r\n    \"tier\": \"Regional\"\r\n  }\r\n}",
-      "ResponseHeaders": {
-        "Content-Length": [
-          "675"
-=======
           "Microsoft.Azure.Management.Network.NetworkManagementClient/20.0.0.0"
         ]
       },
@@ -496,29 +277,21 @@
       "ResponseHeaders": {
         "Content-Length": [
           "683"
->>>>>>> 96e32f42
-        ],
-        "Content-Type": [
-          "application/json; charset=utf-8"
-        ],
-        "Expires": [
-          "-1"
-        ],
-        "Pragma": [
-          "no-cache"
-        ],
-        "x-ms-request-id": [
-<<<<<<< HEAD
-          "cb8d8a87-dd1d-4d42-9f70-1c0c32850b0c"
-        ],
-        "x-ms-correlation-request-id": [
-          "6dbd1dbb-a2b9-4dcc-9863-2708a36fc936"
-=======
+        ],
+        "Content-Type": [
+          "application/json; charset=utf-8"
+        ],
+        "Expires": [
+          "-1"
+        ],
+        "Pragma": [
+          "no-cache"
+        ],
+        "x-ms-request-id": [
           "f1da1af9-798c-4836-90af-93e5a7dfc750"
         ],
         "x-ms-correlation-request-id": [
           "1b0a0310-9226-45aa-ac06-57845c27dfcc"
->>>>>>> 96e32f42
         ],
         "Strict-Transport-Security": [
           "max-age=31536000; includeSubDomains"
@@ -527,70 +300,41 @@
           "no-cache"
         ],
         "ETag": [
-<<<<<<< HEAD
-          "W/\"d1da4e94-81ed-4254-8919-6106d768f00f\""
-=======
           "W/\"95847c4d-0b7f-4df9-bc8f-90a11c6edeb5\""
->>>>>>> 96e32f42
         ],
         "Server": [
           "Microsoft-HTTPAPI/2.0",
           "Microsoft-HTTPAPI/2.0"
         ],
         "x-ms-ratelimit-remaining-subscription-reads": [
-<<<<<<< HEAD
-          "11863"
-        ],
-        "x-ms-routing-request-id": [
-          "BRAZILUS:20180908T055518Z:6dbd1dbb-a2b9-4dcc-9863-2708a36fc936"
-=======
           "11832"
         ],
         "x-ms-routing-request-id": [
           "BRAZILUS:20180907T070130Z:1b0a0310-9226-45aa-ac06-57845c27dfcc"
->>>>>>> 96e32f42
-        ],
-        "X-Content-Type-Options": [
-          "nosniff"
-        ],
-        "Date": [
-<<<<<<< HEAD
-          "Sat, 08 Sep 2018 05:55:17 GMT"
-=======
+        ],
+        "X-Content-Type-Options": [
+          "nosniff"
+        ],
+        "Date": [
           "Fri, 07 Sep 2018 07:01:30 GMT"
->>>>>>> 96e32f42
         ]
       },
       "StatusCode": 200
     },
     {
-<<<<<<< HEAD
-      "RequestUri": "/subscriptions/d2ad5196-2292-4080-b209-ce4399b0a807/resourceGroups/ps566/providers/Microsoft.Network/loadBalancers/ps9653?api-version=2018-08-01",
-      "EncodedRequestUri": "L3N1YnNjcmlwdGlvbnMvZDJhZDUxOTYtMjI5Mi00MDgwLWIyMDktY2U0Mzk5YjBhODA3L3Jlc291cmNlR3JvdXBzL3BzNTY2L3Byb3ZpZGVycy9NaWNyb3NvZnQuTmV0d29yay9sb2FkQmFsYW5jZXJzL3BzOTY1Mz9hcGktdmVyc2lvbj0yMDE4LTA4LTAx",
-      "RequestMethod": "PUT",
-      "RequestBody": "{\r\n  \"properties\": {\r\n    \"frontendIPConfigurations\": [],\r\n    \"backendAddressPools\": [],\r\n    \"loadBalancingRules\": [],\r\n    \"probes\": [],\r\n    \"inboundNatRules\": [],\r\n    \"inboundNatPools\": [],\r\n    \"outboundRules\": []\r\n  },\r\n  \"location\": \"West US\"\r\n}",
-=======
       "RequestUri": "/subscriptions/947d47b4-7883-4bb9-9d85-c5e8e2f572ce/resourceGroups/ps9989/providers/Microsoft.Network/loadBalancers/ps7473?api-version=2018-08-01",
       "EncodedRequestUri": "L3N1YnNjcmlwdGlvbnMvOTQ3ZDQ3YjQtNzg4My00YmI5LTlkODUtYzVlOGUyZjU3MmNlL3Jlc291cmNlR3JvdXBzL3BzOTk4OS9wcm92aWRlcnMvTWljcm9zb2Z0Lk5ldHdvcmsvbG9hZEJhbGFuY2Vycy9wczc0NzM/YXBpLXZlcnNpb249MjAxOC0wOC0wMQ==",
       "RequestMethod": "PUT",
       "RequestBody": "{\r\n  \"properties\": {\r\n    \"frontendIPConfigurations\": [],\r\n    \"backendAddressPools\": [],\r\n    \"loadBalancingRules\": [],\r\n    \"probes\": [],\r\n    \"inboundNatRules\": [],\r\n    \"inboundNatPools\": [],\r\n    \"outboundRules\": []\r\n  },\r\n  \"location\": \"westcentralus\"\r\n}",
->>>>>>> 96e32f42
-      "RequestHeaders": {
-        "Content-Type": [
-          "application/json; charset=utf-8"
-        ],
-        "Content-Length": [
-<<<<<<< HEAD
-          "254"
-        ],
-        "x-ms-client-request-id": [
-          "01a386c0-2b5a-4257-8bd7-48cdef7f16b4"
-=======
+      "RequestHeaders": {
+        "Content-Type": [
+          "application/json; charset=utf-8"
+        ],
+        "Content-Length": [
           "260"
         ],
         "x-ms-client-request-id": [
           "76de4ca3-d8c2-460d-bb27-04124b9f8fc3"
->>>>>>> 96e32f42
         ],
         "accept-language": [
           "en-US"
@@ -599,15 +343,6 @@
           "FxVersion/4.7.3132.0",
           "OSName/Windows10Enterprise",
           "OSVersion/6.3.17134",
-<<<<<<< HEAD
-          "Microsoft.Azure.Management.Network.NetworkManagementClient/19.3.0.0"
-        ]
-      },
-      "ResponseBody": "{\r\n  \"name\": \"ps9653\",\r\n  \"id\": \"/subscriptions/d2ad5196-2292-4080-b209-ce4399b0a807/resourceGroups/ps566/providers/Microsoft.Network/loadBalancers/ps9653\",\r\n  \"etag\": \"W/\\\"d1da4e94-81ed-4254-8919-6106d768f00f\\\"\",\r\n  \"type\": \"Microsoft.Network/loadBalancers\",\r\n  \"location\": \"westus\",\r\n  \"properties\": {\r\n    \"provisioningState\": \"Succeeded\",\r\n    \"resourceGuid\": \"b9262e37-beaa-44f1-9a35-966abdc2d92c\",\r\n    \"frontendIPConfigurations\": [],\r\n    \"backendAddressPools\": [],\r\n    \"loadBalancingRules\": [],\r\n    \"probes\": [],\r\n    \"inboundNatRules\": [],\r\n    \"outboundRules\": [],\r\n    \"inboundNatPools\": []\r\n  },\r\n  \"sku\": {\r\n    \"name\": \"Basic\",\r\n    \"tier\": \"Regional\"\r\n  }\r\n}",
-      "ResponseHeaders": {
-        "Content-Length": [
-          "675"
-=======
           "Microsoft.Azure.Management.Network.NetworkManagementClient/20.0.0.0"
         ]
       },
@@ -615,27 +350,17 @@
       "ResponseHeaders": {
         "Content-Length": [
           "683"
->>>>>>> 96e32f42
-        ],
-        "Content-Type": [
-          "application/json; charset=utf-8"
-        ],
-        "Expires": [
-          "-1"
-        ],
-        "Pragma": [
-          "no-cache"
-        ],
-        "x-ms-request-id": [
-<<<<<<< HEAD
-          "9919075b-c0d3-435f-98d7-2581b2e25ae4"
-        ],
-        "Azure-AsyncOperation": [
-          "https://brazilus.management.azure.com/subscriptions/d2ad5196-2292-4080-b209-ce4399b0a807/providers/Microsoft.Network/locations/westus/operations/9919075b-c0d3-435f-98d7-2581b2e25ae4?api-version=2018-08-01"
-        ],
-        "x-ms-correlation-request-id": [
-          "c572cf1a-110a-4863-af6a-0a5e810d6237"
-=======
+        ],
+        "Content-Type": [
+          "application/json; charset=utf-8"
+        ],
+        "Expires": [
+          "-1"
+        ],
+        "Pragma": [
+          "no-cache"
+        ],
+        "x-ms-request-id": [
           "58451980-9b74-48e6-81af-b7e4bddb4f80"
         ],
         "Azure-AsyncOperation": [
@@ -643,7 +368,6 @@
         ],
         "x-ms-correlation-request-id": [
           "b7842d4e-4c52-49ce-b8b7-9bc00a4e1493"
->>>>>>> 96e32f42
         ],
         "Strict-Transport-Security": [
           "max-age=31536000; includeSubDomains"
@@ -656,48 +380,28 @@
           "Microsoft-HTTPAPI/2.0"
         ],
         "x-ms-ratelimit-remaining-subscription-writes": [
-<<<<<<< HEAD
-          "1177"
-        ],
-        "x-ms-routing-request-id": [
-          "BRAZILUS:20180908T055517Z:c572cf1a-110a-4863-af6a-0a5e810d6237"
-=======
           "1170"
         ],
         "x-ms-routing-request-id": [
           "BRAZILUS:20180907T070130Z:b7842d4e-4c52-49ce-b8b7-9bc00a4e1493"
->>>>>>> 96e32f42
-        ],
-        "X-Content-Type-Options": [
-          "nosniff"
-        ],
-        "Date": [
-<<<<<<< HEAD
-          "Sat, 08 Sep 2018 05:55:17 GMT"
-=======
+        ],
+        "X-Content-Type-Options": [
+          "nosniff"
+        ],
+        "Date": [
           "Fri, 07 Sep 2018 07:01:29 GMT"
->>>>>>> 96e32f42
         ]
       },
       "StatusCode": 201
     },
     {
-<<<<<<< HEAD
-      "RequestUri": "/subscriptions/d2ad5196-2292-4080-b209-ce4399b0a807/resourceGroups/ps566/providers/Microsoft.Network/loadBalancers/ps9653?api-version=2018-08-01",
-      "EncodedRequestUri": "L3N1YnNjcmlwdGlvbnMvZDJhZDUxOTYtMjI5Mi00MDgwLWIyMDktY2U0Mzk5YjBhODA3L3Jlc291cmNlR3JvdXBzL3BzNTY2L3Byb3ZpZGVycy9NaWNyb3NvZnQuTmV0d29yay9sb2FkQmFsYW5jZXJzL3BzOTY1Mz9hcGktdmVyc2lvbj0yMDE4LTA4LTAx",
-=======
       "RequestUri": "/subscriptions/947d47b4-7883-4bb9-9d85-c5e8e2f572ce/resourceGroups/ps9989/providers/Microsoft.Network/loadBalancers/ps7473?api-version=2018-08-01",
       "EncodedRequestUri": "L3N1YnNjcmlwdGlvbnMvOTQ3ZDQ3YjQtNzg4My00YmI5LTlkODUtYzVlOGUyZjU3MmNlL3Jlc291cmNlR3JvdXBzL3BzOTk4OS9wcm92aWRlcnMvTWljcm9zb2Z0Lk5ldHdvcmsvbG9hZEJhbGFuY2Vycy9wczc0NzM/YXBpLXZlcnNpb249MjAxOC0wOC0wMQ==",
->>>>>>> 96e32f42
       "RequestMethod": "DELETE",
       "RequestBody": "",
       "RequestHeaders": {
         "x-ms-client-request-id": [
-<<<<<<< HEAD
-          "39ee5263-f38a-477c-a9ff-258e84679cad"
-=======
           "2e0e4966-5931-44a6-aae4-9257b2db4a1a"
->>>>>>> 96e32f42
         ],
         "accept-language": [
           "en-US"
@@ -706,11 +410,7 @@
           "FxVersion/4.7.3132.0",
           "OSName/Windows10Enterprise",
           "OSVersion/6.3.17134",
-<<<<<<< HEAD
-          "Microsoft.Azure.Management.Network.NetworkManagementClient/19.3.0.0"
-=======
           "Microsoft.Azure.Management.Network.NetworkManagementClient/20.0.0.0"
->>>>>>> 96e32f42
         ]
       },
       "ResponseBody": "",
@@ -728,15 +428,6 @@
           "10"
         ],
         "x-ms-request-id": [
-<<<<<<< HEAD
-          "f6177065-acad-4e66-a4e0-adab932483c6"
-        ],
-        "Azure-AsyncOperation": [
-          "https://brazilus.management.azure.com/subscriptions/d2ad5196-2292-4080-b209-ce4399b0a807/providers/Microsoft.Network/locations/westus/operations/f6177065-acad-4e66-a4e0-adab932483c6?api-version=2018-08-01"
-        ],
-        "x-ms-correlation-request-id": [
-          "64fb95f4-44eb-4a51-827b-a2ba0b38adb8"
-=======
           "b4270017-d2b9-41f6-a58f-dc396a28eaff"
         ],
         "Azure-AsyncOperation": [
@@ -744,7 +435,6 @@
         ],
         "x-ms-correlation-request-id": [
           "c5443de7-2a8a-4c25-b2fc-638c224a8b6d"
->>>>>>> 96e32f42
         ],
         "Strict-Transport-Security": [
           "max-age=31536000; includeSubDomains"
@@ -753,62 +443,38 @@
           "no-cache"
         ],
         "Location": [
-<<<<<<< HEAD
-          "https://brazilus.management.azure.com/subscriptions/d2ad5196-2292-4080-b209-ce4399b0a807/providers/Microsoft.Network/locations/westus/operationResults/f6177065-acad-4e66-a4e0-adab932483c6?api-version=2018-08-01"
-=======
           "https://brazilus.management.azure.com/subscriptions/947d47b4-7883-4bb9-9d85-c5e8e2f572ce/providers/Microsoft.Network/locations/westcentralus/operationResults/b4270017-d2b9-41f6-a58f-dc396a28eaff?api-version=2018-08-01"
->>>>>>> 96e32f42
         ],
         "Server": [
           "Microsoft-HTTPAPI/2.0",
           "Microsoft-HTTPAPI/2.0"
         ],
         "x-ms-ratelimit-remaining-subscription-deletes": [
-<<<<<<< HEAD
-          "14984"
-        ],
-        "x-ms-routing-request-id": [
-          "BRAZILUS:20180908T055518Z:64fb95f4-44eb-4a51-827b-a2ba0b38adb8"
-=======
           "14989"
         ],
         "x-ms-routing-request-id": [
           "BRAZILUS:20180907T070131Z:c5443de7-2a8a-4c25-b2fc-638c224a8b6d"
->>>>>>> 96e32f42
-        ],
-        "X-Content-Type-Options": [
-          "nosniff"
-        ],
-        "Date": [
-<<<<<<< HEAD
-          "Sat, 08 Sep 2018 05:55:18 GMT"
-=======
+        ],
+        "X-Content-Type-Options": [
+          "nosniff"
+        ],
+        "Date": [
           "Fri, 07 Sep 2018 07:01:30 GMT"
->>>>>>> 96e32f42
         ]
       },
       "StatusCode": 202
     },
     {
-<<<<<<< HEAD
-      "RequestUri": "/subscriptions/d2ad5196-2292-4080-b209-ce4399b0a807/providers/Microsoft.Network/locations/westus/operations/f6177065-acad-4e66-a4e0-adab932483c6?api-version=2018-08-01",
-      "EncodedRequestUri": "L3N1YnNjcmlwdGlvbnMvZDJhZDUxOTYtMjI5Mi00MDgwLWIyMDktY2U0Mzk5YjBhODA3L3Byb3ZpZGVycy9NaWNyb3NvZnQuTmV0d29yay9sb2NhdGlvbnMvd2VzdHVzL29wZXJhdGlvbnMvZjYxNzcwNjUtYWNhZC00ZTY2LWE0ZTAtYWRhYjkzMjQ4M2M2P2FwaS12ZXJzaW9uPTIwMTgtMDgtMDE=",
-=======
       "RequestUri": "/subscriptions/947d47b4-7883-4bb9-9d85-c5e8e2f572ce/providers/Microsoft.Network/locations/westcentralus/operations/b4270017-d2b9-41f6-a58f-dc396a28eaff?api-version=2018-08-01",
       "EncodedRequestUri": "L3N1YnNjcmlwdGlvbnMvOTQ3ZDQ3YjQtNzg4My00YmI5LTlkODUtYzVlOGUyZjU3MmNlL3Byb3ZpZGVycy9NaWNyb3NvZnQuTmV0d29yay9sb2NhdGlvbnMvd2VzdGNlbnRyYWx1cy9vcGVyYXRpb25zL2I0MjcwMDE3LWQyYjktNDFmNi1hNThmLWRjMzk2YTI4ZWFmZj9hcGktdmVyc2lvbj0yMDE4LTA4LTAx",
->>>>>>> 96e32f42
-      "RequestMethod": "GET",
-      "RequestBody": "",
-      "RequestHeaders": {
-        "User-Agent": [
-          "FxVersion/4.7.3132.0",
-          "OSName/Windows10Enterprise",
-          "OSVersion/6.3.17134",
-<<<<<<< HEAD
-          "Microsoft.Azure.Management.Network.NetworkManagementClient/19.3.0.0"
-=======
+      "RequestMethod": "GET",
+      "RequestBody": "",
+      "RequestHeaders": {
+        "User-Agent": [
+          "FxVersion/4.7.3132.0",
+          "OSName/Windows10Enterprise",
+          "OSVersion/6.3.17134",
           "Microsoft.Azure.Management.Network.NetworkManagementClient/20.0.0.0"
->>>>>>> 96e32f42
         ]
       },
       "ResponseBody": "{\r\n  \"status\": \"Succeeded\"\r\n}",
@@ -826,17 +492,10 @@
           "no-cache"
         ],
         "x-ms-request-id": [
-<<<<<<< HEAD
-          "dcb06921-7461-4d19-a3a9-80db8b4a8dab"
-        ],
-        "x-ms-correlation-request-id": [
-          "3e6aab08-8f66-437a-b75f-311744363690"
-=======
           "881b45df-c1e2-4930-b86f-eed965624734"
         ],
         "x-ms-correlation-request-id": [
           "3d472d59-fb92-40c4-a08b-f0cb23d6248e"
->>>>>>> 96e32f42
         ],
         "Strict-Transport-Security": [
           "max-age=31536000; includeSubDomains"
@@ -849,51 +508,31 @@
           "Microsoft-HTTPAPI/2.0"
         ],
         "x-ms-ratelimit-remaining-subscription-reads": [
-<<<<<<< HEAD
-          "11862"
-        ],
-        "x-ms-routing-request-id": [
-          "BRAZILUS:20180908T055528Z:3e6aab08-8f66-437a-b75f-311744363690"
-=======
           "11831"
         ],
         "x-ms-routing-request-id": [
           "BRAZILUS:20180907T070141Z:3d472d59-fb92-40c4-a08b-f0cb23d6248e"
->>>>>>> 96e32f42
-        ],
-        "X-Content-Type-Options": [
-          "nosniff"
-        ],
-        "Date": [
-<<<<<<< HEAD
-          "Sat, 08 Sep 2018 05:55:28 GMT"
-=======
+        ],
+        "X-Content-Type-Options": [
+          "nosniff"
+        ],
+        "Date": [
           "Fri, 07 Sep 2018 07:01:40 GMT"
->>>>>>> 96e32f42
         ]
       },
       "StatusCode": 200
     },
     {
-<<<<<<< HEAD
-      "RequestUri": "/subscriptions/d2ad5196-2292-4080-b209-ce4399b0a807/providers/Microsoft.Network/locations/westus/operationResults/f6177065-acad-4e66-a4e0-adab932483c6?api-version=2018-08-01",
-      "EncodedRequestUri": "L3N1YnNjcmlwdGlvbnMvZDJhZDUxOTYtMjI5Mi00MDgwLWIyMDktY2U0Mzk5YjBhODA3L3Byb3ZpZGVycy9NaWNyb3NvZnQuTmV0d29yay9sb2NhdGlvbnMvd2VzdHVzL29wZXJhdGlvblJlc3VsdHMvZjYxNzcwNjUtYWNhZC00ZTY2LWE0ZTAtYWRhYjkzMjQ4M2M2P2FwaS12ZXJzaW9uPTIwMTgtMDgtMDE=",
-=======
       "RequestUri": "/subscriptions/947d47b4-7883-4bb9-9d85-c5e8e2f572ce/providers/Microsoft.Network/locations/westcentralus/operationResults/b4270017-d2b9-41f6-a58f-dc396a28eaff?api-version=2018-08-01",
       "EncodedRequestUri": "L3N1YnNjcmlwdGlvbnMvOTQ3ZDQ3YjQtNzg4My00YmI5LTlkODUtYzVlOGUyZjU3MmNlL3Byb3ZpZGVycy9NaWNyb3NvZnQuTmV0d29yay9sb2NhdGlvbnMvd2VzdGNlbnRyYWx1cy9vcGVyYXRpb25SZXN1bHRzL2I0MjcwMDE3LWQyYjktNDFmNi1hNThmLWRjMzk2YTI4ZWFmZj9hcGktdmVyc2lvbj0yMDE4LTA4LTAx",
->>>>>>> 96e32f42
-      "RequestMethod": "GET",
-      "RequestBody": "",
-      "RequestHeaders": {
-        "User-Agent": [
-          "FxVersion/4.7.3132.0",
-          "OSName/Windows10Enterprise",
-          "OSVersion/6.3.17134",
-<<<<<<< HEAD
-          "Microsoft.Azure.Management.Network.NetworkManagementClient/19.3.0.0"
-=======
+      "RequestMethod": "GET",
+      "RequestBody": "",
+      "RequestHeaders": {
+        "User-Agent": [
+          "FxVersion/4.7.3132.0",
+          "OSName/Windows10Enterprise",
+          "OSVersion/6.3.17134",
           "Microsoft.Azure.Management.Network.NetworkManagementClient/20.0.0.0"
->>>>>>> 96e32f42
         ]
       },
       "ResponseBody": "",
@@ -908,15 +547,6 @@
           "no-cache"
         ],
         "x-ms-request-id": [
-<<<<<<< HEAD
-          "f6177065-acad-4e66-a4e0-adab932483c6"
-        ],
-        "Azure-AsyncOperation": [
-          "https://brazilus.management.azure.com/subscriptions/d2ad5196-2292-4080-b209-ce4399b0a807/providers/Microsoft.Network/locations/westus/operations/f6177065-acad-4e66-a4e0-adab932483c6?api-version=2018-08-01"
-        ],
-        "x-ms-correlation-request-id": [
-          "64fb95f4-44eb-4a51-827b-a2ba0b38adb8"
-=======
           "b4270017-d2b9-41f6-a58f-dc396a28eaff"
         ],
         "Azure-AsyncOperation": [
@@ -924,7 +554,6 @@
         ],
         "x-ms-correlation-request-id": [
           "c5443de7-2a8a-4c25-b2fc-638c224a8b6d"
->>>>>>> 96e32f42
         ],
         "Strict-Transport-Security": [
           "max-age=31536000; includeSubDomains"
@@ -933,59 +562,35 @@
           "no-cache"
         ],
         "Location": [
-<<<<<<< HEAD
-          "https://brazilus.management.azure.com/subscriptions/d2ad5196-2292-4080-b209-ce4399b0a807/providers/Microsoft.Network/locations/westus/operationResults/f6177065-acad-4e66-a4e0-adab932483c6?api-version=2018-08-01"
-=======
           "https://brazilus.management.azure.com/subscriptions/947d47b4-7883-4bb9-9d85-c5e8e2f572ce/providers/Microsoft.Network/locations/westcentralus/operationResults/b4270017-d2b9-41f6-a58f-dc396a28eaff?api-version=2018-08-01"
->>>>>>> 96e32f42
         ],
         "Server": [
           "Microsoft-HTTPAPI/2.0",
           "Microsoft-HTTPAPI/2.0"
         ],
         "x-ms-ratelimit-remaining-subscription-reads": [
-<<<<<<< HEAD
-          "11861"
-        ],
-        "x-ms-routing-request-id": [
-          "BRAZILUS:20180908T055528Z:1792a72c-e846-4d82-befb-1f4f5e7dbcaf"
-=======
           "11830"
         ],
         "x-ms-routing-request-id": [
           "BRAZILUS:20180907T070141Z:082b75a9-2bba-476e-a441-b129ad72e52d"
->>>>>>> 96e32f42
-        ],
-        "X-Content-Type-Options": [
-          "nosniff"
-        ],
-        "Date": [
-<<<<<<< HEAD
-          "Sat, 08 Sep 2018 05:55:28 GMT"
-=======
+        ],
+        "X-Content-Type-Options": [
+          "nosniff"
+        ],
+        "Date": [
           "Fri, 07 Sep 2018 07:01:41 GMT"
->>>>>>> 96e32f42
         ]
       },
       "StatusCode": 204
     },
     {
-<<<<<<< HEAD
-      "RequestUri": "/subscriptions/d2ad5196-2292-4080-b209-ce4399b0a807/resourceGroups/ps566/providers/Microsoft.Network/loadBalancers?api-version=2018-08-01",
-      "EncodedRequestUri": "L3N1YnNjcmlwdGlvbnMvZDJhZDUxOTYtMjI5Mi00MDgwLWIyMDktY2U0Mzk5YjBhODA3L3Jlc291cmNlR3JvdXBzL3BzNTY2L3Byb3ZpZGVycy9NaWNyb3NvZnQuTmV0d29yay9sb2FkQmFsYW5jZXJzP2FwaS12ZXJzaW9uPTIwMTgtMDgtMDE=",
-=======
       "RequestUri": "/subscriptions/947d47b4-7883-4bb9-9d85-c5e8e2f572ce/resourceGroups/ps9989/providers/Microsoft.Network/loadBalancers?api-version=2018-08-01",
       "EncodedRequestUri": "L3N1YnNjcmlwdGlvbnMvOTQ3ZDQ3YjQtNzg4My00YmI5LTlkODUtYzVlOGUyZjU3MmNlL3Jlc291cmNlR3JvdXBzL3BzOTk4OS9wcm92aWRlcnMvTWljcm9zb2Z0Lk5ldHdvcmsvbG9hZEJhbGFuY2Vycz9hcGktdmVyc2lvbj0yMDE4LTA4LTAx",
->>>>>>> 96e32f42
       "RequestMethod": "GET",
       "RequestBody": "",
       "RequestHeaders": {
         "x-ms-client-request-id": [
-<<<<<<< HEAD
-          "95aef401-de9c-4641-ae43-78ba5852eccd"
-=======
           "fa5991c2-f368-4492-a1b3-c479299ef0ff"
->>>>>>> 96e32f42
         ],
         "accept-language": [
           "en-US"
@@ -994,11 +599,7 @@
           "FxVersion/4.7.3132.0",
           "OSName/Windows10Enterprise",
           "OSVersion/6.3.17134",
-<<<<<<< HEAD
-          "Microsoft.Azure.Management.Network.NetworkManagementClient/19.3.0.0"
-=======
           "Microsoft.Azure.Management.Network.NetworkManagementClient/20.0.0.0"
->>>>>>> 96e32f42
         ]
       },
       "ResponseBody": "{\r\n  \"value\": []\r\n}",
@@ -1016,17 +617,10 @@
           "no-cache"
         ],
         "x-ms-request-id": [
-<<<<<<< HEAD
-          "4435ae1f-8c24-4789-b557-e6a91b43f05b"
-        ],
-        "x-ms-correlation-request-id": [
-          "029a6a04-ef8e-4c91-8c40-ec599ca0fe9d"
-=======
           "f1bdc735-e53d-4fb2-bc5d-f5add5c41ed8"
         ],
         "x-ms-correlation-request-id": [
           "601a87e9-0662-4d4d-b64e-083705430949"
->>>>>>> 96e32f42
         ],
         "Strict-Transport-Security": [
           "max-age=31536000; includeSubDomains"
@@ -1039,48 +633,28 @@
           "Microsoft-HTTPAPI/2.0"
         ],
         "x-ms-ratelimit-remaining-subscription-reads": [
-<<<<<<< HEAD
-          "11860"
-        ],
-        "x-ms-routing-request-id": [
-          "BRAZILUS:20180908T055528Z:029a6a04-ef8e-4c91-8c40-ec599ca0fe9d"
-=======
           "11829"
         ],
         "x-ms-routing-request-id": [
           "BRAZILUS:20180907T070142Z:601a87e9-0662-4d4d-b64e-083705430949"
->>>>>>> 96e32f42
-        ],
-        "X-Content-Type-Options": [
-          "nosniff"
-        ],
-        "Date": [
-<<<<<<< HEAD
-          "Sat, 08 Sep 2018 05:55:28 GMT"
-=======
+        ],
+        "X-Content-Type-Options": [
+          "nosniff"
+        ],
+        "Date": [
           "Fri, 07 Sep 2018 07:01:41 GMT"
->>>>>>> 96e32f42
         ]
       },
       "StatusCode": 200
     },
     {
-<<<<<<< HEAD
-      "RequestUri": "/subscriptions/d2ad5196-2292-4080-b209-ce4399b0a807/resourcegroups/ps566?api-version=2016-09-01",
-      "EncodedRequestUri": "L3N1YnNjcmlwdGlvbnMvZDJhZDUxOTYtMjI5Mi00MDgwLWIyMDktY2U0Mzk5YjBhODA3L3Jlc291cmNlZ3JvdXBzL3BzNTY2P2FwaS12ZXJzaW9uPTIwMTYtMDktMDE=",
-=======
       "RequestUri": "/subscriptions/947d47b4-7883-4bb9-9d85-c5e8e2f572ce/resourcegroups/ps9989?api-version=2016-09-01",
       "EncodedRequestUri": "L3N1YnNjcmlwdGlvbnMvOTQ3ZDQ3YjQtNzg4My00YmI5LTlkODUtYzVlOGUyZjU3MmNlL3Jlc291cmNlZ3JvdXBzL3BzOTk4OT9hcGktdmVyc2lvbj0yMDE2LTA5LTAx",
->>>>>>> 96e32f42
       "RequestMethod": "DELETE",
       "RequestBody": "",
       "RequestHeaders": {
         "x-ms-client-request-id": [
-<<<<<<< HEAD
-          "a0206977-741e-45d1-aa4a-5ba3ef8a42b7"
-=======
           "492d6e29-6710-4811-8264-c6a6ba7a4ff9"
->>>>>>> 96e32f42
         ],
         "accept-language": [
           "en-US"
@@ -1107,18 +681,6 @@
           "15"
         ],
         "x-ms-ratelimit-remaining-subscription-deletes": [
-<<<<<<< HEAD
-          "14983"
-        ],
-        "x-ms-request-id": [
-          "e34bfed7-8eea-4efd-81a0-2f3b096a8916"
-        ],
-        "x-ms-correlation-request-id": [
-          "e34bfed7-8eea-4efd-81a0-2f3b096a8916"
-        ],
-        "x-ms-routing-request-id": [
-          "BRAZILUS:20180908T055529Z:e34bfed7-8eea-4efd-81a0-2f3b096a8916"
-=======
           "14989"
         ],
         "x-ms-request-id": [
@@ -1129,41 +691,28 @@
         ],
         "x-ms-routing-request-id": [
           "BRAZILUS:20180907T070142Z:32d2a4aa-1366-4306-b171-89d94c4b6ce9"
->>>>>>> 96e32f42
-        ],
-        "Strict-Transport-Security": [
-          "max-age=31536000; includeSubDomains"
-        ],
-        "X-Content-Type-Options": [
-          "nosniff"
-        ],
-        "Cache-Control": [
-          "no-cache"
-        ],
-        "Date": [
-<<<<<<< HEAD
-          "Sat, 08 Sep 2018 05:55:29 GMT"
-        ],
-        "Location": [
-          "https://brazilus.management.azure.com/subscriptions/d2ad5196-2292-4080-b209-ce4399b0a807/operationresults/eyJqb2JJZCI6IlJFU09VUkNFR1JPVVBERUxFVElPTkpPQi1QUzU2Ni1XRVNUVVMiLCJqb2JMb2NhdGlvbiI6Indlc3R1cyJ9?api-version=2016-09-01"
-=======
+        ],
+        "Strict-Transport-Security": [
+          "max-age=31536000; includeSubDomains"
+        ],
+        "X-Content-Type-Options": [
+          "nosniff"
+        ],
+        "Cache-Control": [
+          "no-cache"
+        ],
+        "Date": [
           "Fri, 07 Sep 2018 07:01:42 GMT"
         ],
         "Location": [
           "https://brazilus.management.azure.com/subscriptions/947d47b4-7883-4bb9-9d85-c5e8e2f572ce/operationresults/eyJqb2JJZCI6IlJFU09VUkNFR1JPVVBERUxFVElPTkpPQi1QUzk5ODktV0VTVENFTlRSQUxVUyIsImpvYkxvY2F0aW9uIjoid2VzdGNlbnRyYWx1cyJ9?api-version=2016-09-01"
->>>>>>> 96e32f42
         ]
       },
       "StatusCode": 202
     },
     {
-<<<<<<< HEAD
-      "RequestUri": "/subscriptions/d2ad5196-2292-4080-b209-ce4399b0a807/operationresults/eyJqb2JJZCI6IlJFU09VUkNFR1JPVVBERUxFVElPTkpPQi1QUzU2Ni1XRVNUVVMiLCJqb2JMb2NhdGlvbiI6Indlc3R1cyJ9?api-version=2016-09-01",
-      "EncodedRequestUri": "L3N1YnNjcmlwdGlvbnMvZDJhZDUxOTYtMjI5Mi00MDgwLWIyMDktY2U0Mzk5YjBhODA3L29wZXJhdGlvbnJlc3VsdHMvZXlKcWIySkpaQ0k2SWxKRlUwOVZVa05GUjFKUFZWQkVSVXhGVkVsUFRrcFBRaTFRVXpVMk5pMVhSVk5VVlZNaUxDSnFiMkpNYjJOaGRHbHZiaUk2SW5kbGMzUjFjeUo5P2FwaS12ZXJzaW9uPTIwMTYtMDktMDE=",
-=======
       "RequestUri": "/subscriptions/947d47b4-7883-4bb9-9d85-c5e8e2f572ce/operationresults/eyJqb2JJZCI6IlJFU09VUkNFR1JPVVBERUxFVElPTkpPQi1QUzk5ODktV0VTVENFTlRSQUxVUyIsImpvYkxvY2F0aW9uIjoid2VzdGNlbnRyYWx1cyJ9?api-version=2016-09-01",
       "EncodedRequestUri": "L3N1YnNjcmlwdGlvbnMvOTQ3ZDQ3YjQtNzg4My00YmI5LTlkODUtYzVlOGUyZjU3MmNlL29wZXJhdGlvbnJlc3VsdHMvZXlKcWIySkpaQ0k2SWxKRlUwOVZVa05GUjFKUFZWQkVSVXhGVkVsUFRrcFBRaTFRVXprNU9Ea3RWMFZUVkVORlRsUlNRVXhWVXlJc0ltcHZZa3h2WTJGMGFXOXVJam9pZDJWemRHTmxiblJ5WVd4MWN5Sjk/YXBpLXZlcnNpb249MjAxNi0wOS0wMQ==",
->>>>>>> 96e32f42
       "RequestMethod": "GET",
       "RequestBody": "",
       "RequestHeaders": {
@@ -1189,18 +738,6 @@
           "15"
         ],
         "x-ms-ratelimit-remaining-subscription-reads": [
-<<<<<<< HEAD
-          "11859"
-        ],
-        "x-ms-request-id": [
-          "f5cc5926-de76-4e4e-85b5-d4f53460652a"
-        ],
-        "x-ms-correlation-request-id": [
-          "f5cc5926-de76-4e4e-85b5-d4f53460652a"
-        ],
-        "x-ms-routing-request-id": [
-          "BRAZILUS:20180908T055544Z:f5cc5926-de76-4e4e-85b5-d4f53460652a"
-=======
           "11939"
         ],
         "x-ms-request-id": [
@@ -1211,41 +748,28 @@
         ],
         "x-ms-routing-request-id": [
           "BRAZILUS:20180907T070157Z:d9f042bf-5d1b-41db-ac9e-860fa0c875b1"
->>>>>>> 96e32f42
-        ],
-        "Strict-Transport-Security": [
-          "max-age=31536000; includeSubDomains"
-        ],
-        "X-Content-Type-Options": [
-          "nosniff"
-        ],
-        "Cache-Control": [
-          "no-cache"
-        ],
-        "Date": [
-<<<<<<< HEAD
-          "Sat, 08 Sep 2018 05:55:43 GMT"
-        ],
-        "Location": [
-          "https://brazilus.management.azure.com/subscriptions/d2ad5196-2292-4080-b209-ce4399b0a807/operationresults/eyJqb2JJZCI6IlJFU09VUkNFR1JPVVBERUxFVElPTkpPQi1QUzU2Ni1XRVNUVVMiLCJqb2JMb2NhdGlvbiI6Indlc3R1cyJ9?api-version=2016-09-01"
-=======
+        ],
+        "Strict-Transport-Security": [
+          "max-age=31536000; includeSubDomains"
+        ],
+        "X-Content-Type-Options": [
+          "nosniff"
+        ],
+        "Cache-Control": [
+          "no-cache"
+        ],
+        "Date": [
           "Fri, 07 Sep 2018 07:01:57 GMT"
         ],
         "Location": [
           "https://brazilus.management.azure.com/subscriptions/947d47b4-7883-4bb9-9d85-c5e8e2f572ce/operationresults/eyJqb2JJZCI6IlJFU09VUkNFR1JPVVBERUxFVElPTkpPQi1QUzk5ODktV0VTVENFTlRSQUxVUyIsImpvYkxvY2F0aW9uIjoid2VzdGNlbnRyYWx1cyJ9?api-version=2016-09-01"
->>>>>>> 96e32f42
         ]
       },
       "StatusCode": 202
     },
     {
-<<<<<<< HEAD
-      "RequestUri": "/subscriptions/d2ad5196-2292-4080-b209-ce4399b0a807/operationresults/eyJqb2JJZCI6IlJFU09VUkNFR1JPVVBERUxFVElPTkpPQi1QUzU2Ni1XRVNUVVMiLCJqb2JMb2NhdGlvbiI6Indlc3R1cyJ9?api-version=2016-09-01",
-      "EncodedRequestUri": "L3N1YnNjcmlwdGlvbnMvZDJhZDUxOTYtMjI5Mi00MDgwLWIyMDktY2U0Mzk5YjBhODA3L29wZXJhdGlvbnJlc3VsdHMvZXlKcWIySkpaQ0k2SWxKRlUwOVZVa05GUjFKUFZWQkVSVXhGVkVsUFRrcFBRaTFRVXpVMk5pMVhSVk5VVlZNaUxDSnFiMkpNYjJOaGRHbHZiaUk2SW5kbGMzUjFjeUo5P2FwaS12ZXJzaW9uPTIwMTYtMDktMDE=",
-=======
       "RequestUri": "/subscriptions/947d47b4-7883-4bb9-9d85-c5e8e2f572ce/operationresults/eyJqb2JJZCI6IlJFU09VUkNFR1JPVVBERUxFVElPTkpPQi1QUzk5ODktV0VTVENFTlRSQUxVUyIsImpvYkxvY2F0aW9uIjoid2VzdGNlbnRyYWx1cyJ9?api-version=2016-09-01",
       "EncodedRequestUri": "L3N1YnNjcmlwdGlvbnMvOTQ3ZDQ3YjQtNzg4My00YmI5LTlkODUtYzVlOGUyZjU3MmNlL29wZXJhdGlvbnJlc3VsdHMvZXlKcWIySkpaQ0k2SWxKRlUwOVZVa05GUjFKUFZWQkVSVXhGVkVsUFRrcFBRaTFRVXprNU9Ea3RWMFZUVkVORlRsUlNRVXhWVXlJc0ltcHZZa3h2WTJGMGFXOXVJam9pZDJWemRHTmxiblJ5WVd4MWN5Sjk/YXBpLXZlcnNpb249MjAxNi0wOS0wMQ==",
->>>>>>> 96e32f42
       "RequestMethod": "GET",
       "RequestBody": "",
       "RequestHeaders": {
@@ -1271,18 +795,6 @@
           "15"
         ],
         "x-ms-ratelimit-remaining-subscription-reads": [
-<<<<<<< HEAD
-          "11858"
-        ],
-        "x-ms-request-id": [
-          "e922e33d-1ee5-445a-920f-7bf3052f2a63"
-        ],
-        "x-ms-correlation-request-id": [
-          "e922e33d-1ee5-445a-920f-7bf3052f2a63"
-        ],
-        "x-ms-routing-request-id": [
-          "BRAZILUS:20180908T055559Z:e922e33d-1ee5-445a-920f-7bf3052f2a63"
-=======
           "11938"
         ],
         "x-ms-request-id": [
@@ -1293,41 +805,28 @@
         ],
         "x-ms-routing-request-id": [
           "BRAZILUS:20180907T070213Z:42358802-4d64-4f6c-98b0-4a464cec5317"
->>>>>>> 96e32f42
-        ],
-        "Strict-Transport-Security": [
-          "max-age=31536000; includeSubDomains"
-        ],
-        "X-Content-Type-Options": [
-          "nosniff"
-        ],
-        "Cache-Control": [
-          "no-cache"
-        ],
-        "Date": [
-<<<<<<< HEAD
-          "Sat, 08 Sep 2018 05:55:58 GMT"
-        ],
-        "Location": [
-          "https://brazilus.management.azure.com/subscriptions/d2ad5196-2292-4080-b209-ce4399b0a807/operationresults/eyJqb2JJZCI6IlJFU09VUkNFR1JPVVBERUxFVElPTkpPQi1QUzU2Ni1XRVNUVVMiLCJqb2JMb2NhdGlvbiI6Indlc3R1cyJ9?api-version=2016-09-01"
-=======
+        ],
+        "Strict-Transport-Security": [
+          "max-age=31536000; includeSubDomains"
+        ],
+        "X-Content-Type-Options": [
+          "nosniff"
+        ],
+        "Cache-Control": [
+          "no-cache"
+        ],
+        "Date": [
           "Fri, 07 Sep 2018 07:02:13 GMT"
         ],
         "Location": [
           "https://brazilus.management.azure.com/subscriptions/947d47b4-7883-4bb9-9d85-c5e8e2f572ce/operationresults/eyJqb2JJZCI6IlJFU09VUkNFR1JPVVBERUxFVElPTkpPQi1QUzk5ODktV0VTVENFTlRSQUxVUyIsImpvYkxvY2F0aW9uIjoid2VzdGNlbnRyYWx1cyJ9?api-version=2016-09-01"
->>>>>>> 96e32f42
         ]
       },
       "StatusCode": 202
     },
     {
-<<<<<<< HEAD
-      "RequestUri": "/subscriptions/d2ad5196-2292-4080-b209-ce4399b0a807/operationresults/eyJqb2JJZCI6IlJFU09VUkNFR1JPVVBERUxFVElPTkpPQi1QUzU2Ni1XRVNUVVMiLCJqb2JMb2NhdGlvbiI6Indlc3R1cyJ9?api-version=2016-09-01",
-      "EncodedRequestUri": "L3N1YnNjcmlwdGlvbnMvZDJhZDUxOTYtMjI5Mi00MDgwLWIyMDktY2U0Mzk5YjBhODA3L29wZXJhdGlvbnJlc3VsdHMvZXlKcWIySkpaQ0k2SWxKRlUwOVZVa05GUjFKUFZWQkVSVXhGVkVsUFRrcFBRaTFRVXpVMk5pMVhSVk5VVlZNaUxDSnFiMkpNYjJOaGRHbHZiaUk2SW5kbGMzUjFjeUo5P2FwaS12ZXJzaW9uPTIwMTYtMDktMDE=",
-=======
       "RequestUri": "/subscriptions/947d47b4-7883-4bb9-9d85-c5e8e2f572ce/operationresults/eyJqb2JJZCI6IlJFU09VUkNFR1JPVVBERUxFVElPTkpPQi1QUzk5ODktV0VTVENFTlRSQUxVUyIsImpvYkxvY2F0aW9uIjoid2VzdGNlbnRyYWx1cyJ9?api-version=2016-09-01",
       "EncodedRequestUri": "L3N1YnNjcmlwdGlvbnMvOTQ3ZDQ3YjQtNzg4My00YmI5LTlkODUtYzVlOGUyZjU3MmNlL29wZXJhdGlvbnJlc3VsdHMvZXlKcWIySkpaQ0k2SWxKRlUwOVZVa05GUjFKUFZWQkVSVXhGVkVsUFRrcFBRaTFRVXprNU9Ea3RWMFZUVkVORlRsUlNRVXhWVXlJc0ltcHZZa3h2WTJGMGFXOXVJam9pZDJWemRHTmxiblJ5WVd4MWN5Sjk/YXBpLXZlcnNpb249MjAxNi0wOS0wMQ==",
->>>>>>> 96e32f42
       "RequestMethod": "GET",
       "RequestBody": "",
       "RequestHeaders": {
@@ -1350,18 +849,6 @@
           "no-cache"
         ],
         "x-ms-ratelimit-remaining-subscription-reads": [
-<<<<<<< HEAD
-          "11857"
-        ],
-        "x-ms-request-id": [
-          "de4488d4-2b6b-475e-b203-ae78bd6c0c62"
-        ],
-        "x-ms-correlation-request-id": [
-          "de4488d4-2b6b-475e-b203-ae78bd6c0c62"
-        ],
-        "x-ms-routing-request-id": [
-          "BRAZILUS:20180908T055615Z:de4488d4-2b6b-475e-b203-ae78bd6c0c62"
-=======
           "11937"
         ],
         "x-ms-request-id": [
@@ -1372,35 +859,25 @@
         ],
         "x-ms-routing-request-id": [
           "BRAZILUS:20180907T070228Z:fccd053c-9d6d-4eba-b6ce-a9cad4382ac7"
->>>>>>> 96e32f42
-        ],
-        "Strict-Transport-Security": [
-          "max-age=31536000; includeSubDomains"
-        ],
-        "X-Content-Type-Options": [
-          "nosniff"
-        ],
-        "Cache-Control": [
-          "no-cache"
-        ],
-        "Date": [
-<<<<<<< HEAD
-          "Sat, 08 Sep 2018 05:56:14 GMT"
-=======
+        ],
+        "Strict-Transport-Security": [
+          "max-age=31536000; includeSubDomains"
+        ],
+        "X-Content-Type-Options": [
+          "nosniff"
+        ],
+        "Cache-Control": [
+          "no-cache"
+        ],
+        "Date": [
           "Fri, 07 Sep 2018 07:02:28 GMT"
->>>>>>> 96e32f42
         ]
       },
       "StatusCode": 200
     },
     {
-<<<<<<< HEAD
-      "RequestUri": "/subscriptions/d2ad5196-2292-4080-b209-ce4399b0a807/operationresults/eyJqb2JJZCI6IlJFU09VUkNFR1JPVVBERUxFVElPTkpPQi1QUzU2Ni1XRVNUVVMiLCJqb2JMb2NhdGlvbiI6Indlc3R1cyJ9?api-version=2016-09-01",
-      "EncodedRequestUri": "L3N1YnNjcmlwdGlvbnMvZDJhZDUxOTYtMjI5Mi00MDgwLWIyMDktY2U0Mzk5YjBhODA3L29wZXJhdGlvbnJlc3VsdHMvZXlKcWIySkpaQ0k2SWxKRlUwOVZVa05GUjFKUFZWQkVSVXhGVkVsUFRrcFBRaTFRVXpVMk5pMVhSVk5VVlZNaUxDSnFiMkpNYjJOaGRHbHZiaUk2SW5kbGMzUjFjeUo5P2FwaS12ZXJzaW9uPTIwMTYtMDktMDE=",
-=======
       "RequestUri": "/subscriptions/947d47b4-7883-4bb9-9d85-c5e8e2f572ce/operationresults/eyJqb2JJZCI6IlJFU09VUkNFR1JPVVBERUxFVElPTkpPQi1QUzk5ODktV0VTVENFTlRSQUxVUyIsImpvYkxvY2F0aW9uIjoid2VzdGNlbnRyYWx1cyJ9?api-version=2016-09-01",
       "EncodedRequestUri": "L3N1YnNjcmlwdGlvbnMvOTQ3ZDQ3YjQtNzg4My00YmI5LTlkODUtYzVlOGUyZjU3MmNlL29wZXJhdGlvbnJlc3VsdHMvZXlKcWIySkpaQ0k2SWxKRlUwOVZVa05GUjFKUFZWQkVSVXhGVkVsUFRrcFBRaTFRVXprNU9Ea3RWMFZUVkVORlRsUlNRVXhWVXlJc0ltcHZZa3h2WTJGMGFXOXVJam9pZDJWemRHTmxiblJ5WVd4MWN5Sjk/YXBpLXZlcnNpb249MjAxNi0wOS0wMQ==",
->>>>>>> 96e32f42
       "RequestMethod": "GET",
       "RequestBody": "",
       "RequestHeaders": {
@@ -1423,18 +900,6 @@
           "no-cache"
         ],
         "x-ms-ratelimit-remaining-subscription-reads": [
-<<<<<<< HEAD
-          "11856"
-        ],
-        "x-ms-request-id": [
-          "c351180a-fd6f-4036-8079-7b224e7c0256"
-        ],
-        "x-ms-correlation-request-id": [
-          "c351180a-fd6f-4036-8079-7b224e7c0256"
-        ],
-        "x-ms-routing-request-id": [
-          "BRAZILUS:20180908T055615Z:c351180a-fd6f-4036-8079-7b224e7c0256"
-=======
           "11936"
         ],
         "x-ms-request-id": [
@@ -1445,23 +910,18 @@
         ],
         "x-ms-routing-request-id": [
           "BRAZILUS:20180907T070228Z:34f3a3f7-f309-4802-a867-1751f716958c"
->>>>>>> 96e32f42
-        ],
-        "Strict-Transport-Security": [
-          "max-age=31536000; includeSubDomains"
-        ],
-        "X-Content-Type-Options": [
-          "nosniff"
-        ],
-        "Cache-Control": [
-          "no-cache"
-        ],
-        "Date": [
-<<<<<<< HEAD
-          "Sat, 08 Sep 2018 05:56:14 GMT"
-=======
+        ],
+        "Strict-Transport-Security": [
+          "max-age=31536000; includeSubDomains"
+        ],
+        "X-Content-Type-Options": [
+          "nosniff"
+        ],
+        "Cache-Control": [
+          "no-cache"
+        ],
+        "Date": [
           "Fri, 07 Sep 2018 07:02:28 GMT"
->>>>>>> 96e32f42
         ]
       },
       "StatusCode": 200
@@ -1469,16 +929,11 @@
   ],
   "Names": {
     "Test-CreateEmptyLoadBalancer": [
-<<<<<<< HEAD
-      "ps566",
-      "ps9653"
-=======
       "ps9989",
       "ps7473"
->>>>>>> 96e32f42
     ]
   },
   "Variables": {
-    "SubscriptionId": "d2ad5196-2292-4080-b209-ce4399b0a807"
+    "SubscriptionId": "947d47b4-7883-4bb9-9d85-c5e8e2f572ce"
   }
 }