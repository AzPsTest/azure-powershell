{
  "Entries": [
    {
<<<<<<< HEAD
      "RequestUri": "/subscriptions/6926fc75-ce7d-4c9e-a87f-c4e38c594eb5/providers/Microsoft.Network?api-version=2016-02-01",
      "EncodedRequestUri": "L3N1YnNjcmlwdGlvbnMvNjkyNmZjNzUtY2U3ZC00YzllLWE4N2YtYzRlMzhjNTk0ZWI1L3Byb3ZpZGVycy9NaWNyb3NvZnQuTmV0d29yaz9hcGktdmVyc2lvbj0yMDE2LTAyLTAx",
=======
      "RequestUri": "/subscriptions/947d47b4-7883-4bb9-9d85-c5e8e2f572ce/providers/Microsoft.Network?api-version=2016-02-01",
      "EncodedRequestUri": "L3N1YnNjcmlwdGlvbnMvOTQ3ZDQ3YjQtNzg4My00YmI5LTlkODUtYzVlOGUyZjU3MmNlL3Byb3ZpZGVycy9NaWNyb3NvZnQuTmV0d29yaz9hcGktdmVyc2lvbj0yMDE2LTAyLTAx",
>>>>>>> 90e619ca
      "RequestMethod": "GET",
      "RequestBody": "",
      "RequestHeaders": {
        "User-Agent": [
          "Microsoft.Azure.Management.Resources.ResourceManagementClient/2.0.0.0"
        ]
      },
<<<<<<< HEAD
      "ResponseBody": "{\r\n  \"id\": \"/subscriptions/6926fc75-ce7d-4c9e-a87f-c4e38c594eb5/providers/Microsoft.Network\",\r\n  \"namespace\": \"Microsoft.Network\",\r\n  \"authorizations\": [\r\n    {\r\n      \"applicationId\": \"2cf9eb86-36b5-49dc-86ae-9a63135dfa8c\",\r\n      \"roleDefinitionId\": \"13ba9ab4-19f0-4804-adc4-14ece36cc7a1\"\r\n    },\r\n    {\r\n      \"applicationId\": \"7c33bfcb-8d33-48d6-8e60-dc6404003489\",\r\n      \"roleDefinitionId\": \"ad6261e4-fa9a-4642-aa5f-104f1b67e9e3\"\r\n    },\r\n    {\r\n      \"applicationId\": \"1e3e4475-288f-4018-a376-df66fd7fac5f\",\r\n      \"roleDefinitionId\": \"1d538b69-3d87-4e56-8ff8-25786fd48261\"\r\n    },\r\n    {\r\n      \"applicationId\": \"a0be0c72-870e-46f0-9c49-c98333a996f7\",\r\n      \"roleDefinitionId\": \"7ce22727-ffce-45a9-930c-ddb2e56fa131\"\r\n    }\r\n  ],\r\n  \"resourceTypes\": [\r\n    {\r\n      \"resourceType\": \"virtualNetworks\",\r\n      \"locations\": [\r\n        \"East US\",\r\n        \"North Europe\",\r\n        \"West Europe\",\r\n        \"East Asia\",\r\n        \"Southeast Asia\",\r\n        \"North Central US\",\r\n        \"South Central US\",\r\n        \"Central US\",\r\n        \"East US 2\",\r\n        \"Japan East\",\r\n        \"Japan West\",\r\n        \"Brazil South\",\r\n        \"Australia East\",\r\n        \"Australia Southeast\",\r\n        \"Central India\",\r\n        \"South India\",\r\n        \"West India\",\r\n        \"Canada Central\",\r\n        \"Canada East\",\r\n        \"West Central US\",\r\n        \"West US 2\",\r\n        \"UK West\",\r\n        \"UK South\",\r\n        \"Korea Central\",\r\n        \"Korea South\",\r\n        \"West US\",\r\n        \"Central US EUAP\",\r\n        \"East US 2 EUAP\"\r\n      ],\r\n      \"apiVersions\": [\r\n        \"2017-11-01\",\r\n        \"2017-10-01\",\r\n        \"2017-09-01\",\r\n        \"2017-08-01\",\r\n        \"2017-06-01\",\r\n        \"2017-04-01\",\r\n        \"2017-03-01\",\r\n        \"2016-12-01\",\r\n        \"2016-11-01\",\r\n        \"2016-10-01\",\r\n        \"2016-09-01\",\r\n        \"2016-08-01\",\r\n        \"2016-07-01\",\r\n        \"2016-06-01\",\r\n        \"2016-03-30\",\r\n        \"2015-06-15\",\r\n        \"2015-05-01-preview\",\r\n        \"2014-12-01-preview\"\r\n      ],\r\n      \"capabilities\": \"CrossResourceGroupResourceMove, CrossSubscriptionResourceMove\"\r\n    },\r\n    {\r\n      \"resourceType\": \"publicIPAddresses\",\r\n      \"locations\": [\r\n        \"East US\",\r\n        \"North Europe\",\r\n        \"West Europe\",\r\n        \"East Asia\",\r\n        \"Southeast Asia\",\r\n        \"North Central US\",\r\n        \"South Central US\",\r\n        \"Central US\",\r\n        \"East US 2\",\r\n        \"Japan East\",\r\n        \"Japan West\",\r\n        \"Brazil South\",\r\n        \"Australia East\",\r\n        \"Australia Southeast\",\r\n        \"Central India\",\r\n        \"South India\",\r\n        \"West India\",\r\n        \"Canada Central\",\r\n        \"Canada East\",\r\n        \"West Central US\",\r\n        \"West US 2\",\r\n        \"UK West\",\r\n        \"UK South\",\r\n        \"Korea Central\",\r\n        \"Korea South\",\r\n        \"West US\",\r\n        \"Central US EUAP\",\r\n        \"East US 2 EUAP\"\r\n      ],\r\n      \"apiVersions\": [\r\n        \"2017-11-01\",\r\n        \"2017-10-01\",\r\n        \"2017-09-01\",\r\n        \"2017-08-01\",\r\n        \"2017-06-01\",\r\n        \"2017-04-01\",\r\n        \"2017-03-01\",\r\n        \"2016-12-01\",\r\n        \"2016-11-01\",\r\n        \"2016-10-01\",\r\n        \"2016-09-01\",\r\n        \"2016-08-01\",\r\n        \"2016-07-01\",\r\n        \"2016-06-01\",\r\n        \"2016-03-30\",\r\n        \"2015-06-15\",\r\n        \"2015-05-01-preview\",\r\n        \"2014-12-01-preview\"\r\n      ],\r\n      \"capabilities\": \"CrossResourceGroupResourceMove, CrossSubscriptionResourceMove\"\r\n    },\r\n    {\r\n      \"resourceType\": \"networkInterfaces\",\r\n      \"locations\": [\r\n        \"East US\",\r\n        \"North Europe\",\r\n        \"West Europe\",\r\n        \"East Asia\",\r\n        \"Southeast Asia\",\r\n        \"North Central US\",\r\n        \"South Central US\",\r\n        \"Central US\",\r\n        \"East US 2\",\r\n        \"Japan East\",\r\n        \"Japan West\",\r\n        \"Brazil South\",\r\n        \"Australia East\",\r\n        \"Australia Southeast\",\r\n        \"Central India\",\r\n        \"South India\",\r\n        \"West India\",\r\n        \"Canada Central\",\r\n        \"Canada East\",\r\n        \"West Central US\",\r\n        \"West US 2\",\r\n        \"UK West\",\r\n        \"UK South\",\r\n        \"Korea Central\",\r\n        \"Korea South\",\r\n        \"West US\",\r\n        \"Central US EUAP\",\r\n        \"East US 2 EUAP\"\r\n      ],\r\n      \"apiVersions\": [\r\n        \"2017-11-01\",\r\n        \"2017-10-01\",\r\n        \"2017-09-01\",\r\n        \"2017-08-01\",\r\n        \"2017-06-01\",\r\n        \"2017-04-01\",\r\n        \"2017-03-01\",\r\n        \"2016-12-01\",\r\n        \"2016-11-01\",\r\n        \"2016-10-01\",\r\n        \"2016-09-01\",\r\n        \"2016-08-01\",\r\n        \"2016-07-01\",\r\n        \"2016-06-01\",\r\n        \"2016-03-30\",\r\n        \"2015-06-15\",\r\n        \"2015-05-01-preview\",\r\n        \"2014-12-01-preview\"\r\n      ],\r\n      \"capabilities\": \"CrossResourceGroupResourceMove, CrossSubscriptionResourceMove\"\r\n    },\r\n    {\r\n      \"resourceType\": \"loadBalancers\",\r\n      \"locations\": [\r\n        \"East US\",\r\n        \"North Europe\",\r\n        \"West Europe\",\r\n        \"East Asia\",\r\n        \"Southeast Asia\",\r\n        \"North Central US\",\r\n        \"South Central US\",\r\n        \"Central US\",\r\n        \"East US 2\",\r\n        \"Japan East\",\r\n        \"Japan West\",\r\n        \"Brazil South\",\r\n        \"Australia East\",\r\n        \"Australia Southeast\",\r\n        \"Central India\",\r\n        \"South India\",\r\n        \"West India\",\r\n        \"Canada Central\",\r\n        \"Canada East\",\r\n        \"West Central US\",\r\n        \"West US 2\",\r\n        \"UK West\",\r\n        \"UK South\",\r\n        \"Korea Central\",\r\n        \"Korea South\",\r\n        \"West US\",\r\n        \"Central US EUAP\",\r\n        \"East US 2 EUAP\"\r\n      ],\r\n      \"apiVersions\": [\r\n        \"2017-11-01\",\r\n        \"2017-10-01\",\r\n        \"2017-09-01\",\r\n        \"2017-08-01\",\r\n        \"2017-06-01\",\r\n        \"2017-04-01\",\r\n        \"2017-03-01\",\r\n        \"2016-12-01\",\r\n        \"2016-11-01\",\r\n        \"2016-10-01\",\r\n        \"2016-09-01\",\r\n        \"2016-08-01\",\r\n        \"2016-07-01\",\r\n        \"2016-06-01\",\r\n        \"2016-03-30\",\r\n        \"2015-06-15\",\r\n        \"2015-05-01-preview\",\r\n        \"2014-12-01-preview\"\r\n      ],\r\n      \"capabilities\": \"CrossResourceGroupResourceMove, CrossSubscriptionResourceMove\"\r\n    },\r\n    {\r\n      \"resourceType\": \"networkSecurityGroups\",\r\n      \"locations\": [\r\n        \"East US\",\r\n        \"North Europe\",\r\n        \"West Europe\",\r\n        \"East Asia\",\r\n        \"Southeast Asia\",\r\n        \"North Central US\",\r\n        \"South Central US\",\r\n        \"Central US\",\r\n        \"East US 2\",\r\n        \"Japan East\",\r\n        \"Japan West\",\r\n        \"Brazil South\",\r\n        \"Australia East\",\r\n        \"Australia Southeast\",\r\n        \"Central India\",\r\n        \"South India\",\r\n        \"West India\",\r\n        \"Canada Central\",\r\n        \"Canada East\",\r\n        \"West Central US\",\r\n        \"West US 2\",\r\n        \"UK West\",\r\n        \"UK South\",\r\n        \"Korea Central\",\r\n        \"Korea South\",\r\n        \"West US\",\r\n        \"Central US EUAP\",\r\n        \"East US 2 EUAP\"\r\n      ],\r\n      \"apiVersions\": [\r\n        \"2017-11-01\",\r\n        \"2017-10-01\",\r\n        \"2017-09-01\",\r\n        \"2017-08-01\",\r\n        \"2017-06-01\",\r\n        \"2017-04-01\",\r\n        \"2017-03-01\",\r\n        \"2016-12-01\",\r\n        \"2016-11-01\",\r\n        \"2016-10-01\",\r\n        \"2016-09-01\",\r\n        \"2016-08-01\",\r\n        \"2016-07-01\",\r\n        \"2016-06-01\",\r\n        \"2016-03-30\",\r\n        \"2015-06-15\",\r\n        \"2015-05-01-preview\",\r\n        \"2014-12-01-preview\"\r\n      ],\r\n      \"capabilities\": \"CrossResourceGroupResourceMove, CrossSubscriptionResourceMove\"\r\n    },\r\n    {\r\n      \"resourceType\": \"applicationSecurityGroups\",\r\n      \"locations\": [\r\n        \"East US\",\r\n        \"North Europe\",\r\n        \"West Europe\",\r\n        \"East Asia\",\r\n        \"Southeast Asia\",\r\n        \"North Central US\",\r\n        \"South Central US\",\r\n        \"Central US\",\r\n        \"East US 2\",\r\n        \"Japan East\",\r\n        \"Japan West\",\r\n        \"Brazil South\",\r\n        \"Australia East\",\r\n        \"Australia Southeast\",\r\n        \"Central India\",\r\n        \"South India\",\r\n        \"West India\",\r\n        \"Canada Central\",\r\n        \"Canada East\",\r\n        \"West Central US\",\r\n        \"West US 2\",\r\n        \"UK West\",\r\n        \"UK South\",\r\n        \"Korea Central\",\r\n        \"Korea South\",\r\n        \"West US\",\r\n        \"Central US EUAP\",\r\n        \"East US 2 EUAP\"\r\n      ],\r\n      \"apiVersions\": [\r\n        \"2017-11-01\",\r\n        \"2017-10-01\",\r\n        \"2017-09-01\"\r\n      ],\r\n      \"capabilities\": \"CrossResourceGroupResourceMove, CrossSubscriptionResourceMove\"\r\n    },\r\n    {\r\n      \"resourceType\": \"routeTables\",\r\n      \"locations\": [\r\n        \"East US\",\r\n        \"North Europe\",\r\n        \"West Europe\",\r\n        \"East Asia\",\r\n        \"Southeast Asia\",\r\n        \"North Central US\",\r\n        \"South Central US\",\r\n        \"Central US\",\r\n        \"East US 2\",\r\n        \"Japan East\",\r\n        \"Japan West\",\r\n        \"Brazil South\",\r\n        \"Australia East\",\r\n        \"Australia Southeast\",\r\n        \"Central India\",\r\n        \"South India\",\r\n        \"West India\",\r\n        \"Canada Central\",\r\n        \"Canada East\",\r\n        \"West Central US\",\r\n        \"West US 2\",\r\n        \"UK West\",\r\n        \"UK South\",\r\n        \"Korea Central\",\r\n        \"Korea South\",\r\n        \"West US\",\r\n        \"Central US EUAP\",\r\n        \"East US 2 EUAP\"\r\n      ],\r\n      \"apiVersions\": [\r\n        \"2017-11-01\",\r\n        \"2017-10-01\",\r\n        \"2017-09-01\",\r\n        \"2017-08-01\",\r\n        \"2017-06-01\",\r\n        \"2017-04-01\",\r\n        \"2017-03-01\",\r\n        \"2016-12-01\",\r\n        \"2016-11-01\",\r\n        \"2016-10-01\",\r\n        \"2016-09-01\",\r\n        \"2016-08-01\",\r\n        \"2016-07-01\",\r\n        \"2016-06-01\",\r\n        \"2016-03-30\",\r\n        \"2015-06-15\",\r\n        \"2015-05-01-preview\",\r\n        \"2014-12-01-preview\"\r\n      ],\r\n      \"capabilities\": \"CrossResourceGroupResourceMove, CrossSubscriptionResourceMove\"\r\n    },\r\n    {\r\n      \"resourceType\": \"networkWatchers\",\r\n      \"locations\": [\r\n        \"East US\",\r\n        \"North Europe\",\r\n        \"West Europe\",\r\n        \"East Asia\",\r\n        \"Southeast Asia\",\r\n        \"North Central US\",\r\n        \"South Central US\",\r\n        \"Central US\",\r\n        \"East US 2\",\r\n        \"Japan East\",\r\n        \"Japan West\",\r\n        \"Brazil South\",\r\n        \"Australia East\",\r\n        \"Australia Southeast\",\r\n        \"Central India\",\r\n        \"South India\",\r\n        \"West India\",\r\n        \"Canada Central\",\r\n        \"Canada East\",\r\n        \"West Central US\",\r\n        \"West US 2\",\r\n        \"UK West\",\r\n        \"UK South\",\r\n        \"Korea Central\",\r\n        \"Korea South\",\r\n        \"West US\",\r\n        \"Central US EUAP\",\r\n        \"East US 2 EUAP\"\r\n      ],\r\n      \"apiVersions\": [\r\n        \"2017-11-01\",\r\n        \"2017-10-01\",\r\n        \"2017-09-01\",\r\n        \"2017-08-01\",\r\n        \"2017-06-01\",\r\n        \"2017-04-01\",\r\n        \"2017-03-01\",\r\n        \"2016-12-01\",\r\n        \"2016-11-01\",\r\n        \"2016-10-01\",\r\n        \"2016-09-01\",\r\n        \"2016-08-01\",\r\n        \"2016-07-01\",\r\n        \"2016-06-01\",\r\n        \"2016-03-30\"\r\n      ],\r\n      \"capabilities\": \"CrossResourceGroupResourceMove, CrossSubscriptionResourceMove\"\r\n    },\r\n    {\r\n      \"resourceType\": \"networkWatchers/connectionMonitors\",\r\n      \"locations\": [\r\n        \"East US\",\r\n        \"North Europe\",\r\n        \"West Europe\",\r\n        \"East Asia\",\r\n        \"Southeast Asia\",\r\n        \"North Central US\",\r\n        \"South Central US\",\r\n        \"Central US\",\r\n        \"East US 2\",\r\n        \"Japan East\",\r\n        \"Japan West\",\r\n        \"Brazil South\",\r\n        \"Australia East\",\r\n        \"Australia Southeast\",\r\n        \"Central India\",\r\n        \"South India\",\r\n        \"West India\",\r\n        \"Canada Central\",\r\n        \"Canada East\",\r\n        \"West Central US\",\r\n        \"West US 2\",\r\n        \"UK West\",\r\n        \"UK South\",\r\n        \"Korea Central\",\r\n        \"Korea South\",\r\n        \"West US\",\r\n        \"Central US EUAP\",\r\n        \"East US 2 EUAP\"\r\n      ],\r\n      \"apiVersions\": [\r\n        \"2017-11-01\",\r\n        \"2017-10-01\",\r\n        \"2017-09-01\"\r\n      ],\r\n      \"capabilities\": \"CrossResourceGroupResourceMove, CrossSubscriptionResourceMove\"\r\n    },\r\n    {\r\n      \"resourceType\": \"virtualNetworkGateways\",\r\n      \"locations\": [\r\n        \"East US\",\r\n        \"North Europe\",\r\n        \"West Europe\",\r\n        \"East Asia\",\r\n        \"Southeast Asia\",\r\n        \"North Central US\",\r\n        \"South Central US\",\r\n        \"Central US\",\r\n        \"East US 2\",\r\n        \"Japan East\",\r\n        \"Japan West\",\r\n        \"Brazil South\",\r\n        \"Australia East\",\r\n        \"Australia Southeast\",\r\n        \"Central India\",\r\n        \"South India\",\r\n        \"West India\",\r\n        \"Canada Central\",\r\n        \"Canada East\",\r\n        \"West Central US\",\r\n        \"West US 2\",\r\n        \"UK West\",\r\n        \"UK South\",\r\n        \"Korea Central\",\r\n        \"Korea South\",\r\n        \"West US\",\r\n        \"Central US EUAP\",\r\n        \"East US 2 EUAP\"\r\n      ],\r\n      \"apiVersions\": [\r\n        \"2017-11-01\",\r\n        \"2017-10-01\",\r\n        \"2017-09-01\",\r\n        \"2017-08-01\",\r\n        \"2017-06-01\",\r\n        \"2017-04-01\",\r\n        \"2017-03-01\",\r\n        \"2016-12-01\",\r\n        \"2016-11-01\",\r\n        \"2016-10-01\",\r\n        \"2016-09-01\",\r\n        \"2016-08-01\",\r\n        \"2016-07-01\",\r\n        \"2016-06-01\",\r\n        \"2016-03-30\",\r\n        \"2015-06-15\",\r\n        \"2015-05-01-preview\",\r\n        \"2014-12-01-preview\"\r\n      ],\r\n      \"capabilities\": \"CrossResourceGroupResourceMove, CrossSubscriptionResourceMove\"\r\n    },\r\n    {\r\n      \"resourceType\": \"localNetworkGateways\",\r\n      \"locations\": [\r\n        \"East US\",\r\n        \"North Europe\",\r\n        \"West Europe\",\r\n        \"East Asia\",\r\n        \"Southeast Asia\",\r\n        \"North Central US\",\r\n        \"South Central US\",\r\n        \"Central US\",\r\n        \"East US 2\",\r\n        \"Japan East\",\r\n        \"Japan West\",\r\n        \"Brazil South\",\r\n        \"Australia East\",\r\n        \"Australia Southeast\",\r\n        \"Central India\",\r\n        \"South India\",\r\n        \"West India\",\r\n        \"Canada Central\",\r\n        \"Canada East\",\r\n        \"West Central US\",\r\n        \"West US 2\",\r\n        \"UK West\",\r\n        \"UK South\",\r\n        \"Korea Central\",\r\n        \"Korea South\",\r\n        \"West US\",\r\n        \"Central US EUAP\",\r\n        \"East US 2 EUAP\"\r\n      ],\r\n      \"apiVersions\": [\r\n        \"2017-11-01\",\r\n        \"2017-10-01\",\r\n        \"2017-09-01\",\r\n        \"2017-08-01\",\r\n        \"2017-06-01\",\r\n        \"2017-04-01\",\r\n        \"2017-03-01\",\r\n        \"2016-12-01\",\r\n        \"2016-11-01\",\r\n        \"2016-10-01\",\r\n        \"2016-09-01\",\r\n        \"2016-08-01\",\r\n        \"2016-07-01\",\r\n        \"2016-06-01\",\r\n        \"2016-03-30\",\r\n        \"2015-06-15\",\r\n        \"2015-05-01-preview\",\r\n        \"2014-12-01-preview\"\r\n      ],\r\n      \"capabilities\": \"CrossResourceGroupResourceMove, CrossSubscriptionResourceMove\"\r\n    },\r\n    {\r\n      \"resourceType\": \"connections\",\r\n      \"locations\": [\r\n        \"East US\",\r\n        \"North Europe\",\r\n        \"West Europe\",\r\n        \"East Asia\",\r\n        \"Southeast Asia\",\r\n        \"North Central US\",\r\n        \"South Central US\",\r\n        \"Central US\",\r\n        \"East US 2\",\r\n        \"Japan East\",\r\n        \"Japan West\",\r\n        \"Brazil South\",\r\n        \"Australia East\",\r\n        \"Australia Southeast\",\r\n        \"Central India\",\r\n        \"South India\",\r\n        \"West India\",\r\n        \"Canada Central\",\r\n        \"Canada East\",\r\n        \"West Central US\",\r\n        \"West US 2\",\r\n        \"UK West\",\r\n        \"UK South\",\r\n        \"Korea Central\",\r\n        \"Korea South\",\r\n        \"West US\",\r\n        \"Central US EUAP\",\r\n        \"East US 2 EUAP\"\r\n      ],\r\n      \"apiVersions\": [\r\n        \"2017-11-01\",\r\n        \"2017-10-01\",\r\n        \"2017-09-01\",\r\n        \"2017-08-01\",\r\n        \"2017-06-01\",\r\n        \"2017-04-01\",\r\n        \"2017-03-01\",\r\n        \"2016-12-01\",\r\n        \"2016-11-01\",\r\n        \"2016-10-01\",\r\n        \"2016-09-01\",\r\n        \"2016-08-01\",\r\n        \"2016-07-01\",\r\n        \"2016-06-01\",\r\n        \"2016-03-30\",\r\n        \"2015-06-15\",\r\n        \"2015-05-01-preview\",\r\n        \"2014-12-01-preview\"\r\n      ],\r\n      \"capabilities\": \"CrossResourceGroupResourceMove, CrossSubscriptionResourceMove\"\r\n    },\r\n    {\r\n      \"resourceType\": \"applicationGateways\",\r\n      \"locations\": [\r\n        \"East US\",\r\n        \"North Europe\",\r\n        \"West Europe\",\r\n        \"East Asia\",\r\n        \"Southeast Asia\",\r\n        \"North Central US\",\r\n        \"South Central US\",\r\n        \"Central US\",\r\n        \"East US 2\",\r\n        \"Japan East\",\r\n        \"Japan West\",\r\n        \"Brazil South\",\r\n        \"Australia East\",\r\n        \"Australia Southeast\",\r\n        \"Central India\",\r\n        \"South India\",\r\n        \"West India\",\r\n        \"Canada Central\",\r\n        \"Canada East\",\r\n        \"West Central US\",\r\n        \"West US 2\",\r\n        \"UK West\",\r\n        \"UK South\",\r\n        \"Korea Central\",\r\n        \"Korea South\",\r\n        \"West US\",\r\n        \"Central US EUAP\",\r\n        \"East US 2 EUAP\"\r\n      ],\r\n      \"apiVersions\": [\r\n        \"2017-11-01\",\r\n        \"2017-10-01\",\r\n        \"2017-09-01\",\r\n        \"2017-08-01\",\r\n        \"2017-06-01\",\r\n        \"2017-04-01\",\r\n        \"2017-03-01\",\r\n        \"2016-12-01\",\r\n        \"2016-11-01\",\r\n        \"2016-10-01\",\r\n        \"2016-09-01\",\r\n        \"2016-08-01\",\r\n        \"2016-07-01\",\r\n        \"2016-06-01\",\r\n        \"2016-03-30\",\r\n        \"2015-06-15\",\r\n        \"2015-05-01-preview\",\r\n        \"2014-12-01-preview\"\r\n      ],\r\n      \"capabilities\": \"SystemAssignedResourceIdentity\"\r\n    },\r\n    {\r\n      \"resourceType\": \"locations\",\r\n      \"locations\": [],\r\n      \"apiVersions\": [\r\n        \"2017-11-01\",\r\n        \"2017-10-01\",\r\n        \"2017-09-01\",\r\n        \"2017-08-01\",\r\n        \"2017-06-01\",\r\n        \"2017-04-01\",\r\n        \"2017-03-01\",\r\n        \"2016-12-01\",\r\n        \"2016-11-01\",\r\n        \"2016-10-01\",\r\n        \"2016-09-01\",\r\n        \"2016-08-01\",\r\n        \"2016-07-01\",\r\n        \"2016-06-01\",\r\n        \"2016-03-30\",\r\n        \"2015-06-15\",\r\n        \"2015-05-01-preview\",\r\n        \"2014-12-01-preview\"\r\n      ]\r\n    },\r\n    {\r\n      \"resourceType\": \"locations/operations\",\r\n      \"locations\": [],\r\n      \"apiVersions\": [\r\n        \"2017-11-01\",\r\n        \"2017-10-01\",\r\n        \"2017-09-01\",\r\n        \"2017-08-01\",\r\n        \"2017-06-01\",\r\n        \"2017-04-01\",\r\n        \"2017-03-01\",\r\n        \"2016-12-01\",\r\n        \"2016-11-01\",\r\n        \"2016-10-01\",\r\n        \"2016-09-01\",\r\n        \"2016-08-01\",\r\n        \"2016-07-01\",\r\n        \"2016-06-01\",\r\n        \"2016-03-30\",\r\n        \"2015-06-15\",\r\n        \"2015-05-01-preview\",\r\n        \"2014-12-01-preview\"\r\n      ]\r\n    },\r\n    {\r\n      \"resourceType\": \"locations/operationResults\",\r\n      \"locations\": [],\r\n      \"apiVersions\": [\r\n        \"2017-11-01\",\r\n        \"2017-10-01\",\r\n        \"2017-09-01\",\r\n        \"2017-08-01\",\r\n        \"2017-06-01\",\r\n        \"2017-04-01\",\r\n        \"2017-03-01\",\r\n        \"2016-12-01\",\r\n        \"2016-11-01\",\r\n        \"2016-10-01\",\r\n        \"2016-09-01\",\r\n        \"2016-08-01\",\r\n        \"2016-07-01\",\r\n        \"2016-06-01\",\r\n        \"2016-03-30\",\r\n        \"2015-06-15\",\r\n        \"2015-05-01-preview\",\r\n        \"2014-12-01-preview\"\r\n      ]\r\n    },\r\n    {\r\n      \"resourceType\": \"locations/CheckDnsNameAvailability\",\r\n      \"locations\": [\r\n        \"East US\",\r\n        \"North Europe\",\r\n        \"West Europe\",\r\n        \"East Asia\",\r\n        \"Southeast Asia\",\r\n        \"North Central US\",\r\n        \"South Central US\",\r\n        \"Central US\",\r\n        \"East US 2\",\r\n        \"Japan East\",\r\n        \"Japan West\",\r\n        \"Brazil South\",\r\n        \"Australia East\",\r\n        \"Australia Southeast\",\r\n        \"Central India\",\r\n        \"South India\",\r\n        \"West India\",\r\n        \"Canada Central\",\r\n        \"Canada East\",\r\n        \"West Central US\",\r\n        \"West US 2\",\r\n        \"UK West\",\r\n        \"UK South\",\r\n        \"Korea Central\",\r\n        \"Korea South\",\r\n        \"West US\",\r\n        \"Central US EUAP\",\r\n        \"East US 2 EUAP\"\r\n      ],\r\n      \"apiVersions\": [\r\n        \"2017-11-01\",\r\n        \"2017-10-01\",\r\n        \"2017-09-01\",\r\n        \"2017-08-01\",\r\n        \"2017-06-01\",\r\n        \"2017-04-01\",\r\n        \"2017-03-01\",\r\n        \"2016-12-01\",\r\n        \"2016-11-01\",\r\n        \"2016-10-01\",\r\n        \"2016-09-01\",\r\n        \"2016-08-01\",\r\n        \"2016-07-01\",\r\n        \"2016-06-01\",\r\n        \"2016-03-30\",\r\n        \"2015-06-15\",\r\n        \"2015-05-01-preview\",\r\n        \"2014-12-01-preview\"\r\n      ]\r\n    },\r\n    {\r\n      \"resourceType\": \"locations/usages\",\r\n      \"locations\": [\r\n        \"East US\",\r\n        \"North Europe\",\r\n        \"West Europe\",\r\n        \"East Asia\",\r\n        \"Southeast Asia\",\r\n        \"North Central US\",\r\n        \"South Central US\",\r\n        \"Central US\",\r\n        \"East US 2\",\r\n        \"Japan East\",\r\n        \"Japan West\",\r\n        \"Brazil South\",\r\n        \"Australia East\",\r\n        \"Australia Southeast\",\r\n        \"Central India\",\r\n        \"South India\",\r\n        \"West India\",\r\n        \"Canada Central\",\r\n        \"Canada East\",\r\n        \"West Central US\",\r\n        \"West US 2\",\r\n        \"UK West\",\r\n        \"UK South\",\r\n        \"Korea Central\",\r\n        \"Korea South\",\r\n        \"West US\",\r\n        \"Central US EUAP\",\r\n        \"East US 2 EUAP\"\r\n      ],\r\n      \"apiVersions\": [\r\n        \"2017-11-01\",\r\n        \"2017-10-01\",\r\n        \"2017-09-01\",\r\n        \"2017-08-01\",\r\n        \"2017-06-01\",\r\n        \"2017-04-01\",\r\n        \"2017-03-01\",\r\n        \"2016-12-01\",\r\n        \"2016-11-01\",\r\n        \"2016-10-01\",\r\n        \"2016-09-01\",\r\n        \"2016-08-01\",\r\n        \"2016-07-01\",\r\n        \"2016-06-01\",\r\n        \"2016-03-30\",\r\n        \"2015-06-15\",\r\n        \"2015-05-01-preview\",\r\n        \"2014-12-01-preview\"\r\n      ]\r\n    },\r\n    {\r\n      \"resourceType\": \"locations/virtualNetworkAvailableEndpointServices\",\r\n      \"locations\": [\r\n        \"East US\",\r\n        \"North Europe\",\r\n        \"West Europe\",\r\n        \"East Asia\",\r\n        \"Southeast Asia\",\r\n        \"North Central US\",\r\n        \"South Central US\",\r\n        \"Central US\",\r\n        \"East US 2\",\r\n        \"Japan East\",\r\n        \"Japan West\",\r\n        \"Brazil South\",\r\n        \"Australia East\",\r\n        \"Australia Southeast\",\r\n        \"Central India\",\r\n        \"South India\",\r\n        \"West India\",\r\n        \"Canada Central\",\r\n        \"Canada East\",\r\n        \"West Central US\",\r\n        \"West US 2\",\r\n        \"UK West\",\r\n        \"UK South\",\r\n        \"Korea Central\",\r\n        \"Korea South\",\r\n        \"West US\",\r\n        \"Central US EUAP\",\r\n        \"East US 2 EUAP\"\r\n      ],\r\n      \"apiVersions\": [\r\n        \"2017-11-01\",\r\n        \"2017-10-01\",\r\n        \"2017-09-01\",\r\n        \"2017-08-01\",\r\n        \"2017-06-01\",\r\n        \"2017-04-01\"\r\n      ]\r\n    },\r\n    {\r\n      \"resourceType\": \"operations\",\r\n      \"locations\": [],\r\n      \"apiVersions\": [\r\n        \"2017-11-01\",\r\n        \"2017-10-01\",\r\n        \"2017-09-01\",\r\n        \"2017-08-01\",\r\n        \"2017-06-01\",\r\n        \"2017-04-01\",\r\n        \"2017-03-01\",\r\n        \"2016-12-01\",\r\n        \"2016-11-01\",\r\n        \"2016-10-01\",\r\n        \"2016-09-01\",\r\n        \"2016-08-01\",\r\n        \"2016-07-01\",\r\n        \"2016-06-01\",\r\n        \"2016-03-30\",\r\n        \"2015-06-15\",\r\n        \"2015-05-01-preview\",\r\n        \"2014-12-01-preview\"\r\n      ]\r\n    },\r\n    {\r\n      \"resourceType\": \"dnszones\",\r\n      \"locations\": [\r\n        \"global\"\r\n      ],\r\n      \"apiVersions\": [\r\n        \"2017-09-01\",\r\n        \"2016-04-01\",\r\n        \"2015-05-04-preview\"\r\n      ],\r\n      \"capabilities\": \"CrossResourceGroupResourceMove, CrossSubscriptionResourceMove\"\r\n    },\r\n    {\r\n      \"resourceType\": \"dnsOperationResults\",\r\n      \"locations\": [\r\n        \"global\"\r\n      ],\r\n      \"apiVersions\": [\r\n        \"2017-09-01\",\r\n        \"2016-04-01\"\r\n      ]\r\n    },\r\n    {\r\n      \"resourceType\": \"dnsOperationStatuses\",\r\n      \"locations\": [\r\n        \"global\"\r\n      ],\r\n      \"apiVersions\": [\r\n        \"2017-09-01\",\r\n        \"2016-04-01\"\r\n      ]\r\n    },\r\n    {\r\n      \"resourceType\": \"dnszones/A\",\r\n      \"locations\": [\r\n        \"global\"\r\n      ],\r\n      \"apiVersions\": [\r\n        \"2017-09-01\",\r\n        \"2016-04-01\",\r\n        \"2015-05-04-preview\"\r\n      ]\r\n    },\r\n    {\r\n      \"resourceType\": \"dnszones/AAAA\",\r\n      \"locations\": [\r\n        \"global\"\r\n      ],\r\n      \"apiVersions\": [\r\n        \"2017-09-01\",\r\n        \"2016-04-01\",\r\n        \"2015-05-04-preview\"\r\n      ]\r\n    },\r\n    {\r\n      \"resourceType\": \"dnszones/CNAME\",\r\n      \"locations\": [\r\n        \"global\"\r\n      ],\r\n      \"apiVersions\": [\r\n        \"2017-09-01\",\r\n        \"2016-04-01\",\r\n        \"2015-05-04-preview\"\r\n      ]\r\n    },\r\n    {\r\n      \"resourceType\": \"dnszones/PTR\",\r\n      \"locations\": [\r\n        \"global\"\r\n      ],\r\n      \"apiVersions\": [\r\n        \"2017-09-01\",\r\n        \"2016-04-01\",\r\n        \"2015-05-04-preview\"\r\n      ]\r\n    },\r\n    {\r\n      \"resourceType\": \"dnszones/MX\",\r\n      \"locations\": [\r\n        \"global\"\r\n      ],\r\n      \"apiVersions\": [\r\n        \"2017-09-01\",\r\n        \"2016-04-01\",\r\n        \"2015-05-04-preview\"\r\n      ]\r\n    },\r\n    {\r\n      \"resourceType\": \"dnszones/TXT\",\r\n      \"locations\": [\r\n        \"global\"\r\n      ],\r\n      \"apiVersions\": [\r\n        \"2017-09-01\",\r\n        \"2016-04-01\",\r\n        \"2015-05-04-preview\"\r\n      ]\r\n    },\r\n    {\r\n      \"resourceType\": \"dnszones/SRV\",\r\n      \"locations\": [\r\n        \"global\"\r\n      ],\r\n      \"apiVersions\": [\r\n        \"2017-09-01\",\r\n        \"2016-04-01\",\r\n        \"2015-05-04-preview\"\r\n      ]\r\n    },\r\n    {\r\n      \"resourceType\": \"dnszones/SOA\",\r\n      \"locations\": [\r\n        \"global\"\r\n      ],\r\n      \"apiVersions\": [\r\n        \"2017-09-01\",\r\n        \"2016-04-01\",\r\n        \"2015-05-04-preview\"\r\n      ]\r\n    },\r\n    {\r\n      \"resourceType\": \"dnszones/NS\",\r\n      \"locations\": [\r\n        \"global\"\r\n      ],\r\n      \"apiVersions\": [\r\n        \"2017-09-01\",\r\n        \"2016-04-01\",\r\n        \"2015-05-04-preview\"\r\n      ]\r\n    },\r\n    {\r\n      \"resourceType\": \"dnszones/CAA\",\r\n      \"locations\": [\r\n        \"global\"\r\n      ],\r\n      \"apiVersions\": [\r\n        \"2017-09-01\"\r\n      ]\r\n    },\r\n    {\r\n      \"resourceType\": \"dnszones/recordsets\",\r\n      \"locations\": [\r\n        \"global\"\r\n      ],\r\n      \"apiVersions\": [\r\n        \"2017-09-01\",\r\n        \"2016-04-01\",\r\n        \"2015-05-04-preview\"\r\n      ]\r\n    },\r\n    {\r\n      \"resourceType\": \"dnszones/all\",\r\n      \"locations\": [\r\n        \"global\"\r\n      ],\r\n      \"apiVersions\": [\r\n        \"2017-09-01\",\r\n        \"2016-04-01\",\r\n        \"2015-05-04-preview\"\r\n      ]\r\n    },\r\n    {\r\n      \"resourceType\": \"trafficmanagerprofiles\",\r\n      \"locations\": [\r\n        \"global\"\r\n      ],\r\n      \"apiVersions\": [\r\n        \"2017-05-01\",\r\n        \"2017-03-01\",\r\n        \"2015-11-01\",\r\n        \"2015-04-28-preview\"\r\n      ],\r\n      \"capabilities\": \"CrossResourceGroupResourceMove, CrossSubscriptionResourceMove\"\r\n    },\r\n    {\r\n      \"resourceType\": \"checkTrafficManagerNameAvailability\",\r\n      \"locations\": [\r\n        \"global\"\r\n      ],\r\n      \"apiVersions\": [\r\n        \"2017-05-01\",\r\n        \"2017-03-01\",\r\n        \"2015-11-01\",\r\n        \"2015-04-28-preview\"\r\n      ]\r\n    },\r\n    {\r\n      \"resourceType\": \"trafficManagerUserMetricsKeys\",\r\n      \"locations\": [\r\n        \"global\"\r\n      ],\r\n      \"apiVersions\": [\r\n        \"2017-09-01-preview\"\r\n      ]\r\n    },\r\n    {\r\n      \"resourceType\": \"trafficManagerGeographicHierarchies\",\r\n      \"locations\": [\r\n        \"global\"\r\n      ],\r\n      \"apiVersions\": [\r\n        \"2017-05-01\",\r\n        \"2017-03-01\"\r\n      ]\r\n    },\r\n    {\r\n      \"resourceType\": \"expressRouteCircuits\",\r\n      \"locations\": [\r\n        \"East US\",\r\n        \"North Europe\",\r\n        \"West Europe\",\r\n        \"East Asia\",\r\n        \"Southeast Asia\",\r\n        \"North Central US\",\r\n        \"South Central US\",\r\n        \"Central US\",\r\n        \"East US 2\",\r\n        \"Japan East\",\r\n        \"Japan West\",\r\n        \"Brazil South\",\r\n        \"Australia East\",\r\n        \"Australia Southeast\",\r\n        \"Central India\",\r\n        \"South India\",\r\n        \"West India\",\r\n        \"Canada Central\",\r\n        \"Canada East\",\r\n        \"West Central US\",\r\n        \"West US 2\",\r\n        \"UK West\",\r\n        \"UK South\",\r\n        \"Korea Central\",\r\n        \"Korea South\",\r\n        \"West US\",\r\n        \"Central US EUAP\",\r\n        \"East US 2 EUAP\"\r\n      ],\r\n      \"apiVersions\": [\r\n        \"2017-11-01\",\r\n        \"2017-10-01\",\r\n        \"2017-09-01\",\r\n        \"2017-08-01\",\r\n        \"2017-06-01\",\r\n        \"2017-04-01\",\r\n        \"2017-03-01\",\r\n        \"2016-12-01\",\r\n        \"2016-11-01\",\r\n        \"2016-10-01\",\r\n        \"2016-09-01\",\r\n        \"2016-08-01\",\r\n        \"2016-07-01\",\r\n        \"2016-06-01\",\r\n        \"2016-03-30\",\r\n        \"2015-06-15\",\r\n        \"2015-05-01-preview\",\r\n        \"2014-12-01-preview\"\r\n      ],\r\n      \"capabilities\": \"None\"\r\n    },\r\n    {\r\n      \"resourceType\": \"expressRouteServiceProviders\",\r\n      \"locations\": [],\r\n      \"apiVersions\": [\r\n        \"2017-11-01\",\r\n        \"2017-10-01\",\r\n        \"2017-09-01\",\r\n        \"2017-08-01\",\r\n        \"2017-06-01\",\r\n        \"2017-04-01\",\r\n        \"2017-03-01\",\r\n        \"2016-12-01\",\r\n        \"2016-11-01\",\r\n        \"2016-10-01\",\r\n        \"2016-09-01\",\r\n        \"2016-08-01\",\r\n        \"2016-07-01\",\r\n        \"2016-06-01\",\r\n        \"2016-03-30\",\r\n        \"2015-06-15\",\r\n        \"2015-05-01-preview\",\r\n        \"2014-12-01-preview\"\r\n      ]\r\n    },\r\n    {\r\n      \"resourceType\": \"applicationGatewayAvailableWafRuleSets\",\r\n      \"locations\": [],\r\n      \"apiVersions\": [\r\n        \"2017-11-01\",\r\n        \"2017-10-01\",\r\n        \"2017-09-01\",\r\n        \"2017-08-01\",\r\n        \"2017-06-01\",\r\n        \"2017-04-01\",\r\n        \"2017-03-01\"\r\n      ]\r\n    },\r\n    {\r\n      \"resourceType\": \"applicationGatewayAvailableSslOptions\",\r\n      \"locations\": [],\r\n      \"apiVersions\": [\r\n        \"2017-11-01\",\r\n        \"2017-10-01\",\r\n        \"2017-09-01\",\r\n        \"2017-08-01\",\r\n        \"2017-06-01\"\r\n      ]\r\n    },\r\n    {\r\n      \"resourceType\": \"routeFilters\",\r\n      \"locations\": [\r\n        \"East US\",\r\n        \"North Europe\",\r\n        \"West Europe\",\r\n        \"East Asia\",\r\n        \"Southeast Asia\",\r\n        \"North Central US\",\r\n        \"South Central US\",\r\n        \"Central US\",\r\n        \"East US 2\",\r\n        \"Japan East\",\r\n        \"Japan West\",\r\n        \"Brazil South\",\r\n        \"Australia East\",\r\n        \"Australia Southeast\",\r\n        \"Central India\",\r\n        \"South India\",\r\n        \"West India\",\r\n        \"Canada Central\",\r\n        \"Canada East\",\r\n        \"West Central US\",\r\n        \"West US 2\",\r\n        \"UK West\",\r\n        \"UK South\",\r\n        \"Korea Central\",\r\n        \"Korea South\",\r\n        \"West US\",\r\n        \"Central US EUAP\",\r\n        \"East US 2 EUAP\"\r\n      ],\r\n      \"apiVersions\": [\r\n        \"2017-11-01\",\r\n        \"2017-10-01\",\r\n        \"2017-09-01\",\r\n        \"2017-08-01\",\r\n        \"2017-06-01\",\r\n        \"2017-04-01\",\r\n        \"2017-03-01\",\r\n        \"2016-12-01\"\r\n      ],\r\n      \"capabilities\": \"None\"\r\n    },\r\n    {\r\n      \"resourceType\": \"bgpServiceCommunities\",\r\n      \"locations\": [],\r\n      \"apiVersions\": [\r\n        \"2017-11-01\",\r\n        \"2017-10-01\",\r\n        \"2017-09-01\",\r\n        \"2017-08-01\",\r\n        \"2017-06-01\",\r\n        \"2017-04-01\",\r\n        \"2017-03-01\",\r\n        \"2016-12-01\"\r\n      ]\r\n    },\r\n    {\r\n      \"resourceType\": \"virtualWans\",\r\n      \"locations\": [\r\n        \"West US\"\r\n      ],\r\n      \"apiVersions\": [\r\n        \"2017-11-01\",\r\n        \"2017-10-01\",\r\n        \"2017-09-01\"\r\n      ],\r\n      \"capabilities\": \"CrossResourceGroupResourceMove, CrossSubscriptionResourceMove\"\r\n    },\r\n    {\r\n      \"resourceType\": \"vpnSites\",\r\n      \"locations\": [\r\n        \"West US\"\r\n      ],\r\n      \"apiVersions\": [\r\n        \"2017-11-01\",\r\n        \"2017-10-01\",\r\n        \"2017-09-01\"\r\n      ],\r\n      \"capabilities\": \"CrossResourceGroupResourceMove, CrossSubscriptionResourceMove\"\r\n    },\r\n    {\r\n      \"resourceType\": \"virtualHubs\",\r\n      \"locations\": [\r\n        \"West US\"\r\n      ],\r\n      \"apiVersions\": [\r\n        \"2017-11-01\",\r\n        \"2017-10-01\",\r\n        \"2017-09-01\"\r\n      ],\r\n      \"capabilities\": \"CrossResourceGroupResourceMove, CrossSubscriptionResourceMove\"\r\n    }\r\n  ],\r\n  \"registrationState\": \"Registered\"\r\n}",
      "ResponseHeaders": {
        "Content-Length": [
          "19128"
=======
      "ResponseBody": "{\r\n  \"id\": \"/subscriptions/947d47b4-7883-4bb9-9d85-c5e8e2f572ce/providers/Microsoft.Network\",\r\n  \"namespace\": \"Microsoft.Network\",\r\n  \"authorizations\": [\r\n    {\r\n      \"applicationId\": \"2cf9eb86-36b5-49dc-86ae-9a63135dfa8c\",\r\n      \"roleDefinitionId\": \"13ba9ab4-19f0-4804-adc4-14ece36cc7a1\"\r\n    },\r\n    {\r\n      \"applicationId\": \"7c33bfcb-8d33-48d6-8e60-dc6404003489\",\r\n      \"roleDefinitionId\": \"ad6261e4-fa9a-4642-aa5f-104f1b67e9e3\"\r\n    },\r\n    {\r\n      \"applicationId\": \"1e3e4475-288f-4018-a376-df66fd7fac5f\",\r\n      \"roleDefinitionId\": \"1d538b69-3d87-4e56-8ff8-25786fd48261\"\r\n    },\r\n    {\r\n      \"applicationId\": \"a0be0c72-870e-46f0-9c49-c98333a996f7\",\r\n      \"roleDefinitionId\": \"7ce22727-ffce-45a9-930c-ddb2e56fa131\"\r\n    }\r\n  ],\r\n  \"resourceTypes\": [\r\n    {\r\n      \"resourceType\": \"virtualNetworks\",\r\n      \"locations\": [\r\n        \"East US\",\r\n        \"North Europe\",\r\n        \"West Europe\",\r\n        \"East Asia\",\r\n        \"Southeast Asia\",\r\n        \"North Central US\",\r\n        \"South Central US\",\r\n        \"Central US\",\r\n        \"East US 2\",\r\n        \"Japan East\",\r\n        \"Japan West\",\r\n        \"Brazil South\",\r\n        \"Australia East\",\r\n        \"Australia Southeast\",\r\n        \"Central India\",\r\n        \"South India\",\r\n        \"West India\",\r\n        \"Canada Central\",\r\n        \"Canada East\",\r\n        \"West Central US\",\r\n        \"West US 2\",\r\n        \"UK West\",\r\n        \"UK South\",\r\n        \"Korea Central\",\r\n        \"Korea South\",\r\n        \"West US\",\r\n        \"Central US EUAP\",\r\n        \"East US 2 EUAP\"\r\n      ],\r\n      \"apiVersions\": [\r\n        \"2017-11-01\",\r\n        \"2017-10-01\",\r\n        \"2017-09-01\",\r\n        \"2017-08-01\",\r\n        \"2017-06-01\",\r\n        \"2017-04-01\",\r\n        \"2017-03-01\",\r\n        \"2016-12-01\",\r\n        \"2016-11-01\",\r\n        \"2016-10-01\",\r\n        \"2016-09-01\",\r\n        \"2016-08-01\",\r\n        \"2016-07-01\",\r\n        \"2016-06-01\",\r\n        \"2016-03-30\",\r\n        \"2015-06-15\",\r\n        \"2015-05-01-preview\",\r\n        \"2014-12-01-preview\"\r\n      ],\r\n      \"capabilities\": \"CrossResourceGroupResourceMove, CrossSubscriptionResourceMove\"\r\n    },\r\n    {\r\n      \"resourceType\": \"publicIPAddresses\",\r\n      \"locations\": [\r\n        \"East US\",\r\n        \"North Europe\",\r\n        \"West Europe\",\r\n        \"East Asia\",\r\n        \"Southeast Asia\",\r\n        \"North Central US\",\r\n        \"South Central US\",\r\n        \"Central US\",\r\n        \"East US 2\",\r\n        \"Japan East\",\r\n        \"Japan West\",\r\n        \"Brazil South\",\r\n        \"Australia East\",\r\n        \"Australia Southeast\",\r\n        \"Central India\",\r\n        \"South India\",\r\n        \"West India\",\r\n        \"Canada Central\",\r\n        \"Canada East\",\r\n        \"West Central US\",\r\n        \"West US 2\",\r\n        \"UK West\",\r\n        \"UK South\",\r\n        \"Korea Central\",\r\n        \"Korea South\",\r\n        \"West US\",\r\n        \"Central US EUAP\",\r\n        \"East US 2 EUAP\"\r\n      ],\r\n      \"apiVersions\": [\r\n        \"2017-11-01\",\r\n        \"2017-10-01\",\r\n        \"2017-09-01\",\r\n        \"2017-08-01\",\r\n        \"2017-06-01\",\r\n        \"2017-04-01\",\r\n        \"2017-03-01\",\r\n        \"2016-12-01\",\r\n        \"2016-11-01\",\r\n        \"2016-10-01\",\r\n        \"2016-09-01\",\r\n        \"2016-08-01\",\r\n        \"2016-07-01\",\r\n        \"2016-06-01\",\r\n        \"2016-03-30\",\r\n        \"2015-06-15\",\r\n        \"2015-05-01-preview\",\r\n        \"2014-12-01-preview\"\r\n      ],\r\n      \"capabilities\": \"CrossResourceGroupResourceMove, CrossSubscriptionResourceMove\"\r\n    },\r\n    {\r\n      \"resourceType\": \"networkInterfaces\",\r\n      \"locations\": [\r\n        \"East US\",\r\n        \"North Europe\",\r\n        \"West Europe\",\r\n        \"East Asia\",\r\n        \"Southeast Asia\",\r\n        \"North Central US\",\r\n        \"South Central US\",\r\n        \"Central US\",\r\n        \"East US 2\",\r\n        \"Japan East\",\r\n        \"Japan West\",\r\n        \"Brazil South\",\r\n        \"Australia East\",\r\n        \"Australia Southeast\",\r\n        \"Central India\",\r\n        \"South India\",\r\n        \"West India\",\r\n        \"Canada Central\",\r\n        \"Canada East\",\r\n        \"West Central US\",\r\n        \"West US 2\",\r\n        \"UK West\",\r\n        \"UK South\",\r\n        \"Korea Central\",\r\n        \"Korea South\",\r\n        \"West US\",\r\n        \"Central US EUAP\",\r\n        \"East US 2 EUAP\"\r\n      ],\r\n      \"apiVersions\": [\r\n        \"2017-11-01\",\r\n        \"2017-10-01\",\r\n        \"2017-09-01\",\r\n        \"2017-08-01\",\r\n        \"2017-06-01\",\r\n        \"2017-04-01\",\r\n        \"2017-03-01\",\r\n        \"2016-12-01\",\r\n        \"2016-11-01\",\r\n        \"2016-10-01\",\r\n        \"2016-09-01\",\r\n        \"2016-08-01\",\r\n        \"2016-07-01\",\r\n        \"2016-06-01\",\r\n        \"2016-03-30\",\r\n        \"2015-06-15\",\r\n        \"2015-05-01-preview\",\r\n        \"2014-12-01-preview\"\r\n      ],\r\n      \"capabilities\": \"CrossResourceGroupResourceMove, CrossSubscriptionResourceMove\"\r\n    },\r\n    {\r\n      \"resourceType\": \"loadBalancers\",\r\n      \"locations\": [\r\n        \"East US\",\r\n        \"North Europe\",\r\n        \"West Europe\",\r\n        \"East Asia\",\r\n        \"Southeast Asia\",\r\n        \"North Central US\",\r\n        \"South Central US\",\r\n        \"Central US\",\r\n        \"East US 2\",\r\n        \"Japan East\",\r\n        \"Japan West\",\r\n        \"Brazil South\",\r\n        \"Australia East\",\r\n        \"Australia Southeast\",\r\n        \"Central India\",\r\n        \"South India\",\r\n        \"West India\",\r\n        \"Canada Central\",\r\n        \"Canada East\",\r\n        \"West Central US\",\r\n        \"West US 2\",\r\n        \"UK West\",\r\n        \"UK South\",\r\n        \"Korea Central\",\r\n        \"Korea South\",\r\n        \"West US\",\r\n        \"Central US EUAP\",\r\n        \"East US 2 EUAP\"\r\n      ],\r\n      \"apiVersions\": [\r\n        \"2017-11-01\",\r\n        \"2017-10-01\",\r\n        \"2017-09-01\",\r\n        \"2017-08-01\",\r\n        \"2017-06-01\",\r\n        \"2017-04-01\",\r\n        \"2017-03-01\",\r\n        \"2016-12-01\",\r\n        \"2016-11-01\",\r\n        \"2016-10-01\",\r\n        \"2016-09-01\",\r\n        \"2016-08-01\",\r\n        \"2016-07-01\",\r\n        \"2016-06-01\",\r\n        \"2016-03-30\",\r\n        \"2015-06-15\",\r\n        \"2015-05-01-preview\",\r\n        \"2014-12-01-preview\"\r\n      ],\r\n      \"capabilities\": \"CrossResourceGroupResourceMove, CrossSubscriptionResourceMove\"\r\n    },\r\n    {\r\n      \"resourceType\": \"networkSecurityGroups\",\r\n      \"locations\": [\r\n        \"East US\",\r\n        \"North Europe\",\r\n        \"West Europe\",\r\n        \"East Asia\",\r\n        \"Southeast Asia\",\r\n        \"North Central US\",\r\n        \"South Central US\",\r\n        \"Central US\",\r\n        \"East US 2\",\r\n        \"Japan East\",\r\n        \"Japan West\",\r\n        \"Brazil South\",\r\n        \"Australia East\",\r\n        \"Australia Southeast\",\r\n        \"Central India\",\r\n        \"South India\",\r\n        \"West India\",\r\n        \"Canada Central\",\r\n        \"Canada East\",\r\n        \"West Central US\",\r\n        \"West US 2\",\r\n        \"UK West\",\r\n        \"UK South\",\r\n        \"Korea Central\",\r\n        \"Korea South\",\r\n        \"West US\",\r\n        \"Central US EUAP\",\r\n        \"East US 2 EUAP\"\r\n      ],\r\n      \"apiVersions\": [\r\n        \"2017-11-01\",\r\n        \"2017-10-01\",\r\n        \"2017-09-01\",\r\n        \"2017-08-01\",\r\n        \"2017-06-01\",\r\n        \"2017-04-01\",\r\n        \"2017-03-01\",\r\n        \"2016-12-01\",\r\n        \"2016-11-01\",\r\n        \"2016-10-01\",\r\n        \"2016-09-01\",\r\n        \"2016-08-01\",\r\n        \"2016-07-01\",\r\n        \"2016-06-01\",\r\n        \"2016-03-30\",\r\n        \"2015-06-15\",\r\n        \"2015-05-01-preview\",\r\n        \"2014-12-01-preview\"\r\n      ],\r\n      \"capabilities\": \"CrossResourceGroupResourceMove, CrossSubscriptionResourceMove\"\r\n    },\r\n    {\r\n      \"resourceType\": \"applicationSecurityGroups\",\r\n      \"locations\": [\r\n        \"East US\",\r\n        \"North Europe\",\r\n        \"West Europe\",\r\n        \"East Asia\",\r\n        \"Southeast Asia\",\r\n        \"North Central US\",\r\n        \"South Central US\",\r\n        \"Central US\",\r\n        \"East US 2\",\r\n        \"Japan East\",\r\n        \"Japan West\",\r\n        \"Brazil South\",\r\n        \"Australia East\",\r\n        \"Australia Southeast\",\r\n        \"Central India\",\r\n        \"South India\",\r\n        \"West India\",\r\n        \"Canada Central\",\r\n        \"Canada East\",\r\n        \"West Central US\",\r\n        \"West US 2\",\r\n        \"UK West\",\r\n        \"UK South\",\r\n        \"Korea Central\",\r\n        \"Korea South\",\r\n        \"West US\",\r\n        \"Central US EUAP\",\r\n        \"East US 2 EUAP\"\r\n      ],\r\n      \"apiVersions\": [\r\n        \"2017-11-01\",\r\n        \"2017-10-01\",\r\n        \"2017-09-01\"\r\n      ],\r\n      \"capabilities\": \"CrossResourceGroupResourceMove, CrossSubscriptionResourceMove\"\r\n    },\r\n    {\r\n      \"resourceType\": \"routeTables\",\r\n      \"locations\": [\r\n        \"East US\",\r\n        \"North Europe\",\r\n        \"West Europe\",\r\n        \"East Asia\",\r\n        \"Southeast Asia\",\r\n        \"North Central US\",\r\n        \"South Central US\",\r\n        \"Central US\",\r\n        \"East US 2\",\r\n        \"Japan East\",\r\n        \"Japan West\",\r\n        \"Brazil South\",\r\n        \"Australia East\",\r\n        \"Australia Southeast\",\r\n        \"Central India\",\r\n        \"South India\",\r\n        \"West India\",\r\n        \"Canada Central\",\r\n        \"Canada East\",\r\n        \"West Central US\",\r\n        \"West US 2\",\r\n        \"UK West\",\r\n        \"UK South\",\r\n        \"Korea Central\",\r\n        \"Korea South\",\r\n        \"West US\",\r\n        \"Central US EUAP\",\r\n        \"East US 2 EUAP\"\r\n      ],\r\n      \"apiVersions\": [\r\n        \"2017-11-01\",\r\n        \"2017-10-01\",\r\n        \"2017-09-01\",\r\n        \"2017-08-01\",\r\n        \"2017-06-01\",\r\n        \"2017-04-01\",\r\n        \"2017-03-01\",\r\n        \"2016-12-01\",\r\n        \"2016-11-01\",\r\n        \"2016-10-01\",\r\n        \"2016-09-01\",\r\n        \"2016-08-01\",\r\n        \"2016-07-01\",\r\n        \"2016-06-01\",\r\n        \"2016-03-30\",\r\n        \"2015-06-15\",\r\n        \"2015-05-01-preview\",\r\n        \"2014-12-01-preview\"\r\n      ],\r\n      \"capabilities\": \"CrossResourceGroupResourceMove, CrossSubscriptionResourceMove\"\r\n    },\r\n    {\r\n      \"resourceType\": \"networkWatchers\",\r\n      \"locations\": [\r\n        \"East US\",\r\n        \"North Europe\",\r\n        \"West Europe\",\r\n        \"East Asia\",\r\n        \"Southeast Asia\",\r\n        \"North Central US\",\r\n        \"South Central US\",\r\n        \"Central US\",\r\n        \"East US 2\",\r\n        \"Japan East\",\r\n        \"Japan West\",\r\n        \"Brazil South\",\r\n        \"Australia East\",\r\n        \"Australia Southeast\",\r\n        \"Central India\",\r\n        \"South India\",\r\n        \"West India\",\r\n        \"Canada Central\",\r\n        \"Canada East\",\r\n        \"West Central US\",\r\n        \"West US 2\",\r\n        \"UK West\",\r\n        \"UK South\",\r\n        \"Korea Central\",\r\n        \"Korea South\",\r\n        \"West US\",\r\n        \"Central US EUAP\",\r\n        \"East US 2 EUAP\"\r\n      ],\r\n      \"apiVersions\": [\r\n        \"2017-11-01\",\r\n        \"2017-10-01\",\r\n        \"2017-09-01\",\r\n        \"2017-08-01\",\r\n        \"2017-06-01\",\r\n        \"2017-04-01\",\r\n        \"2017-03-01\",\r\n        \"2016-12-01\",\r\n        \"2016-11-01\",\r\n        \"2016-10-01\",\r\n        \"2016-09-01\",\r\n        \"2016-08-01\",\r\n        \"2016-07-01\",\r\n        \"2016-06-01\",\r\n        \"2016-03-30\"\r\n      ],\r\n      \"capabilities\": \"CrossResourceGroupResourceMove, CrossSubscriptionResourceMove\"\r\n    },\r\n    {\r\n      \"resourceType\": \"networkWatchers/connectionMonitors\",\r\n      \"locations\": [\r\n        \"East US\",\r\n        \"North Europe\",\r\n        \"West Europe\",\r\n        \"East Asia\",\r\n        \"Southeast Asia\",\r\n        \"North Central US\",\r\n        \"South Central US\",\r\n        \"Central US\",\r\n        \"East US 2\",\r\n        \"Japan East\",\r\n        \"Japan West\",\r\n        \"Brazil South\",\r\n        \"Australia East\",\r\n        \"Australia Southeast\",\r\n        \"Central India\",\r\n        \"South India\",\r\n        \"West India\",\r\n        \"Canada Central\",\r\n        \"Canada East\",\r\n        \"West Central US\",\r\n        \"West US 2\",\r\n        \"UK West\",\r\n        \"UK South\",\r\n        \"Korea Central\",\r\n        \"Korea South\",\r\n        \"West US\",\r\n        \"Central US EUAP\",\r\n        \"East US 2 EUAP\"\r\n      ],\r\n      \"apiVersions\": [\r\n        \"2017-11-01\",\r\n        \"2017-10-01\",\r\n        \"2017-09-01\"\r\n      ],\r\n      \"capabilities\": \"CrossResourceGroupResourceMove, CrossSubscriptionResourceMove\"\r\n    },\r\n    {\r\n      \"resourceType\": \"virtualNetworkGateways\",\r\n      \"locations\": [\r\n        \"East US\",\r\n        \"North Europe\",\r\n        \"West Europe\",\r\n        \"East Asia\",\r\n        \"Southeast Asia\",\r\n        \"North Central US\",\r\n        \"South Central US\",\r\n        \"Central US\",\r\n        \"East US 2\",\r\n        \"Japan East\",\r\n        \"Japan West\",\r\n        \"Brazil South\",\r\n        \"Australia East\",\r\n        \"Australia Southeast\",\r\n        \"Central India\",\r\n        \"South India\",\r\n        \"West India\",\r\n        \"Canada Central\",\r\n        \"Canada East\",\r\n        \"West Central US\",\r\n        \"West US 2\",\r\n        \"UK West\",\r\n        \"UK South\",\r\n        \"Korea Central\",\r\n        \"Korea South\",\r\n        \"West US\",\r\n        \"Central US EUAP\",\r\n        \"East US 2 EUAP\"\r\n      ],\r\n      \"apiVersions\": [\r\n        \"2017-11-01\",\r\n        \"2017-10-01\",\r\n        \"2017-09-01\",\r\n        \"2017-08-01\",\r\n        \"2017-06-01\",\r\n        \"2017-04-01\",\r\n        \"2017-03-01\",\r\n        \"2016-12-01\",\r\n        \"2016-11-01\",\r\n        \"2016-10-01\",\r\n        \"2016-09-01\",\r\n        \"2016-08-01\",\r\n        \"2016-07-01\",\r\n        \"2016-06-01\",\r\n        \"2016-03-30\",\r\n        \"2015-06-15\",\r\n        \"2015-05-01-preview\",\r\n        \"2014-12-01-preview\"\r\n      ],\r\n      \"capabilities\": \"CrossResourceGroupResourceMove, CrossSubscriptionResourceMove\"\r\n    },\r\n    {\r\n      \"resourceType\": \"localNetworkGateways\",\r\n      \"locations\": [\r\n        \"East US\",\r\n        \"North Europe\",\r\n        \"West Europe\",\r\n        \"East Asia\",\r\n        \"Southeast Asia\",\r\n        \"North Central US\",\r\n        \"South Central US\",\r\n        \"Central US\",\r\n        \"East US 2\",\r\n        \"Japan East\",\r\n        \"Japan West\",\r\n        \"Brazil South\",\r\n        \"Australia East\",\r\n        \"Australia Southeast\",\r\n        \"Central India\",\r\n        \"South India\",\r\n        \"West India\",\r\n        \"Canada Central\",\r\n        \"Canada East\",\r\n        \"West Central US\",\r\n        \"West US 2\",\r\n        \"UK West\",\r\n        \"UK South\",\r\n        \"Korea Central\",\r\n        \"Korea South\",\r\n        \"West US\",\r\n        \"Central US EUAP\",\r\n        \"East US 2 EUAP\"\r\n      ],\r\n      \"apiVersions\": [\r\n        \"2017-11-01\",\r\n        \"2017-10-01\",\r\n        \"2017-09-01\",\r\n        \"2017-08-01\",\r\n        \"2017-06-01\",\r\n        \"2017-04-01\",\r\n        \"2017-03-01\",\r\n        \"2016-12-01\",\r\n        \"2016-11-01\",\r\n        \"2016-10-01\",\r\n        \"2016-09-01\",\r\n        \"2016-08-01\",\r\n        \"2016-07-01\",\r\n        \"2016-06-01\",\r\n        \"2016-03-30\",\r\n        \"2015-06-15\",\r\n        \"2015-05-01-preview\",\r\n        \"2014-12-01-preview\"\r\n      ],\r\n      \"capabilities\": \"CrossResourceGroupResourceMove, CrossSubscriptionResourceMove\"\r\n    },\r\n    {\r\n      \"resourceType\": \"connections\",\r\n      \"locations\": [\r\n        \"East US\",\r\n        \"North Europe\",\r\n        \"West Europe\",\r\n        \"East Asia\",\r\n        \"Southeast Asia\",\r\n        \"North Central US\",\r\n        \"South Central US\",\r\n        \"Central US\",\r\n        \"East US 2\",\r\n        \"Japan East\",\r\n        \"Japan West\",\r\n        \"Brazil South\",\r\n        \"Australia East\",\r\n        \"Australia Southeast\",\r\n        \"Central India\",\r\n        \"South India\",\r\n        \"West India\",\r\n        \"Canada Central\",\r\n        \"Canada East\",\r\n        \"West Central US\",\r\n        \"West US 2\",\r\n        \"UK West\",\r\n        \"UK South\",\r\n        \"Korea Central\",\r\n        \"Korea South\",\r\n        \"West US\",\r\n        \"Central US EUAP\",\r\n        \"East US 2 EUAP\"\r\n      ],\r\n      \"apiVersions\": [\r\n        \"2017-11-01\",\r\n        \"2017-10-01\",\r\n        \"2017-09-01\",\r\n        \"2017-08-01\",\r\n        \"2017-06-01\",\r\n        \"2017-04-01\",\r\n        \"2017-03-01\",\r\n        \"2016-12-01\",\r\n        \"2016-11-01\",\r\n        \"2016-10-01\",\r\n        \"2016-09-01\",\r\n        \"2016-08-01\",\r\n        \"2016-07-01\",\r\n        \"2016-06-01\",\r\n        \"2016-03-30\",\r\n        \"2015-06-15\",\r\n        \"2015-05-01-preview\",\r\n        \"2014-12-01-preview\"\r\n      ],\r\n      \"capabilities\": \"CrossResourceGroupResourceMove, CrossSubscriptionResourceMove\"\r\n    },\r\n    {\r\n      \"resourceType\": \"applicationGateways\",\r\n      \"locations\": [\r\n        \"East US\",\r\n        \"North Europe\",\r\n        \"West Europe\",\r\n        \"East Asia\",\r\n        \"Southeast Asia\",\r\n        \"North Central US\",\r\n        \"South Central US\",\r\n        \"Central US\",\r\n        \"East US 2\",\r\n        \"Japan East\",\r\n        \"Japan West\",\r\n        \"Brazil South\",\r\n        \"Australia East\",\r\n        \"Australia Southeast\",\r\n        \"Central India\",\r\n        \"South India\",\r\n        \"West India\",\r\n        \"Canada Central\",\r\n        \"Canada East\",\r\n        \"West Central US\",\r\n        \"West US 2\",\r\n        \"UK West\",\r\n        \"UK South\",\r\n        \"Korea Central\",\r\n        \"Korea South\",\r\n        \"West US\",\r\n        \"Central US EUAP\",\r\n        \"East US 2 EUAP\"\r\n      ],\r\n      \"apiVersions\": [\r\n        \"2017-11-01\",\r\n        \"2017-10-01\",\r\n        \"2017-09-01\",\r\n        \"2017-08-01\",\r\n        \"2017-06-01\",\r\n        \"2017-04-01\",\r\n        \"2017-03-01\",\r\n        \"2016-12-01\",\r\n        \"2016-11-01\",\r\n        \"2016-10-01\",\r\n        \"2016-09-01\",\r\n        \"2016-08-01\",\r\n        \"2016-07-01\",\r\n        \"2016-06-01\",\r\n        \"2016-03-30\",\r\n        \"2015-06-15\",\r\n        \"2015-05-01-preview\",\r\n        \"2014-12-01-preview\"\r\n      ],\r\n      \"capabilities\": \"SystemAssignedResourceIdentity\"\r\n    },\r\n    {\r\n      \"resourceType\": \"locations\",\r\n      \"locations\": [],\r\n      \"apiVersions\": [\r\n        \"2017-11-01\",\r\n        \"2017-10-01\",\r\n        \"2017-09-01\",\r\n        \"2017-08-01\",\r\n        \"2017-06-01\",\r\n        \"2017-04-01\",\r\n        \"2017-03-01\",\r\n        \"2016-12-01\",\r\n        \"2016-11-01\",\r\n        \"2016-10-01\",\r\n        \"2016-09-01\",\r\n        \"2016-08-01\",\r\n        \"2016-07-01\",\r\n        \"2016-06-01\",\r\n        \"2016-03-30\",\r\n        \"2015-06-15\",\r\n        \"2015-05-01-preview\",\r\n        \"2014-12-01-preview\"\r\n      ]\r\n    },\r\n    {\r\n      \"resourceType\": \"locations/operations\",\r\n      \"locations\": [],\r\n      \"apiVersions\": [\r\n        \"2017-11-01\",\r\n        \"2017-10-01\",\r\n        \"2017-09-01\",\r\n        \"2017-08-01\",\r\n        \"2017-06-01\",\r\n        \"2017-04-01\",\r\n        \"2017-03-01\",\r\n        \"2016-12-01\",\r\n        \"2016-11-01\",\r\n        \"2016-10-01\",\r\n        \"2016-09-01\",\r\n        \"2016-08-01\",\r\n        \"2016-07-01\",\r\n        \"2016-06-01\",\r\n        \"2016-03-30\",\r\n        \"2015-06-15\",\r\n        \"2015-05-01-preview\",\r\n        \"2014-12-01-preview\"\r\n      ]\r\n    },\r\n    {\r\n      \"resourceType\": \"locations/operationResults\",\r\n      \"locations\": [],\r\n      \"apiVersions\": [\r\n        \"2017-11-01\",\r\n        \"2017-10-01\",\r\n        \"2017-09-01\",\r\n        \"2017-08-01\",\r\n        \"2017-06-01\",\r\n        \"2017-04-01\",\r\n        \"2017-03-01\",\r\n        \"2016-12-01\",\r\n        \"2016-11-01\",\r\n        \"2016-10-01\",\r\n        \"2016-09-01\",\r\n        \"2016-08-01\",\r\n        \"2016-07-01\",\r\n        \"2016-06-01\",\r\n        \"2016-03-30\",\r\n        \"2015-06-15\",\r\n        \"2015-05-01-preview\",\r\n        \"2014-12-01-preview\"\r\n      ]\r\n    },\r\n    {\r\n      \"resourceType\": \"locations/CheckDnsNameAvailability\",\r\n      \"locations\": [\r\n        \"East US\",\r\n        \"North Europe\",\r\n        \"West Europe\",\r\n        \"East Asia\",\r\n        \"Southeast Asia\",\r\n        \"North Central US\",\r\n        \"South Central US\",\r\n        \"Central US\",\r\n        \"East US 2\",\r\n        \"Japan East\",\r\n        \"Japan West\",\r\n        \"Brazil South\",\r\n        \"Australia East\",\r\n        \"Australia Southeast\",\r\n        \"Central India\",\r\n        \"South India\",\r\n        \"West India\",\r\n        \"Canada Central\",\r\n        \"Canada East\",\r\n        \"West Central US\",\r\n        \"West US 2\",\r\n        \"UK West\",\r\n        \"UK South\",\r\n        \"Korea Central\",\r\n        \"Korea South\",\r\n        \"West US\",\r\n        \"Central US EUAP\",\r\n        \"East US 2 EUAP\"\r\n      ],\r\n      \"apiVersions\": [\r\n        \"2017-11-01\",\r\n        \"2017-10-01\",\r\n        \"2017-09-01\",\r\n        \"2017-08-01\",\r\n        \"2017-06-01\",\r\n        \"2017-04-01\",\r\n        \"2017-03-01\",\r\n        \"2016-12-01\",\r\n        \"2016-11-01\",\r\n        \"2016-10-01\",\r\n        \"2016-09-01\",\r\n        \"2016-08-01\",\r\n        \"2016-07-01\",\r\n        \"2016-06-01\",\r\n        \"2016-03-30\",\r\n        \"2015-06-15\",\r\n        \"2015-05-01-preview\",\r\n        \"2014-12-01-preview\"\r\n      ]\r\n    },\r\n    {\r\n      \"resourceType\": \"locations/usages\",\r\n      \"locations\": [\r\n        \"East US\",\r\n        \"North Europe\",\r\n        \"West Europe\",\r\n        \"East Asia\",\r\n        \"Southeast Asia\",\r\n        \"North Central US\",\r\n        \"South Central US\",\r\n        \"Central US\",\r\n        \"East US 2\",\r\n        \"Japan East\",\r\n        \"Japan West\",\r\n        \"Brazil South\",\r\n        \"Australia East\",\r\n        \"Australia Southeast\",\r\n        \"Central India\",\r\n        \"South India\",\r\n        \"West India\",\r\n        \"Canada Central\",\r\n        \"Canada East\",\r\n        \"West Central US\",\r\n        \"West US 2\",\r\n        \"UK West\",\r\n        \"UK South\",\r\n        \"Korea Central\",\r\n        \"Korea South\",\r\n        \"West US\",\r\n        \"Central US EUAP\",\r\n        \"East US 2 EUAP\"\r\n      ],\r\n      \"apiVersions\": [\r\n        \"2017-11-01\",\r\n        \"2017-10-01\",\r\n        \"2017-09-01\",\r\n        \"2017-08-01\",\r\n        \"2017-06-01\",\r\n        \"2017-04-01\",\r\n        \"2017-03-01\",\r\n        \"2016-12-01\",\r\n        \"2016-11-01\",\r\n        \"2016-10-01\",\r\n        \"2016-09-01\",\r\n        \"2016-08-01\",\r\n        \"2016-07-01\",\r\n        \"2016-06-01\",\r\n        \"2016-03-30\",\r\n        \"2015-06-15\",\r\n        \"2015-05-01-preview\",\r\n        \"2014-12-01-preview\"\r\n      ]\r\n    },\r\n    {\r\n      \"resourceType\": \"locations/virtualNetworkAvailableEndpointServices\",\r\n      \"locations\": [\r\n        \"East US\",\r\n        \"North Europe\",\r\n        \"West Europe\",\r\n        \"East Asia\",\r\n        \"Southeast Asia\",\r\n        \"North Central US\",\r\n        \"South Central US\",\r\n        \"Central US\",\r\n        \"East US 2\",\r\n        \"Japan East\",\r\n        \"Japan West\",\r\n        \"Brazil South\",\r\n        \"Australia East\",\r\n        \"Australia Southeast\",\r\n        \"Central India\",\r\n        \"South India\",\r\n        \"West India\",\r\n        \"Canada Central\",\r\n        \"Canada East\",\r\n        \"West Central US\",\r\n        \"West US 2\",\r\n        \"UK West\",\r\n        \"UK South\",\r\n        \"Korea Central\",\r\n        \"Korea South\",\r\n        \"West US\",\r\n        \"Central US EUAP\",\r\n        \"East US 2 EUAP\"\r\n      ],\r\n      \"apiVersions\": [\r\n        \"2017-11-01\",\r\n        \"2017-10-01\",\r\n        \"2017-09-01\",\r\n        \"2017-08-01\",\r\n        \"2017-06-01\",\r\n        \"2017-04-01\"\r\n      ]\r\n    },\r\n    {\r\n      \"resourceType\": \"operations\",\r\n      \"locations\": [],\r\n      \"apiVersions\": [\r\n        \"2017-11-01\",\r\n        \"2017-10-01\",\r\n        \"2017-09-01\",\r\n        \"2017-08-01\",\r\n        \"2017-06-01\",\r\n        \"2017-04-01\",\r\n        \"2017-03-01\",\r\n        \"2016-12-01\",\r\n        \"2016-11-01\",\r\n        \"2016-10-01\",\r\n        \"2016-09-01\",\r\n        \"2016-08-01\",\r\n        \"2016-07-01\",\r\n        \"2016-06-01\",\r\n        \"2016-03-30\",\r\n        \"2015-06-15\",\r\n        \"2015-05-01-preview\",\r\n        \"2014-12-01-preview\"\r\n      ]\r\n    },\r\n    {\r\n      \"resourceType\": \"trafficmanagerprofiles\",\r\n      \"locations\": [\r\n        \"global\"\r\n      ],\r\n      \"apiVersions\": [\r\n        \"2017-05-01\",\r\n        \"2017-03-01\",\r\n        \"2015-11-01\",\r\n        \"2015-04-28-preview\"\r\n      ],\r\n      \"capabilities\": \"CrossResourceGroupResourceMove, CrossSubscriptionResourceMove\"\r\n    },\r\n    {\r\n      \"resourceType\": \"checkTrafficManagerNameAvailability\",\r\n      \"locations\": [\r\n        \"global\"\r\n      ],\r\n      \"apiVersions\": [\r\n        \"2017-05-01\",\r\n        \"2017-03-01\",\r\n        \"2015-11-01\",\r\n        \"2015-04-28-preview\"\r\n      ]\r\n    },\r\n    {\r\n      \"resourceType\": \"trafficManagerUserMetricsKeys\",\r\n      \"locations\": [\r\n        \"global\"\r\n      ],\r\n      \"apiVersions\": [\r\n        \"2017-09-01-preview\"\r\n      ]\r\n    },\r\n    {\r\n      \"resourceType\": \"trafficManagerGeographicHierarchies\",\r\n      \"locations\": [\r\n        \"global\"\r\n      ],\r\n      \"apiVersions\": [\r\n        \"2017-05-01\",\r\n        \"2017-03-01\"\r\n      ]\r\n    },\r\n    {\r\n      \"resourceType\": \"expressRouteCircuits\",\r\n      \"locations\": [\r\n        \"East US\",\r\n        \"North Europe\",\r\n        \"West Europe\",\r\n        \"East Asia\",\r\n        \"Southeast Asia\",\r\n        \"North Central US\",\r\n        \"South Central US\",\r\n        \"Central US\",\r\n        \"East US 2\",\r\n        \"Japan East\",\r\n        \"Japan West\",\r\n        \"Brazil South\",\r\n        \"Australia East\",\r\n        \"Australia Southeast\",\r\n        \"Central India\",\r\n        \"South India\",\r\n        \"West India\",\r\n        \"Canada Central\",\r\n        \"Canada East\",\r\n        \"West Central US\",\r\n        \"West US 2\",\r\n        \"UK West\",\r\n        \"UK South\",\r\n        \"Korea Central\",\r\n        \"Korea South\",\r\n        \"West US\",\r\n        \"Central US EUAP\",\r\n        \"East US 2 EUAP\"\r\n      ],\r\n      \"apiVersions\": [\r\n        \"2017-11-01\",\r\n        \"2017-10-01\",\r\n        \"2017-09-01\",\r\n        \"2017-08-01\",\r\n        \"2017-06-01\",\r\n        \"2017-04-01\",\r\n        \"2017-03-01\",\r\n        \"2016-12-01\",\r\n        \"2016-11-01\",\r\n        \"2016-10-01\",\r\n        \"2016-09-01\",\r\n        \"2016-08-01\",\r\n        \"2016-07-01\",\r\n        \"2016-06-01\",\r\n        \"2016-03-30\",\r\n        \"2015-06-15\",\r\n        \"2015-05-01-preview\",\r\n        \"2014-12-01-preview\"\r\n      ],\r\n      \"capabilities\": \"None\"\r\n    },\r\n    {\r\n      \"resourceType\": \"expressRouteServiceProviders\",\r\n      \"locations\": [],\r\n      \"apiVersions\": [\r\n        \"2017-11-01\",\r\n        \"2017-10-01\",\r\n        \"2017-09-01\",\r\n        \"2017-08-01\",\r\n        \"2017-06-01\",\r\n        \"2017-04-01\",\r\n        \"2017-03-01\",\r\n        \"2016-12-01\",\r\n        \"2016-11-01\",\r\n        \"2016-10-01\",\r\n        \"2016-09-01\",\r\n        \"2016-08-01\",\r\n        \"2016-07-01\",\r\n        \"2016-06-01\",\r\n        \"2016-03-30\",\r\n        \"2015-06-15\",\r\n        \"2015-05-01-preview\",\r\n        \"2014-12-01-preview\"\r\n      ]\r\n    },\r\n    {\r\n      \"resourceType\": \"applicationGatewayAvailableWafRuleSets\",\r\n      \"locations\": [],\r\n      \"apiVersions\": [\r\n        \"2017-11-01\",\r\n        \"2017-10-01\",\r\n        \"2017-09-01\",\r\n        \"2017-08-01\",\r\n        \"2017-06-01\",\r\n        \"2017-04-01\",\r\n        \"2017-03-01\"\r\n      ]\r\n    },\r\n    {\r\n      \"resourceType\": \"applicationGatewayAvailableSslOptions\",\r\n      \"locations\": [],\r\n      \"apiVersions\": [\r\n        \"2017-11-01\",\r\n        \"2017-10-01\",\r\n        \"2017-09-01\",\r\n        \"2017-08-01\",\r\n        \"2017-06-01\"\r\n      ]\r\n    },\r\n    {\r\n      \"resourceType\": \"routeFilters\",\r\n      \"locations\": [\r\n        \"East US\",\r\n        \"North Europe\",\r\n        \"West Europe\",\r\n        \"East Asia\",\r\n        \"Southeast Asia\",\r\n        \"North Central US\",\r\n        \"South Central US\",\r\n        \"Central US\",\r\n        \"East US 2\",\r\n        \"Japan East\",\r\n        \"Japan West\",\r\n        \"Brazil South\",\r\n        \"Australia East\",\r\n        \"Australia Southeast\",\r\n        \"Central India\",\r\n        \"South India\",\r\n        \"West India\",\r\n        \"Canada Central\",\r\n        \"Canada East\",\r\n        \"West Central US\",\r\n        \"West US 2\",\r\n        \"UK West\",\r\n        \"UK South\",\r\n        \"Korea Central\",\r\n        \"Korea South\",\r\n        \"West US\",\r\n        \"Central US EUAP\",\r\n        \"East US 2 EUAP\"\r\n      ],\r\n      \"apiVersions\": [\r\n        \"2017-11-01\",\r\n        \"2017-10-01\",\r\n        \"2017-09-01\",\r\n        \"2017-08-01\",\r\n        \"2017-06-01\",\r\n        \"2017-04-01\",\r\n        \"2017-03-01\",\r\n        \"2016-12-01\"\r\n      ],\r\n      \"capabilities\": \"None\"\r\n    },\r\n    {\r\n      \"resourceType\": \"bgpServiceCommunities\",\r\n      \"locations\": [],\r\n      \"apiVersions\": [\r\n        \"2017-11-01\",\r\n        \"2017-10-01\",\r\n        \"2017-09-01\",\r\n        \"2017-08-01\",\r\n        \"2017-06-01\",\r\n        \"2017-04-01\",\r\n        \"2017-03-01\",\r\n        \"2016-12-01\"\r\n      ]\r\n    },\r\n    {\r\n      \"resourceType\": \"dnszones\",\r\n      \"locations\": [\r\n        \"global\"\r\n      ],\r\n      \"apiVersions\": [\r\n        \"2017-10-01\",\r\n        \"2017-09-15-preview\",\r\n        \"2017-09-01\",\r\n        \"2016-04-01\",\r\n        \"2015-11-30\",\r\n        \"2015-11-15-preview\",\r\n        \"2015-05-04-preview\"\r\n      ],\r\n      \"capabilities\": \"CrossResourceGroupResourceMove, CrossSubscriptionResourceMove\"\r\n    },\r\n    {\r\n      \"resourceType\": \"dnsOperationResults\",\r\n      \"locations\": [\r\n        \"global\"\r\n      ],\r\n      \"apiVersions\": [\r\n        \"2017-10-01\",\r\n        \"2017-09-15-preview\",\r\n        \"2017-09-01\",\r\n        \"2016-04-01\",\r\n        \"2015-11-30\",\r\n        \"2015-11-15-preview\"\r\n      ]\r\n    },\r\n    {\r\n      \"resourceType\": \"dnsOperationStatuses\",\r\n      \"locations\": [\r\n        \"global\"\r\n      ],\r\n      \"apiVersions\": [\r\n        \"2017-10-01\",\r\n        \"2017-09-15-preview\",\r\n        \"2017-09-01\",\r\n        \"2016-04-01\",\r\n        \"2015-11-30\",\r\n        \"2015-11-15-preview\"\r\n      ]\r\n    },\r\n    {\r\n      \"resourceType\": \"dnszones/A\",\r\n      \"locations\": [\r\n        \"global\"\r\n      ],\r\n      \"apiVersions\": [\r\n        \"2017-10-01\",\r\n        \"2017-09-15-preview\",\r\n        \"2017-09-01\",\r\n        \"2016-04-01\",\r\n        \"2015-11-30\",\r\n        \"2015-11-15-preview\",\r\n        \"2015-05-04-preview\"\r\n      ]\r\n    },\r\n    {\r\n      \"resourceType\": \"dnszones/AAAA\",\r\n      \"locations\": [\r\n        \"global\"\r\n      ],\r\n      \"apiVersions\": [\r\n        \"2017-10-01\",\r\n        \"2017-09-15-preview\",\r\n        \"2017-09-01\",\r\n        \"2016-04-01\",\r\n        \"2015-11-30\",\r\n        \"2015-11-15-preview\",\r\n        \"2015-05-04-preview\"\r\n      ]\r\n    },\r\n    {\r\n      \"resourceType\": \"dnszones/CNAME\",\r\n      \"locations\": [\r\n        \"global\"\r\n      ],\r\n      \"apiVersions\": [\r\n        \"2017-10-01\",\r\n        \"2017-09-15-preview\",\r\n        \"2017-09-01\",\r\n        \"2016-04-01\",\r\n        \"2015-11-30\",\r\n        \"2015-11-15-preview\",\r\n        \"2015-05-04-preview\"\r\n      ]\r\n    },\r\n    {\r\n      \"resourceType\": \"dnszones/PTR\",\r\n      \"locations\": [\r\n        \"global\"\r\n      ],\r\n      \"apiVersions\": [\r\n        \"2017-10-01\",\r\n        \"2017-09-15-preview\",\r\n        \"2017-09-01\",\r\n        \"2016-04-01\",\r\n        \"2015-11-30\",\r\n        \"2015-11-15-preview\",\r\n        \"2015-05-04-preview\"\r\n      ]\r\n    },\r\n    {\r\n      \"resourceType\": \"dnszones/MX\",\r\n      \"locations\": [\r\n        \"global\"\r\n      ],\r\n      \"apiVersions\": [\r\n        \"2017-10-01\",\r\n        \"2017-09-15-preview\",\r\n        \"2017-09-01\",\r\n        \"2016-04-01\",\r\n        \"2015-11-30\",\r\n        \"2015-11-15-preview\",\r\n        \"2015-05-04-preview\"\r\n      ]\r\n    },\r\n    {\r\n      \"resourceType\": \"dnszones/TXT\",\r\n      \"locations\": [\r\n        \"global\"\r\n      ],\r\n      \"apiVersions\": [\r\n        \"2017-10-01\",\r\n        \"2017-09-15-preview\",\r\n        \"2017-09-01\",\r\n        \"2016-04-01\",\r\n        \"2015-11-30\",\r\n        \"2015-11-15-preview\",\r\n        \"2015-05-04-preview\"\r\n      ]\r\n    },\r\n    {\r\n      \"resourceType\": \"dnszones/SRV\",\r\n      \"locations\": [\r\n        \"global\"\r\n      ],\r\n      \"apiVersions\": [\r\n        \"2017-10-01\",\r\n        \"2017-09-15-preview\",\r\n        \"2017-09-01\",\r\n        \"2016-04-01\",\r\n        \"2015-11-30\",\r\n        \"2015-11-15-preview\",\r\n        \"2015-05-04-preview\"\r\n      ]\r\n    },\r\n    {\r\n      \"resourceType\": \"dnszones/SOA\",\r\n      \"locations\": [\r\n        \"global\"\r\n      ],\r\n      \"apiVersions\": [\r\n        \"2017-10-01\",\r\n        \"2017-09-15-preview\",\r\n        \"2017-09-01\",\r\n        \"2016-04-01\",\r\n        \"2015-11-30\",\r\n        \"2015-11-15-preview\",\r\n        \"2015-05-04-preview\"\r\n      ]\r\n    },\r\n    {\r\n      \"resourceType\": \"dnszones/NS\",\r\n      \"locations\": [\r\n        \"global\"\r\n      ],\r\n      \"apiVersions\": [\r\n        \"2017-10-01\",\r\n        \"2017-09-15-preview\",\r\n        \"2017-09-01\",\r\n        \"2016-04-01\",\r\n        \"2015-11-30\",\r\n        \"2015-11-15-preview\",\r\n        \"2015-05-04-preview\"\r\n      ]\r\n    },\r\n    {\r\n      \"resourceType\": \"dnszones/CAA\",\r\n      \"locations\": [\r\n        \"global\"\r\n      ],\r\n      \"apiVersions\": [\r\n        \"2017-10-01\",\r\n        \"2017-09-15-preview\",\r\n        \"2017-09-01\"\r\n      ]\r\n    },\r\n    {\r\n      \"resourceType\": \"dnszones/recordsets\",\r\n      \"locations\": [\r\n        \"global\"\r\n      ],\r\n      \"apiVersions\": [\r\n        \"2017-10-01\",\r\n        \"2017-09-15-preview\",\r\n        \"2017-09-01\",\r\n        \"2016-04-01\",\r\n        \"2015-11-30\",\r\n        \"2015-11-15-preview\",\r\n        \"2015-05-04-preview\"\r\n      ]\r\n    },\r\n    {\r\n      \"resourceType\": \"dnszones/all\",\r\n      \"locations\": [\r\n        \"global\"\r\n      ],\r\n      \"apiVersions\": [\r\n        \"2017-10-01\",\r\n        \"2017-09-15-preview\",\r\n        \"2017-09-01\",\r\n        \"2016-04-01\",\r\n        \"2015-11-30\",\r\n        \"2015-11-15-preview\",\r\n        \"2015-05-04-preview\"\r\n      ]\r\n    },\r\n    {\r\n      \"resourceType\": \"virtualWans\",\r\n      \"locations\": [\r\n        \"West US\"\r\n      ],\r\n      \"apiVersions\": [\r\n        \"2017-11-01\",\r\n        \"2017-10-01\",\r\n        \"2017-09-01\"\r\n      ],\r\n      \"capabilities\": \"CrossResourceGroupResourceMove, CrossSubscriptionResourceMove\"\r\n    },\r\n    {\r\n      \"resourceType\": \"vpnSites\",\r\n      \"locations\": [\r\n        \"West US\"\r\n      ],\r\n      \"apiVersions\": [\r\n        \"2017-11-01\",\r\n        \"2017-10-01\",\r\n        \"2017-09-01\"\r\n      ],\r\n      \"capabilities\": \"CrossResourceGroupResourceMove, CrossSubscriptionResourceMove\"\r\n    },\r\n    {\r\n      \"resourceType\": \"virtualHubs\",\r\n      \"locations\": [\r\n        \"West US\"\r\n      ],\r\n      \"apiVersions\": [\r\n        \"2017-11-01\",\r\n        \"2017-10-01\",\r\n        \"2017-09-01\"\r\n      ],\r\n      \"capabilities\": \"CrossResourceGroupResourceMove, CrossSubscriptionResourceMove\"\r\n    }\r\n  ],\r\n  \"registrationState\": \"Registered\"\r\n}",
      "ResponseHeaders": {
        "Content-Length": [
          "20114"
>>>>>>> 90e619ca
        ],
        "Content-Type": [
          "application/json; charset=utf-8"
        ],
        "Expires": [
          "-1"
        ],
        "Pragma": [
          "no-cache"
        ],
        "x-ms-ratelimit-remaining-subscription-reads": [
          "14978"
        ],
        "x-ms-request-id": [
<<<<<<< HEAD
          "18e2fb4d-cd25-462e-8a09-9392a9860ac4"
        ],
        "x-ms-correlation-request-id": [
          "18e2fb4d-cd25-462e-8a09-9392a9860ac4"
        ],
        "x-ms-routing-request-id": [
          "WESTUS2:20180116T015205Z:18e2fb4d-cd25-462e-8a09-9392a9860ac4"
=======
          "4cab73b1-369d-47d8-8f6b-cd03b14e535f"
        ],
        "x-ms-correlation-request-id": [
          "4cab73b1-369d-47d8-8f6b-cd03b14e535f"
        ],
        "x-ms-routing-request-id": [
          "UKSOUTH:20180123T120634Z:4cab73b1-369d-47d8-8f6b-cd03b14e535f"
>>>>>>> 90e619ca
        ],
        "Strict-Transport-Security": [
          "max-age=31536000; includeSubDomains"
        ],
        "Cache-Control": [
          "no-cache"
        ],
        "Date": [
<<<<<<< HEAD
          "Tue, 16 Jan 2018 01:52:04 GMT"
=======
          "Tue, 23 Jan 2018 12:06:33 GMT"
>>>>>>> 90e619ca
        ]
      },
      "StatusCode": 200
    },
    {
<<<<<<< HEAD
      "RequestUri": "/subscriptions/6926fc75-ce7d-4c9e-a87f-c4e38c594eb5/resourcegroups/ps5077?api-version=2016-02-01",
      "EncodedRequestUri": "L3N1YnNjcmlwdGlvbnMvNjkyNmZjNzUtY2U3ZC00YzllLWE4N2YtYzRlMzhjNTk0ZWI1L3Jlc291cmNlZ3JvdXBzL3BzNTA3Nz9hcGktdmVyc2lvbj0yMDE2LTAyLTAx",
=======
      "RequestUri": "/subscriptions/947d47b4-7883-4bb9-9d85-c5e8e2f572ce/resourcegroups/ps4192?api-version=2016-02-01",
      "EncodedRequestUri": "L3N1YnNjcmlwdGlvbnMvOTQ3ZDQ3YjQtNzg4My00YmI5LTlkODUtYzVlOGUyZjU3MmNlL3Jlc291cmNlZ3JvdXBzL3BzNDE5Mj9hcGktdmVyc2lvbj0yMDE2LTAyLTAx",
>>>>>>> 90e619ca
      "RequestMethod": "PUT",
      "RequestBody": "{\r\n  \"location\": \"West US\"\r\n}",
      "RequestHeaders": {
        "Content-Type": [
          "application/json; charset=utf-8"
        ],
        "Content-Length": [
          "29"
        ],
        "User-Agent": [
          "Microsoft.Azure.Management.Resources.ResourceManagementClient/2.0.0.0"
        ]
      },
<<<<<<< HEAD
      "ResponseBody": "{\r\n  \"id\": \"/subscriptions/6926fc75-ce7d-4c9e-a87f-c4e38c594eb5/resourceGroups/ps5077\",\r\n  \"name\": \"ps5077\",\r\n  \"location\": \"westus\",\r\n  \"properties\": {\r\n    \"provisioningState\": \"Succeeded\"\r\n  }\r\n}",
=======
      "ResponseBody": "{\r\n  \"id\": \"/subscriptions/947d47b4-7883-4bb9-9d85-c5e8e2f572ce/resourceGroups/ps4192\",\r\n  \"name\": \"ps4192\",\r\n  \"location\": \"westus\",\r\n  \"properties\": {\r\n    \"provisioningState\": \"Succeeded\"\r\n  }\r\n}",
>>>>>>> 90e619ca
      "ResponseHeaders": {
        "Content-Length": [
          "165"
        ],
        "Content-Type": [
          "application/json; charset=utf-8"
        ],
        "Expires": [
          "-1"
        ],
        "Pragma": [
          "no-cache"
        ],
        "x-ms-ratelimit-remaining-subscription-writes": [
<<<<<<< HEAD
          "1195"
        ],
        "x-ms-request-id": [
          "ba4b58e3-8037-4707-902f-3dd1f1945658"
        ],
        "x-ms-correlation-request-id": [
          "ba4b58e3-8037-4707-902f-3dd1f1945658"
        ],
        "x-ms-routing-request-id": [
          "WESTUS2:20180116T015206Z:ba4b58e3-8037-4707-902f-3dd1f1945658"
=======
          "1193"
        ],
        "x-ms-request-id": [
          "15c3b9d8-563a-4a29-a777-036dd36f9751"
        ],
        "x-ms-correlation-request-id": [
          "15c3b9d8-563a-4a29-a777-036dd36f9751"
        ],
        "x-ms-routing-request-id": [
          "UKSOUTH:20180123T120636Z:15c3b9d8-563a-4a29-a777-036dd36f9751"
>>>>>>> 90e619ca
        ],
        "Strict-Transport-Security": [
          "max-age=31536000; includeSubDomains"
        ],
        "Cache-Control": [
          "no-cache"
        ],
        "Date": [
<<<<<<< HEAD
          "Tue, 16 Jan 2018 01:52:05 GMT"
=======
          "Tue, 23 Jan 2018 12:06:36 GMT"
>>>>>>> 90e619ca
        ]
      },
      "StatusCode": 201
    },
    {
<<<<<<< HEAD
      "RequestUri": "/subscriptions/6926fc75-ce7d-4c9e-a87f-c4e38c594eb5/resourceGroups/ps5077/providers/Microsoft.Network/applicationSecurityGroups/ps5762?api-version=2017-10-01",
      "EncodedRequestUri": "L3N1YnNjcmlwdGlvbnMvNjkyNmZjNzUtY2U3ZC00YzllLWE4N2YtYzRlMzhjNTk0ZWI1L3Jlc291cmNlR3JvdXBzL3BzNTA3Ny9wcm92aWRlcnMvTWljcm9zb2Z0Lk5ldHdvcmsvYXBwbGljYXRpb25TZWN1cml0eUdyb3Vwcy9wczU3NjI/YXBpLXZlcnNpb249MjAxNy0xMC0wMQ==",
=======
      "RequestUri": "/subscriptions/947d47b4-7883-4bb9-9d85-c5e8e2f572ce/resourceGroups/ps4192/providers/Microsoft.Network/applicationSecurityGroups/ps2294?api-version=2017-11-01",
      "EncodedRequestUri": "L3N1YnNjcmlwdGlvbnMvOTQ3ZDQ3YjQtNzg4My00YmI5LTlkODUtYzVlOGUyZjU3MmNlL3Jlc291cmNlR3JvdXBzL3BzNDE5Mi9wcm92aWRlcnMvTWljcm9zb2Z0Lk5ldHdvcmsvYXBwbGljYXRpb25TZWN1cml0eUdyb3Vwcy9wczIyOTQ/YXBpLXZlcnNpb249MjAxNy0xMS0wMQ==",
>>>>>>> 90e619ca
      "RequestMethod": "GET",
      "RequestBody": "",
      "RequestHeaders": {
        "x-ms-client-request-id": [
<<<<<<< HEAD
          "7d4809cb-2e91-4139-918b-9ba29e9e2a64"
=======
          "2c246db4-09b3-4837-be13-023630b1cf59"
>>>>>>> 90e619ca
        ],
        "accept-language": [
          "en-US"
        ],
        "User-Agent": [
<<<<<<< HEAD
          "FxVersion/4.7.2115.0",
          "OSName/Windows10Enterprise",
          "OSVersion/6.3.15063",
          "Microsoft.Azure.Management.Network.NetworkManagementClient/16.1.0.0"
        ]
      },
      "ResponseBody": "{\r\n  \"error\": {\r\n    \"code\": \"ResourceNotFound\",\r\n    \"message\": \"The Resource 'Microsoft.Network/applicationSecurityGroups/ps5762' under resource group 'ps5077' was not found.\"\r\n  }\r\n}",
=======
          "FxVersion/4.7.2563.0",
          "OSName/Windows8.1Enterprise",
          "OSVersion/6.3.9600",
          "Microsoft.Azure.Management.Network.NetworkManagementClient/17.0.0.0"
        ]
      },
      "ResponseBody": "{\r\n  \"error\": {\r\n    \"code\": \"ResourceNotFound\",\r\n    \"message\": \"The Resource 'Microsoft.Network/applicationSecurityGroups/ps2294' under resource group 'ps4192' was not found.\"\r\n  }\r\n}",
>>>>>>> 90e619ca
      "ResponseHeaders": {
        "Content-Length": [
          "160"
        ],
        "Content-Type": [
          "application/json; charset=utf-8"
        ],
        "Expires": [
          "-1"
        ],
        "Pragma": [
          "no-cache"
        ],
        "x-ms-failure-cause": [
          "gateway"
        ],
        "x-ms-request-id": [
<<<<<<< HEAD
          "6040b98d-b2f8-4574-8ee2-f0ac2ac2e89e"
        ],
        "x-ms-correlation-request-id": [
          "6040b98d-b2f8-4574-8ee2-f0ac2ac2e89e"
        ],
        "x-ms-routing-request-id": [
          "WESTUS2:20180116T015206Z:6040b98d-b2f8-4574-8ee2-f0ac2ac2e89e"
=======
          "60f4d35c-a8f0-4104-9c31-f43070947c73"
        ],
        "x-ms-correlation-request-id": [
          "60f4d35c-a8f0-4104-9c31-f43070947c73"
        ],
        "x-ms-routing-request-id": [
          "UKSOUTH:20180123T120637Z:60f4d35c-a8f0-4104-9c31-f43070947c73"
>>>>>>> 90e619ca
        ],
        "Strict-Transport-Security": [
          "max-age=31536000; includeSubDomains"
        ],
        "Cache-Control": [
          "no-cache"
        ],
        "Date": [
<<<<<<< HEAD
          "Tue, 16 Jan 2018 01:52:05 GMT"
=======
          "Tue, 23 Jan 2018 12:06:37 GMT"
>>>>>>> 90e619ca
        ]
      },
      "StatusCode": 404
    },
    {
<<<<<<< HEAD
      "RequestUri": "/subscriptions/6926fc75-ce7d-4c9e-a87f-c4e38c594eb5/resourceGroups/ps5077/providers/Microsoft.Network/applicationSecurityGroups/ps5762?api-version=2017-10-01",
      "EncodedRequestUri": "L3N1YnNjcmlwdGlvbnMvNjkyNmZjNzUtY2U3ZC00YzllLWE4N2YtYzRlMzhjNTk0ZWI1L3Jlc291cmNlR3JvdXBzL3BzNTA3Ny9wcm92aWRlcnMvTWljcm9zb2Z0Lk5ldHdvcmsvYXBwbGljYXRpb25TZWN1cml0eUdyb3Vwcy9wczU3NjI/YXBpLXZlcnNpb249MjAxNy0xMC0wMQ==",
=======
      "RequestUri": "/subscriptions/947d47b4-7883-4bb9-9d85-c5e8e2f572ce/resourceGroups/ps4192/providers/Microsoft.Network/applicationSecurityGroups/ps2294?api-version=2017-11-01",
      "EncodedRequestUri": "L3N1YnNjcmlwdGlvbnMvOTQ3ZDQ3YjQtNzg4My00YmI5LTlkODUtYzVlOGUyZjU3MmNlL3Jlc291cmNlR3JvdXBzL3BzNDE5Mi9wcm92aWRlcnMvTWljcm9zb2Z0Lk5ldHdvcmsvYXBwbGljYXRpb25TZWN1cml0eUdyb3Vwcy9wczIyOTQ/YXBpLXZlcnNpb249MjAxNy0xMS0wMQ==",
>>>>>>> 90e619ca
      "RequestMethod": "GET",
      "RequestBody": "",
      "RequestHeaders": {
        "User-Agent": [
<<<<<<< HEAD
          "FxVersion/4.7.2115.0",
          "OSName/Windows10Enterprise",
          "OSVersion/6.3.15063",
          "Microsoft.Azure.Management.Network.NetworkManagementClient/16.1.0.0"
        ]
      },
      "ResponseBody": "{\r\n  \"name\": \"ps5762\",\r\n  \"id\": \"/subscriptions/6926fc75-ce7d-4c9e-a87f-c4e38c594eb5/resourceGroups/ps5077/providers/Microsoft.Network/applicationSecurityGroups/ps5762\",\r\n  \"etag\": \"W/\\\"a8952d8d-bc73-4106-b288-2d534b8ed5d7\\\"\",\r\n  \"type\": \"Microsoft.Network/applicationSecurityGroups\",\r\n  \"location\": \"westus\",\r\n  \"properties\": {\r\n    \"provisioningState\": \"Succeeded\"\r\n  }\r\n}",
=======
          "FxVersion/4.7.2563.0",
          "OSName/Windows8.1Enterprise",
          "OSVersion/6.3.9600",
          "Microsoft.Azure.Management.Network.NetworkManagementClient/17.0.0.0"
        ]
      },
      "ResponseBody": "{\r\n  \"name\": \"ps2294\",\r\n  \"id\": \"/subscriptions/947d47b4-7883-4bb9-9d85-c5e8e2f572ce/resourceGroups/ps4192/providers/Microsoft.Network/applicationSecurityGroups/ps2294\",\r\n  \"etag\": \"W/\\\"7e13579e-0fe8-4a34-b1c0-f82917ede5c0\\\"\",\r\n  \"type\": \"Microsoft.Network/applicationSecurityGroups\",\r\n  \"location\": \"westus\",\r\n  \"properties\": {\r\n    \"provisioningState\": \"Succeeded\"\r\n  }\r\n}",
>>>>>>> 90e619ca
      "ResponseHeaders": {
        "Content-Length": [
          "374"
        ],
        "Content-Type": [
          "application/json; charset=utf-8"
        ],
        "Expires": [
          "-1"
        ],
        "Pragma": [
          "no-cache"
        ],
        "x-ms-request-id": [
<<<<<<< HEAD
          "7128170c-22b9-4ea3-832a-463059e09c89"
=======
          "d656e34b-c6a4-456c-b5ac-4bc720cc46fc"
>>>>>>> 90e619ca
        ],
        "Strict-Transport-Security": [
          "max-age=31536000; includeSubDomains"
        ],
        "Cache-Control": [
          "no-cache"
        ],
        "ETag": [
<<<<<<< HEAD
          "W/\"a8952d8d-bc73-4106-b288-2d534b8ed5d7\""
=======
          "W/\"7e13579e-0fe8-4a34-b1c0-f82917ede5c0\""
>>>>>>> 90e619ca
        ],
        "Server": [
          "Microsoft-HTTPAPI/2.0",
          "Microsoft-HTTPAPI/2.0"
        ],
        "x-ms-ratelimit-remaining-subscription-reads": [
<<<<<<< HEAD
          "14987"
        ],
        "x-ms-correlation-request-id": [
          "fb7aca04-337f-4385-935e-35b82eab2ca4"
        ],
        "x-ms-routing-request-id": [
          "WESTUS2:20180116T015217Z:fb7aca04-337f-4385-935e-35b82eab2ca4"
        ],
        "Date": [
          "Tue, 16 Jan 2018 01:52:17 GMT"
=======
          "14981"
        ],
        "x-ms-correlation-request-id": [
          "6ee08d9a-8cfe-494b-aabc-597a9a78c349"
        ],
        "x-ms-routing-request-id": [
          "UKSOUTH:20180123T120652Z:6ee08d9a-8cfe-494b-aabc-597a9a78c349"
        ],
        "Date": [
          "Tue, 23 Jan 2018 12:06:51 GMT"
>>>>>>> 90e619ca
        ]
      },
      "StatusCode": 200
    },
    {
<<<<<<< HEAD
      "RequestUri": "/subscriptions/6926fc75-ce7d-4c9e-a87f-c4e38c594eb5/resourceGroups/ps5077/providers/Microsoft.Network/applicationSecurityGroups/ps5762?api-version=2017-10-01",
      "EncodedRequestUri": "L3N1YnNjcmlwdGlvbnMvNjkyNmZjNzUtY2U3ZC00YzllLWE4N2YtYzRlMzhjNTk0ZWI1L3Jlc291cmNlR3JvdXBzL3BzNTA3Ny9wcm92aWRlcnMvTWljcm9zb2Z0Lk5ldHdvcmsvYXBwbGljYXRpb25TZWN1cml0eUdyb3Vwcy9wczU3NjI/YXBpLXZlcnNpb249MjAxNy0xMC0wMQ==",
=======
      "RequestUri": "/subscriptions/947d47b4-7883-4bb9-9d85-c5e8e2f572ce/resourceGroups/ps4192/providers/Microsoft.Network/applicationSecurityGroups/ps2294?api-version=2017-11-01",
      "EncodedRequestUri": "L3N1YnNjcmlwdGlvbnMvOTQ3ZDQ3YjQtNzg4My00YmI5LTlkODUtYzVlOGUyZjU3MmNlL3Jlc291cmNlR3JvdXBzL3BzNDE5Mi9wcm92aWRlcnMvTWljcm9zb2Z0Lk5ldHdvcmsvYXBwbGljYXRpb25TZWN1cml0eUdyb3Vwcy9wczIyOTQ/YXBpLXZlcnNpb249MjAxNy0xMS0wMQ==",
>>>>>>> 90e619ca
      "RequestMethod": "GET",
      "RequestBody": "",
      "RequestHeaders": {
        "x-ms-client-request-id": [
<<<<<<< HEAD
          "a2371b29-3fed-420d-bf4c-3e8ebf9831d6"
=======
          "f348c563-cb44-4b09-9786-52a5ea848a7c"
>>>>>>> 90e619ca
        ],
        "accept-language": [
          "en-US"
        ],
        "User-Agent": [
<<<<<<< HEAD
          "FxVersion/4.7.2115.0",
          "OSName/Windows10Enterprise",
          "OSVersion/6.3.15063",
          "Microsoft.Azure.Management.Network.NetworkManagementClient/16.1.0.0"
        ]
      },
      "ResponseBody": "{\r\n  \"name\": \"ps5762\",\r\n  \"id\": \"/subscriptions/6926fc75-ce7d-4c9e-a87f-c4e38c594eb5/resourceGroups/ps5077/providers/Microsoft.Network/applicationSecurityGroups/ps5762\",\r\n  \"etag\": \"W/\\\"a8952d8d-bc73-4106-b288-2d534b8ed5d7\\\"\",\r\n  \"type\": \"Microsoft.Network/applicationSecurityGroups\",\r\n  \"location\": \"westus\",\r\n  \"properties\": {\r\n    \"provisioningState\": \"Succeeded\"\r\n  }\r\n}",
=======
          "FxVersion/4.7.2563.0",
          "OSName/Windows8.1Enterprise",
          "OSVersion/6.3.9600",
          "Microsoft.Azure.Management.Network.NetworkManagementClient/17.0.0.0"
        ]
      },
      "ResponseBody": "{\r\n  \"name\": \"ps2294\",\r\n  \"id\": \"/subscriptions/947d47b4-7883-4bb9-9d85-c5e8e2f572ce/resourceGroups/ps4192/providers/Microsoft.Network/applicationSecurityGroups/ps2294\",\r\n  \"etag\": \"W/\\\"7e13579e-0fe8-4a34-b1c0-f82917ede5c0\\\"\",\r\n  \"type\": \"Microsoft.Network/applicationSecurityGroups\",\r\n  \"location\": \"westus\",\r\n  \"properties\": {\r\n    \"provisioningState\": \"Succeeded\"\r\n  }\r\n}",
>>>>>>> 90e619ca
      "ResponseHeaders": {
        "Content-Length": [
          "374"
        ],
        "Content-Type": [
          "application/json; charset=utf-8"
        ],
        "Expires": [
          "-1"
        ],
        "Pragma": [
          "no-cache"
        ],
        "x-ms-request-id": [
<<<<<<< HEAD
          "e8d7f2cc-d375-4d7c-9010-482dda590f80"
=======
          "95a3e56d-3651-4f9d-8b26-d91fd766baf0"
>>>>>>> 90e619ca
        ],
        "Strict-Transport-Security": [
          "max-age=31536000; includeSubDomains"
        ],
        "Cache-Control": [
          "no-cache"
        ],
        "ETag": [
<<<<<<< HEAD
          "W/\"a8952d8d-bc73-4106-b288-2d534b8ed5d7\""
=======
          "W/\"7e13579e-0fe8-4a34-b1c0-f82917ede5c0\""
>>>>>>> 90e619ca
        ],
        "Server": [
          "Microsoft-HTTPAPI/2.0",
          "Microsoft-HTTPAPI/2.0"
        ],
        "x-ms-ratelimit-remaining-subscription-reads": [
<<<<<<< HEAD
          "14986"
        ],
        "x-ms-correlation-request-id": [
          "a93ad837-f93f-44e7-b251-02721732f3d5"
        ],
        "x-ms-routing-request-id": [
          "WESTUS2:20180116T015218Z:a93ad837-f93f-44e7-b251-02721732f3d5"
        ],
        "Date": [
          "Tue, 16 Jan 2018 01:52:17 GMT"
=======
          "14980"
        ],
        "x-ms-correlation-request-id": [
          "ed7cc430-c502-45c9-846e-351485b869fe"
        ],
        "x-ms-routing-request-id": [
          "UKSOUTH:20180123T120652Z:ed7cc430-c502-45c9-846e-351485b869fe"
        ],
        "Date": [
          "Tue, 23 Jan 2018 12:06:51 GMT"
>>>>>>> 90e619ca
        ]
      },
      "StatusCode": 200
    },
    {
<<<<<<< HEAD
      "RequestUri": "/subscriptions/6926fc75-ce7d-4c9e-a87f-c4e38c594eb5/resourceGroups/ps5077/providers/Microsoft.Network/applicationSecurityGroups/ps5762?api-version=2017-10-01",
      "EncodedRequestUri": "L3N1YnNjcmlwdGlvbnMvNjkyNmZjNzUtY2U3ZC00YzllLWE4N2YtYzRlMzhjNTk0ZWI1L3Jlc291cmNlR3JvdXBzL3BzNTA3Ny9wcm92aWRlcnMvTWljcm9zb2Z0Lk5ldHdvcmsvYXBwbGljYXRpb25TZWN1cml0eUdyb3Vwcy9wczU3NjI/YXBpLXZlcnNpb249MjAxNy0xMC0wMQ==",
=======
      "RequestUri": "/subscriptions/947d47b4-7883-4bb9-9d85-c5e8e2f572ce/resourceGroups/ps4192/providers/Microsoft.Network/applicationSecurityGroups/ps2294?api-version=2017-11-01",
      "EncodedRequestUri": "L3N1YnNjcmlwdGlvbnMvOTQ3ZDQ3YjQtNzg4My00YmI5LTlkODUtYzVlOGUyZjU3MmNlL3Jlc291cmNlR3JvdXBzL3BzNDE5Mi9wcm92aWRlcnMvTWljcm9zb2Z0Lk5ldHdvcmsvYXBwbGljYXRpb25TZWN1cml0eUdyb3Vwcy9wczIyOTQ/YXBpLXZlcnNpb249MjAxNy0xMS0wMQ==",
>>>>>>> 90e619ca
      "RequestMethod": "GET",
      "RequestBody": "",
      "RequestHeaders": {
        "x-ms-client-request-id": [
<<<<<<< HEAD
          "d14ccbc6-f349-4026-b8c8-0e836f095672"
=======
          "348d9613-042c-48ba-8662-1d896cd3715e"
>>>>>>> 90e619ca
        ],
        "accept-language": [
          "en-US"
        ],
        "User-Agent": [
<<<<<<< HEAD
          "FxVersion/4.7.2115.0",
          "OSName/Windows10Enterprise",
          "OSVersion/6.3.15063",
          "Microsoft.Azure.Management.Network.NetworkManagementClient/16.1.0.0"
        ]
      },
      "ResponseBody": "{\r\n  \"name\": \"ps5762\",\r\n  \"id\": \"/subscriptions/6926fc75-ce7d-4c9e-a87f-c4e38c594eb5/resourceGroups/ps5077/providers/Microsoft.Network/applicationSecurityGroups/ps5762\",\r\n  \"etag\": \"W/\\\"a8952d8d-bc73-4106-b288-2d534b8ed5d7\\\"\",\r\n  \"type\": \"Microsoft.Network/applicationSecurityGroups\",\r\n  \"location\": \"westus\",\r\n  \"properties\": {\r\n    \"provisioningState\": \"Succeeded\"\r\n  }\r\n}",
=======
          "FxVersion/4.7.2563.0",
          "OSName/Windows8.1Enterprise",
          "OSVersion/6.3.9600",
          "Microsoft.Azure.Management.Network.NetworkManagementClient/17.0.0.0"
        ]
      },
      "ResponseBody": "{\r\n  \"name\": \"ps2294\",\r\n  \"id\": \"/subscriptions/947d47b4-7883-4bb9-9d85-c5e8e2f572ce/resourceGroups/ps4192/providers/Microsoft.Network/applicationSecurityGroups/ps2294\",\r\n  \"etag\": \"W/\\\"7e13579e-0fe8-4a34-b1c0-f82917ede5c0\\\"\",\r\n  \"type\": \"Microsoft.Network/applicationSecurityGroups\",\r\n  \"location\": \"westus\",\r\n  \"properties\": {\r\n    \"provisioningState\": \"Succeeded\"\r\n  }\r\n}",
>>>>>>> 90e619ca
      "ResponseHeaders": {
        "Content-Length": [
          "374"
        ],
        "Content-Type": [
          "application/json; charset=utf-8"
        ],
        "Expires": [
          "-1"
        ],
        "Pragma": [
          "no-cache"
        ],
        "x-ms-request-id": [
<<<<<<< HEAD
          "db0bdc54-40ab-43d7-a2d9-7b9f552f140d"
=======
          "e4373feb-5382-4d68-b68c-518d57425aeb"
>>>>>>> 90e619ca
        ],
        "Strict-Transport-Security": [
          "max-age=31536000; includeSubDomains"
        ],
        "Cache-Control": [
          "no-cache"
        ],
        "ETag": [
<<<<<<< HEAD
          "W/\"a8952d8d-bc73-4106-b288-2d534b8ed5d7\""
=======
          "W/\"7e13579e-0fe8-4a34-b1c0-f82917ede5c0\""
>>>>>>> 90e619ca
        ],
        "Server": [
          "Microsoft-HTTPAPI/2.0",
          "Microsoft-HTTPAPI/2.0"
        ],
        "x-ms-ratelimit-remaining-subscription-reads": [
<<<<<<< HEAD
          "14985"
        ],
        "x-ms-correlation-request-id": [
          "04a13afb-782f-4df2-8979-b77f068310d7"
        ],
        "x-ms-routing-request-id": [
          "WESTUS2:20180116T015218Z:04a13afb-782f-4df2-8979-b77f068310d7"
        ],
        "Date": [
          "Tue, 16 Jan 2018 01:52:17 GMT"
=======
          "14979"
        ],
        "x-ms-correlation-request-id": [
          "ab6beabe-c47d-46ad-a159-0261de6a639c"
        ],
        "x-ms-routing-request-id": [
          "UKSOUTH:20180123T120652Z:ab6beabe-c47d-46ad-a159-0261de6a639c"
        ],
        "Date": [
          "Tue, 23 Jan 2018 12:06:51 GMT"
>>>>>>> 90e619ca
        ]
      },
      "StatusCode": 200
    },
    {
<<<<<<< HEAD
      "RequestUri": "/subscriptions/6926fc75-ce7d-4c9e-a87f-c4e38c594eb5/resourceGroups/ps5077/providers/Microsoft.Network/applicationSecurityGroups/ps5762?api-version=2017-10-01",
      "EncodedRequestUri": "L3N1YnNjcmlwdGlvbnMvNjkyNmZjNzUtY2U3ZC00YzllLWE4N2YtYzRlMzhjNTk0ZWI1L3Jlc291cmNlR3JvdXBzL3BzNTA3Ny9wcm92aWRlcnMvTWljcm9zb2Z0Lk5ldHdvcmsvYXBwbGljYXRpb25TZWN1cml0eUdyb3Vwcy9wczU3NjI/YXBpLXZlcnNpb249MjAxNy0xMC0wMQ==",
=======
      "RequestUri": "/subscriptions/947d47b4-7883-4bb9-9d85-c5e8e2f572ce/resourceGroups/ps4192/providers/Microsoft.Network/applicationSecurityGroups/ps2294?api-version=2017-11-01",
      "EncodedRequestUri": "L3N1YnNjcmlwdGlvbnMvOTQ3ZDQ3YjQtNzg4My00YmI5LTlkODUtYzVlOGUyZjU3MmNlL3Jlc291cmNlR3JvdXBzL3BzNDE5Mi9wcm92aWRlcnMvTWljcm9zb2Z0Lk5ldHdvcmsvYXBwbGljYXRpb25TZWN1cml0eUdyb3Vwcy9wczIyOTQ/YXBpLXZlcnNpb249MjAxNy0xMS0wMQ==",
>>>>>>> 90e619ca
      "RequestMethod": "PUT",
      "RequestBody": "{\r\n  \"location\": \"West US\"\r\n}",
      "RequestHeaders": {
        "Content-Type": [
          "application/json; charset=utf-8"
        ],
        "Content-Length": [
          "29"
        ],
        "x-ms-client-request-id": [
<<<<<<< HEAD
          "5f5d5d78-8476-43ee-bbb9-75ecd26b286d"
=======
          "278e2892-c72c-4af3-84ad-21269b4eef70"
>>>>>>> 90e619ca
        ],
        "accept-language": [
          "en-US"
        ],
        "User-Agent": [
<<<<<<< HEAD
          "FxVersion/4.7.2115.0",
          "OSName/Windows10Enterprise",
          "OSVersion/6.3.15063",
          "Microsoft.Azure.Management.Network.NetworkManagementClient/16.1.0.0"
        ]
      },
      "ResponseBody": "{\r\n  \"name\": \"ps5762\",\r\n  \"id\": \"/subscriptions/6926fc75-ce7d-4c9e-a87f-c4e38c594eb5/resourceGroups/ps5077/providers/Microsoft.Network/applicationSecurityGroups/ps5762\",\r\n  \"etag\": \"W/\\\"7a6bd62d-d5cc-4ec1-8725-1a70af0da6f0\\\"\",\r\n  \"type\": \"Microsoft.Network/applicationSecurityGroups\",\r\n  \"location\": \"westus\",\r\n  \"properties\": {\r\n    \"provisioningState\": \"Updating\"\r\n  }\r\n}",
=======
          "FxVersion/4.7.2563.0",
          "OSName/Windows8.1Enterprise",
          "OSVersion/6.3.9600",
          "Microsoft.Azure.Management.Network.NetworkManagementClient/17.0.0.0"
        ]
      },
      "ResponseBody": "{\r\n  \"name\": \"ps2294\",\r\n  \"id\": \"/subscriptions/947d47b4-7883-4bb9-9d85-c5e8e2f572ce/resourceGroups/ps4192/providers/Microsoft.Network/applicationSecurityGroups/ps2294\",\r\n  \"etag\": \"W/\\\"b0604099-e0a2-4c57-ba84-2b3e10953529\\\"\",\r\n  \"type\": \"Microsoft.Network/applicationSecurityGroups\",\r\n  \"location\": \"westus\",\r\n  \"properties\": {\r\n    \"provisioningState\": \"Updating\"\r\n  }\r\n}",
>>>>>>> 90e619ca
      "ResponseHeaders": {
        "Content-Length": [
          "373"
        ],
        "Content-Type": [
          "application/json; charset=utf-8"
        ],
        "Expires": [
          "-1"
        ],
        "Pragma": [
          "no-cache"
        ],
        "Retry-After": [
          "10"
        ],
        "x-ms-request-id": [
<<<<<<< HEAD
          "eaa3989a-efbb-4068-8a1d-ddc4e4d51191"
        ],
        "Azure-AsyncOperation": [
          "https://management.azure.com/subscriptions/6926fc75-ce7d-4c9e-a87f-c4e38c594eb5/providers/Microsoft.Network/locations/westus.validation/operations/eaa3989a-efbb-4068-8a1d-ddc4e4d51191?api-version=2017-10-01"
=======
          "9c0a18fd-a635-4511-8c8a-8cfe1f8ea29f"
        ],
        "Azure-AsyncOperation": [
          "https://management.azure.com/subscriptions/947d47b4-7883-4bb9-9d85-c5e8e2f572ce/providers/Microsoft.Network/locations/westus.validation/operations/9c0a18fd-a635-4511-8c8a-8cfe1f8ea29f?api-version=2017-11-01"
>>>>>>> 90e619ca
        ],
        "Strict-Transport-Security": [
          "max-age=31536000; includeSubDomains"
        ],
        "Cache-Control": [
          "no-cache"
        ],
        "Server": [
          "Microsoft-HTTPAPI/2.0",
          "Microsoft-HTTPAPI/2.0"
        ],
        "x-ms-ratelimit-remaining-subscription-writes": [
<<<<<<< HEAD
          "1199"
        ],
        "x-ms-correlation-request-id": [
          "1ce3c380-d74c-4be0-94c1-23f71f4f22d5"
        ],
        "x-ms-routing-request-id": [
          "WESTUS2:20180116T015207Z:1ce3c380-d74c-4be0-94c1-23f71f4f22d5"
        ],
        "Date": [
          "Tue, 16 Jan 2018 01:52:06 GMT"
=======
          "1195"
        ],
        "x-ms-correlation-request-id": [
          "6c7f1650-6d84-4cf6-bf19-9c251a3a4e39"
        ],
        "x-ms-routing-request-id": [
          "UKSOUTH:20180123T120641Z:6c7f1650-6d84-4cf6-bf19-9c251a3a4e39"
        ],
        "Date": [
          "Tue, 23 Jan 2018 12:06:40 GMT"
>>>>>>> 90e619ca
        ]
      },
      "StatusCode": 201
    },
    {
<<<<<<< HEAD
      "RequestUri": "/subscriptions/6926fc75-ce7d-4c9e-a87f-c4e38c594eb5/providers/Microsoft.Network/locations/westus.validation/operations/eaa3989a-efbb-4068-8a1d-ddc4e4d51191?api-version=2017-10-01",
      "EncodedRequestUri": "L3N1YnNjcmlwdGlvbnMvNjkyNmZjNzUtY2U3ZC00YzllLWE4N2YtYzRlMzhjNTk0ZWI1L3Byb3ZpZGVycy9NaWNyb3NvZnQuTmV0d29yay9sb2NhdGlvbnMvd2VzdHVzLnZhbGlkYXRpb24vb3BlcmF0aW9ucy9lYWEzOTg5YS1lZmJiLTQwNjgtOGExZC1kZGM0ZTRkNTExOTE/YXBpLXZlcnNpb249MjAxNy0xMC0wMQ==",
=======
      "RequestUri": "/subscriptions/947d47b4-7883-4bb9-9d85-c5e8e2f572ce/providers/Microsoft.Network/locations/westus.validation/operations/9c0a18fd-a635-4511-8c8a-8cfe1f8ea29f?api-version=2017-11-01",
      "EncodedRequestUri": "L3N1YnNjcmlwdGlvbnMvOTQ3ZDQ3YjQtNzg4My00YmI5LTlkODUtYzVlOGUyZjU3MmNlL3Byb3ZpZGVycy9NaWNyb3NvZnQuTmV0d29yay9sb2NhdGlvbnMvd2VzdHVzLnZhbGlkYXRpb24vb3BlcmF0aW9ucy85YzBhMThmZC1hNjM1LTQ1MTEtOGM4YS04Y2ZlMWY4ZWEyOWY/YXBpLXZlcnNpb249MjAxNy0xMS0wMQ==",
>>>>>>> 90e619ca
      "RequestMethod": "GET",
      "RequestBody": "",
      "RequestHeaders": {
        "User-Agent": [
<<<<<<< HEAD
          "FxVersion/4.7.2115.0",
          "OSName/Windows10Enterprise",
          "OSVersion/6.3.15063",
          "Microsoft.Azure.Management.Network.NetworkManagementClient/16.1.0.0"
=======
          "FxVersion/4.7.2563.0",
          "OSName/Windows8.1Enterprise",
          "OSVersion/6.3.9600",
          "Microsoft.Azure.Management.Network.NetworkManagementClient/17.0.0.0"
>>>>>>> 90e619ca
        ]
      },
      "ResponseBody": "{\r\n  \"status\": \"Succeeded\"\r\n}",
      "ResponseHeaders": {
        "Content-Length": [
          "29"
        ],
        "Content-Type": [
          "application/json; charset=utf-8"
        ],
        "Expires": [
          "-1"
        ],
        "Pragma": [
          "no-cache"
        ],
        "x-ms-request-id": [
<<<<<<< HEAD
          "9f57990d-7a10-44a5-8bfc-4b069070676e"
=======
          "59b49adf-ea15-4142-9c98-395f9658d15d"
>>>>>>> 90e619ca
        ],
        "Strict-Transport-Security": [
          "max-age=31536000; includeSubDomains"
        ],
        "Cache-Control": [
          "no-cache"
        ],
        "Server": [
          "Microsoft-HTTPAPI/2.0",
          "Microsoft-HTTPAPI/2.0"
        ],
        "x-ms-ratelimit-remaining-subscription-reads": [
<<<<<<< HEAD
          "14988"
        ],
        "x-ms-correlation-request-id": [
          "1e8cef91-4059-4792-818d-5f1a1d9471f1"
        ],
        "x-ms-routing-request-id": [
          "WESTUS2:20180116T015217Z:1e8cef91-4059-4792-818d-5f1a1d9471f1"
        ],
        "Date": [
          "Tue, 16 Jan 2018 01:52:17 GMT"
=======
          "14982"
        ],
        "x-ms-correlation-request-id": [
          "8a90b877-632a-4e22-9816-50f7b6f9d6a0"
        ],
        "x-ms-routing-request-id": [
          "UKSOUTH:20180123T120651Z:8a90b877-632a-4e22-9816-50f7b6f9d6a0"
        ],
        "Date": [
          "Tue, 23 Jan 2018 12:06:51 GMT"
>>>>>>> 90e619ca
        ]
      },
      "StatusCode": 200
    },
    {
<<<<<<< HEAD
      "RequestUri": "/subscriptions/6926fc75-ce7d-4c9e-a87f-c4e38c594eb5/resourceGroups/ps5077/providers/Microsoft.Network/applicationSecurityGroups/ps5762?api-version=2017-10-01",
      "EncodedRequestUri": "L3N1YnNjcmlwdGlvbnMvNjkyNmZjNzUtY2U3ZC00YzllLWE4N2YtYzRlMzhjNTk0ZWI1L3Jlc291cmNlR3JvdXBzL3BzNTA3Ny9wcm92aWRlcnMvTWljcm9zb2Z0Lk5ldHdvcmsvYXBwbGljYXRpb25TZWN1cml0eUdyb3Vwcy9wczU3NjI/YXBpLXZlcnNpb249MjAxNy0xMC0wMQ==",
=======
      "RequestUri": "/subscriptions/947d47b4-7883-4bb9-9d85-c5e8e2f572ce/resourceGroups/ps4192/providers/Microsoft.Network/applicationSecurityGroups/ps2294?api-version=2017-11-01",
      "EncodedRequestUri": "L3N1YnNjcmlwdGlvbnMvOTQ3ZDQ3YjQtNzg4My00YmI5LTlkODUtYzVlOGUyZjU3MmNlL3Jlc291cmNlR3JvdXBzL3BzNDE5Mi9wcm92aWRlcnMvTWljcm9zb2Z0Lk5ldHdvcmsvYXBwbGljYXRpb25TZWN1cml0eUdyb3Vwcy9wczIyOTQ/YXBpLXZlcnNpb249MjAxNy0xMS0wMQ==",
>>>>>>> 90e619ca
      "RequestMethod": "DELETE",
      "RequestBody": "",
      "RequestHeaders": {
        "x-ms-client-request-id": [
<<<<<<< HEAD
          "05b5d34b-a7de-42ca-b609-b69bf0a8392c"
=======
          "d60f9f83-e338-441b-bcc8-45a3b9006cd5"
>>>>>>> 90e619ca
        ],
        "accept-language": [
          "en-US"
        ],
        "User-Agent": [
<<<<<<< HEAD
          "FxVersion/4.7.2115.0",
          "OSName/Windows10Enterprise",
          "OSVersion/6.3.15063",
          "Microsoft.Azure.Management.Network.NetworkManagementClient/16.1.0.0"
=======
          "FxVersion/4.7.2563.0",
          "OSName/Windows8.1Enterprise",
          "OSVersion/6.3.9600",
          "Microsoft.Azure.Management.Network.NetworkManagementClient/17.0.0.0"
>>>>>>> 90e619ca
        ]
      },
      "ResponseBody": "",
      "ResponseHeaders": {
        "Content-Length": [
          "0"
        ],
        "Expires": [
          "-1"
        ],
        "Pragma": [
          "no-cache"
        ],
        "Retry-After": [
          "10"
        ],
        "x-ms-request-id": [
<<<<<<< HEAD
          "c6e497e8-29c5-4252-aa64-9fc4ca4ec3a0"
        ],
        "Azure-AsyncOperation": [
          "https://management.azure.com/subscriptions/6926fc75-ce7d-4c9e-a87f-c4e38c594eb5/providers/Microsoft.Network/locations/westus.validation/operations/c6e497e8-29c5-4252-aa64-9fc4ca4ec3a0?api-version=2017-10-01"
=======
          "a3c22197-bea0-4b37-9019-fb2dcc4c67af"
        ],
        "Azure-AsyncOperation": [
          "https://management.azure.com/subscriptions/947d47b4-7883-4bb9-9d85-c5e8e2f572ce/providers/Microsoft.Network/locations/westus.validation/operations/a3c22197-bea0-4b37-9019-fb2dcc4c67af?api-version=2017-11-01"
>>>>>>> 90e619ca
        ],
        "Strict-Transport-Security": [
          "max-age=31536000; includeSubDomains"
        ],
        "Cache-Control": [
          "no-cache"
        ],
        "Location": [
<<<<<<< HEAD
          "https://management.azure.com/subscriptions/6926fc75-ce7d-4c9e-a87f-c4e38c594eb5/providers/Microsoft.Network/locations/westus.validation/operationResults/c6e497e8-29c5-4252-aa64-9fc4ca4ec3a0?api-version=2017-10-01"
=======
          "https://management.azure.com/subscriptions/947d47b4-7883-4bb9-9d85-c5e8e2f572ce/providers/Microsoft.Network/locations/westus.validation/operationResults/a3c22197-bea0-4b37-9019-fb2dcc4c67af?api-version=2017-11-01"
>>>>>>> 90e619ca
        ],
        "Server": [
          "Microsoft-HTTPAPI/2.0",
          "Microsoft-HTTPAPI/2.0"
        ],
        "x-ms-ratelimit-remaining-subscription-writes": [
<<<<<<< HEAD
          "1198"
        ],
        "x-ms-correlation-request-id": [
          "94674731-54d1-4813-8e7b-c3cb9e4fb95d"
        ],
        "x-ms-routing-request-id": [
          "WESTUS2:20180116T015218Z:94674731-54d1-4813-8e7b-c3cb9e4fb95d"
        ],
        "Date": [
          "Tue, 16 Jan 2018 01:52:18 GMT"
=======
          "1194"
        ],
        "x-ms-correlation-request-id": [
          "c48b1980-04c4-4ff4-8ef6-3a0afab26aa6"
        ],
        "x-ms-routing-request-id": [
          "UKSOUTH:20180123T120653Z:c48b1980-04c4-4ff4-8ef6-3a0afab26aa6"
        ],
        "Date": [
          "Tue, 23 Jan 2018 12:06:52 GMT"
>>>>>>> 90e619ca
        ]
      },
      "StatusCode": 202
    },
    {
<<<<<<< HEAD
      "RequestUri": "/subscriptions/6926fc75-ce7d-4c9e-a87f-c4e38c594eb5/providers/Microsoft.Network/locations/westus.validation/operations/c6e497e8-29c5-4252-aa64-9fc4ca4ec3a0?api-version=2017-10-01",
      "EncodedRequestUri": "L3N1YnNjcmlwdGlvbnMvNjkyNmZjNzUtY2U3ZC00YzllLWE4N2YtYzRlMzhjNTk0ZWI1L3Byb3ZpZGVycy9NaWNyb3NvZnQuTmV0d29yay9sb2NhdGlvbnMvd2VzdHVzLnZhbGlkYXRpb24vb3BlcmF0aW9ucy9jNmU0OTdlOC0yOWM1LTQyNTItYWE2NC05ZmM0Y2E0ZWMzYTA/YXBpLXZlcnNpb249MjAxNy0xMC0wMQ==",
=======
      "RequestUri": "/subscriptions/947d47b4-7883-4bb9-9d85-c5e8e2f572ce/providers/Microsoft.Network/locations/westus.validation/operations/a3c22197-bea0-4b37-9019-fb2dcc4c67af?api-version=2017-11-01",
      "EncodedRequestUri": "L3N1YnNjcmlwdGlvbnMvOTQ3ZDQ3YjQtNzg4My00YmI5LTlkODUtYzVlOGUyZjU3MmNlL3Byb3ZpZGVycy9NaWNyb3NvZnQuTmV0d29yay9sb2NhdGlvbnMvd2VzdHVzLnZhbGlkYXRpb24vb3BlcmF0aW9ucy9hM2MyMjE5Ny1iZWEwLTRiMzctOTAxOS1mYjJkY2M0YzY3YWY/YXBpLXZlcnNpb249MjAxNy0xMS0wMQ==",
>>>>>>> 90e619ca
      "RequestMethod": "GET",
      "RequestBody": "",
      "RequestHeaders": {
        "User-Agent": [
<<<<<<< HEAD
          "FxVersion/4.7.2115.0",
          "OSName/Windows10Enterprise",
          "OSVersion/6.3.15063",
          "Microsoft.Azure.Management.Network.NetworkManagementClient/16.1.0.0"
=======
          "FxVersion/4.7.2563.0",
          "OSName/Windows8.1Enterprise",
          "OSVersion/6.3.9600",
          "Microsoft.Azure.Management.Network.NetworkManagementClient/17.0.0.0"
>>>>>>> 90e619ca
        ]
      },
      "ResponseBody": "{\r\n  \"status\": \"Succeeded\"\r\n}",
      "ResponseHeaders": {
        "Content-Length": [
          "29"
        ],
        "Content-Type": [
          "application/json; charset=utf-8"
        ],
        "Expires": [
          "-1"
        ],
        "Pragma": [
          "no-cache"
        ],
        "x-ms-request-id": [
<<<<<<< HEAD
          "5611872b-bdb1-4aea-902b-edddbbb4e1ab"
=======
          "da696476-0c69-47b8-9720-6691acbde53b"
>>>>>>> 90e619ca
        ],
        "Strict-Transport-Security": [
          "max-age=31536000; includeSubDomains"
        ],
        "Cache-Control": [
          "no-cache"
        ],
        "Server": [
          "Microsoft-HTTPAPI/2.0",
          "Microsoft-HTTPAPI/2.0"
        ],
        "x-ms-ratelimit-remaining-subscription-reads": [
<<<<<<< HEAD
          "14984"
        ],
        "x-ms-correlation-request-id": [
          "6275ff52-5170-4d00-a46d-9ca831d95356"
        ],
        "x-ms-routing-request-id": [
          "WESTUS2:20180116T015228Z:6275ff52-5170-4d00-a46d-9ca831d95356"
        ],
        "Date": [
          "Tue, 16 Jan 2018 01:52:28 GMT"
=======
          "14978"
        ],
        "x-ms-correlation-request-id": [
          "0f38bfce-19bd-4173-b2b1-05de37d6e013"
        ],
        "x-ms-routing-request-id": [
          "UKSOUTH:20180123T120704Z:0f38bfce-19bd-4173-b2b1-05de37d6e013"
        ],
        "Date": [
          "Tue, 23 Jan 2018 12:07:03 GMT"
>>>>>>> 90e619ca
        ]
      },
      "StatusCode": 200
    },
    {
<<<<<<< HEAD
      "RequestUri": "/subscriptions/6926fc75-ce7d-4c9e-a87f-c4e38c594eb5/resourcegroups/ps5077?api-version=2016-02-01",
      "EncodedRequestUri": "L3N1YnNjcmlwdGlvbnMvNjkyNmZjNzUtY2U3ZC00YzllLWE4N2YtYzRlMzhjNTk0ZWI1L3Jlc291cmNlZ3JvdXBzL3BzNTA3Nz9hcGktdmVyc2lvbj0yMDE2LTAyLTAx",
=======
      "RequestUri": "/subscriptions/947d47b4-7883-4bb9-9d85-c5e8e2f572ce/resourcegroups/ps4192?api-version=2016-02-01",
      "EncodedRequestUri": "L3N1YnNjcmlwdGlvbnMvOTQ3ZDQ3YjQtNzg4My00YmI5LTlkODUtYzVlOGUyZjU3MmNlL3Jlc291cmNlZ3JvdXBzL3BzNDE5Mj9hcGktdmVyc2lvbj0yMDE2LTAyLTAx",
>>>>>>> 90e619ca
      "RequestMethod": "DELETE",
      "RequestBody": "",
      "RequestHeaders": {
        "User-Agent": [
          "Microsoft.Azure.Management.Resources.ResourceManagementClient/2.0.0.0"
        ]
      },
      "ResponseBody": "",
      "ResponseHeaders": {
        "Content-Length": [
          "0"
        ],
        "Expires": [
          "-1"
        ],
        "Pragma": [
          "no-cache"
        ],
        "Retry-After": [
          "15"
        ],
        "x-ms-ratelimit-remaining-subscription-writes": [
<<<<<<< HEAD
          "1194"
        ],
        "x-ms-request-id": [
          "9f79c008-a895-4db3-bd6e-bd855c59c2e0"
        ],
        "x-ms-correlation-request-id": [
          "9f79c008-a895-4db3-bd6e-bd855c59c2e0"
        ],
        "x-ms-routing-request-id": [
          "WESTUS2:20180116T015229Z:9f79c008-a895-4db3-bd6e-bd855c59c2e0"
=======
          "1192"
        ],
        "x-ms-request-id": [
          "7074f183-339d-41ea-8047-0d60cbf45a50"
        ],
        "x-ms-correlation-request-id": [
          "7074f183-339d-41ea-8047-0d60cbf45a50"
        ],
        "x-ms-routing-request-id": [
          "UKSOUTH:20180123T120706Z:7074f183-339d-41ea-8047-0d60cbf45a50"
>>>>>>> 90e619ca
        ],
        "Strict-Transport-Security": [
          "max-age=31536000; includeSubDomains"
        ],
        "Cache-Control": [
          "no-cache"
        ],
        "Date": [
<<<<<<< HEAD
          "Tue, 16 Jan 2018 01:52:29 GMT"
        ],
        "Location": [
          "https://management.azure.com/subscriptions/6926fc75-ce7d-4c9e-a87f-c4e38c594eb5/operationresults/eyJqb2JJZCI6IlJFU09VUkNFR1JPVVBERUxFVElPTkpPQi1QUzUwNzctV0VTVFVTIiwiam9iTG9jYXRpb24iOiJ3ZXN0dXMifQ?api-version=2016-02-01"
=======
          "Tue, 23 Jan 2018 12:07:05 GMT"
        ],
        "Location": [
          "https://management.azure.com/subscriptions/947d47b4-7883-4bb9-9d85-c5e8e2f572ce/operationresults/eyJqb2JJZCI6IlJFU09VUkNFR1JPVVBERUxFVElPTkpPQi1QUzQxOTItV0VTVFVTIiwiam9iTG9jYXRpb24iOiJ3ZXN0dXMifQ?api-version=2016-02-01"
>>>>>>> 90e619ca
        ]
      },
      "StatusCode": 202
    },
    {
<<<<<<< HEAD
      "RequestUri": "/subscriptions/6926fc75-ce7d-4c9e-a87f-c4e38c594eb5/operationresults/eyJqb2JJZCI6IlJFU09VUkNFR1JPVVBERUxFVElPTkpPQi1QUzUwNzctV0VTVFVTIiwiam9iTG9jYXRpb24iOiJ3ZXN0dXMifQ?api-version=2016-02-01",
      "EncodedRequestUri": "L3N1YnNjcmlwdGlvbnMvNjkyNmZjNzUtY2U3ZC00YzllLWE4N2YtYzRlMzhjNTk0ZWI1L29wZXJhdGlvbnJlc3VsdHMvZXlKcWIySkpaQ0k2SWxKRlUwOVZVa05GUjFKUFZWQkVSVXhGVkVsUFRrcFBRaTFRVXpVd056Y3RWMFZUVkZWVElpd2lhbTlpVEc5allYUnBiMjRpT2lKM1pYTjBkWE1pZlE/YXBpLXZlcnNpb249MjAxNi0wMi0wMQ==",
=======
      "RequestUri": "/subscriptions/947d47b4-7883-4bb9-9d85-c5e8e2f572ce/operationresults/eyJqb2JJZCI6IlJFU09VUkNFR1JPVVBERUxFVElPTkpPQi1QUzQxOTItV0VTVFVTIiwiam9iTG9jYXRpb24iOiJ3ZXN0dXMifQ?api-version=2016-02-01",
      "EncodedRequestUri": "L3N1YnNjcmlwdGlvbnMvOTQ3ZDQ3YjQtNzg4My00YmI5LTlkODUtYzVlOGUyZjU3MmNlL29wZXJhdGlvbnJlc3VsdHMvZXlKcWIySkpaQ0k2SWxKRlUwOVZVa05GUjFKUFZWQkVSVXhGVkVsUFRrcFBRaTFRVXpReE9USXRWMFZUVkZWVElpd2lhbTlpVEc5allYUnBiMjRpT2lKM1pYTjBkWE1pZlE/YXBpLXZlcnNpb249MjAxNi0wMi0wMQ==",
>>>>>>> 90e619ca
      "RequestMethod": "GET",
      "RequestBody": "",
      "RequestHeaders": {
        "x-ms-version": [
          "2016-02-01"
        ],
        "User-Agent": [
          "Microsoft.Azure.Management.Resources.ResourceManagementClient/2.0.0.0"
        ]
      },
      "ResponseBody": "",
      "ResponseHeaders": {
        "Content-Length": [
          "0"
        ],
        "Expires": [
          "-1"
        ],
        "Pragma": [
          "no-cache"
        ],
        "Retry-After": [
          "15"
        ],
        "x-ms-ratelimit-remaining-subscription-reads": [
          "14977"
        ],
        "x-ms-request-id": [
<<<<<<< HEAD
          "522a9002-c87c-4245-b558-a04989ab0901"
        ],
        "x-ms-correlation-request-id": [
          "522a9002-c87c-4245-b558-a04989ab0901"
        ],
        "x-ms-routing-request-id": [
          "WESTUS2:20180116T015229Z:522a9002-c87c-4245-b558-a04989ab0901"
=======
          "a9b2c3e1-0578-4d72-93c9-63553ab2b8c0"
        ],
        "x-ms-correlation-request-id": [
          "a9b2c3e1-0578-4d72-93c9-63553ab2b8c0"
        ],
        "x-ms-routing-request-id": [
          "UKSOUTH:20180123T120706Z:a9b2c3e1-0578-4d72-93c9-63553ab2b8c0"
>>>>>>> 90e619ca
        ],
        "Strict-Transport-Security": [
          "max-age=31536000; includeSubDomains"
        ],
        "Cache-Control": [
          "no-cache"
        ],
        "Date": [
<<<<<<< HEAD
          "Tue, 16 Jan 2018 01:52:29 GMT"
        ],
        "Location": [
          "https://management.azure.com/subscriptions/6926fc75-ce7d-4c9e-a87f-c4e38c594eb5/operationresults/eyJqb2JJZCI6IlJFU09VUkNFR1JPVVBERUxFVElPTkpPQi1QUzUwNzctV0VTVFVTIiwiam9iTG9jYXRpb24iOiJ3ZXN0dXMifQ?api-version=2016-02-01"
=======
          "Tue, 23 Jan 2018 12:07:06 GMT"
        ],
        "Location": [
          "https://management.azure.com/subscriptions/947d47b4-7883-4bb9-9d85-c5e8e2f572ce/operationresults/eyJqb2JJZCI6IlJFU09VUkNFR1JPVVBERUxFVElPTkpPQi1QUzQxOTItV0VTVFVTIiwiam9iTG9jYXRpb24iOiJ3ZXN0dXMifQ?api-version=2016-02-01"
>>>>>>> 90e619ca
        ]
      },
      "StatusCode": 202
    },
    {
<<<<<<< HEAD
      "RequestUri": "/subscriptions/6926fc75-ce7d-4c9e-a87f-c4e38c594eb5/operationresults/eyJqb2JJZCI6IlJFU09VUkNFR1JPVVBERUxFVElPTkpPQi1QUzUwNzctV0VTVFVTIiwiam9iTG9jYXRpb24iOiJ3ZXN0dXMifQ?api-version=2016-02-01",
      "EncodedRequestUri": "L3N1YnNjcmlwdGlvbnMvNjkyNmZjNzUtY2U3ZC00YzllLWE4N2YtYzRlMzhjNTk0ZWI1L29wZXJhdGlvbnJlc3VsdHMvZXlKcWIySkpaQ0k2SWxKRlUwOVZVa05GUjFKUFZWQkVSVXhGVkVsUFRrcFBRaTFRVXpVd056Y3RWMFZUVkZWVElpd2lhbTlpVEc5allYUnBiMjRpT2lKM1pYTjBkWE1pZlE/YXBpLXZlcnNpb249MjAxNi0wMi0wMQ==",
=======
      "RequestUri": "/subscriptions/947d47b4-7883-4bb9-9d85-c5e8e2f572ce/operationresults/eyJqb2JJZCI6IlJFU09VUkNFR1JPVVBERUxFVElPTkpPQi1QUzQxOTItV0VTVFVTIiwiam9iTG9jYXRpb24iOiJ3ZXN0dXMifQ?api-version=2016-02-01",
      "EncodedRequestUri": "L3N1YnNjcmlwdGlvbnMvOTQ3ZDQ3YjQtNzg4My00YmI5LTlkODUtYzVlOGUyZjU3MmNlL29wZXJhdGlvbnJlc3VsdHMvZXlKcWIySkpaQ0k2SWxKRlUwOVZVa05GUjFKUFZWQkVSVXhGVkVsUFRrcFBRaTFRVXpReE9USXRWMFZUVkZWVElpd2lhbTlpVEc5allYUnBiMjRpT2lKM1pYTjBkWE1pZlE/YXBpLXZlcnNpb249MjAxNi0wMi0wMQ==",
>>>>>>> 90e619ca
      "RequestMethod": "GET",
      "RequestBody": "",
      "RequestHeaders": {
        "x-ms-version": [
          "2016-02-01"
        ],
        "User-Agent": [
          "Microsoft.Azure.Management.Resources.ResourceManagementClient/2.0.0.0"
        ]
      },
      "ResponseBody": "",
      "ResponseHeaders": {
        "Content-Length": [
          "0"
        ],
        "Expires": [
          "-1"
        ],
        "Pragma": [
          "no-cache"
        ],
        "Retry-After": [
          "15"
        ],
        "x-ms-ratelimit-remaining-subscription-reads": [
          "14976"
        ],
        "x-ms-request-id": [
<<<<<<< HEAD
          "9ce2f33d-a326-4fec-9ea8-d3396b72e3d9"
        ],
        "x-ms-correlation-request-id": [
          "9ce2f33d-a326-4fec-9ea8-d3396b72e3d9"
        ],
        "x-ms-routing-request-id": [
          "WESTUS2:20180116T015244Z:9ce2f33d-a326-4fec-9ea8-d3396b72e3d9"
=======
          "eb7e30c3-6545-4b07-99d6-944f7cc7a380"
        ],
        "x-ms-correlation-request-id": [
          "eb7e30c3-6545-4b07-99d6-944f7cc7a380"
        ],
        "x-ms-routing-request-id": [
          "UKSOUTH:20180123T120722Z:eb7e30c3-6545-4b07-99d6-944f7cc7a380"
>>>>>>> 90e619ca
        ],
        "Strict-Transport-Security": [
          "max-age=31536000; includeSubDomains"
        ],
        "Cache-Control": [
          "no-cache"
        ],
        "Date": [
<<<<<<< HEAD
          "Tue, 16 Jan 2018 01:52:44 GMT"
        ],
        "Location": [
          "https://management.azure.com/subscriptions/6926fc75-ce7d-4c9e-a87f-c4e38c594eb5/operationresults/eyJqb2JJZCI6IlJFU09VUkNFR1JPVVBERUxFVElPTkpPQi1QUzUwNzctV0VTVFVTIiwiam9iTG9jYXRpb24iOiJ3ZXN0dXMifQ?api-version=2016-02-01"
=======
          "Tue, 23 Jan 2018 12:07:21 GMT"
        ],
        "Location": [
          "https://management.azure.com/subscriptions/947d47b4-7883-4bb9-9d85-c5e8e2f572ce/operationresults/eyJqb2JJZCI6IlJFU09VUkNFR1JPVVBERUxFVElPTkpPQi1QUzQxOTItV0VTVFVTIiwiam9iTG9jYXRpb24iOiJ3ZXN0dXMifQ?api-version=2016-02-01"
>>>>>>> 90e619ca
        ]
      },
      "StatusCode": 202
    },
    {
<<<<<<< HEAD
      "RequestUri": "/subscriptions/6926fc75-ce7d-4c9e-a87f-c4e38c594eb5/operationresults/eyJqb2JJZCI6IlJFU09VUkNFR1JPVVBERUxFVElPTkpPQi1QUzUwNzctV0VTVFVTIiwiam9iTG9jYXRpb24iOiJ3ZXN0dXMifQ?api-version=2016-02-01",
      "EncodedRequestUri": "L3N1YnNjcmlwdGlvbnMvNjkyNmZjNzUtY2U3ZC00YzllLWE4N2YtYzRlMzhjNTk0ZWI1L29wZXJhdGlvbnJlc3VsdHMvZXlKcWIySkpaQ0k2SWxKRlUwOVZVa05GUjFKUFZWQkVSVXhGVkVsUFRrcFBRaTFRVXpVd056Y3RWMFZUVkZWVElpd2lhbTlpVEc5allYUnBiMjRpT2lKM1pYTjBkWE1pZlE/YXBpLXZlcnNpb249MjAxNi0wMi0wMQ==",
=======
      "RequestUri": "/subscriptions/947d47b4-7883-4bb9-9d85-c5e8e2f572ce/operationresults/eyJqb2JJZCI6IlJFU09VUkNFR1JPVVBERUxFVElPTkpPQi1QUzQxOTItV0VTVFVTIiwiam9iTG9jYXRpb24iOiJ3ZXN0dXMifQ?api-version=2016-02-01",
      "EncodedRequestUri": "L3N1YnNjcmlwdGlvbnMvOTQ3ZDQ3YjQtNzg4My00YmI5LTlkODUtYzVlOGUyZjU3MmNlL29wZXJhdGlvbnJlc3VsdHMvZXlKcWIySkpaQ0k2SWxKRlUwOVZVa05GUjFKUFZWQkVSVXhGVkVsUFRrcFBRaTFRVXpReE9USXRWMFZUVkZWVElpd2lhbTlpVEc5allYUnBiMjRpT2lKM1pYTjBkWE1pZlE/YXBpLXZlcnNpb249MjAxNi0wMi0wMQ==",
      "RequestMethod": "GET",
      "RequestBody": "",
      "RequestHeaders": {
        "x-ms-version": [
          "2016-02-01"
        ],
        "User-Agent": [
          "Microsoft.Azure.Management.Resources.ResourceManagementClient/2.0.0.0"
        ]
      },
      "ResponseBody": "",
      "ResponseHeaders": {
        "Content-Length": [
          "0"
        ],
        "Expires": [
          "-1"
        ],
        "Pragma": [
          "no-cache"
        ],
        "Retry-After": [
          "15"
        ],
        "x-ms-ratelimit-remaining-subscription-reads": [
          "14975"
        ],
        "x-ms-request-id": [
          "d3024e83-72d6-49d2-9461-81414d564328"
        ],
        "x-ms-correlation-request-id": [
          "d3024e83-72d6-49d2-9461-81414d564328"
        ],
        "x-ms-routing-request-id": [
          "UKSOUTH:20180123T120737Z:d3024e83-72d6-49d2-9461-81414d564328"
        ],
        "Strict-Transport-Security": [
          "max-age=31536000; includeSubDomains"
        ],
        "Cache-Control": [
          "no-cache"
        ],
        "Date": [
          "Tue, 23 Jan 2018 12:07:37 GMT"
        ],
        "Location": [
          "https://management.azure.com/subscriptions/947d47b4-7883-4bb9-9d85-c5e8e2f572ce/operationresults/eyJqb2JJZCI6IlJFU09VUkNFR1JPVVBERUxFVElPTkpPQi1QUzQxOTItV0VTVFVTIiwiam9iTG9jYXRpb24iOiJ3ZXN0dXMifQ?api-version=2016-02-01"
        ]
      },
      "StatusCode": 202
    },
    {
      "RequestUri": "/subscriptions/947d47b4-7883-4bb9-9d85-c5e8e2f572ce/operationresults/eyJqb2JJZCI6IlJFU09VUkNFR1JPVVBERUxFVElPTkpPQi1QUzQxOTItV0VTVFVTIiwiam9iTG9jYXRpb24iOiJ3ZXN0dXMifQ?api-version=2016-02-01",
      "EncodedRequestUri": "L3N1YnNjcmlwdGlvbnMvOTQ3ZDQ3YjQtNzg4My00YmI5LTlkODUtYzVlOGUyZjU3MmNlL29wZXJhdGlvbnJlc3VsdHMvZXlKcWIySkpaQ0k2SWxKRlUwOVZVa05GUjFKUFZWQkVSVXhGVkVsUFRrcFBRaTFRVXpReE9USXRWMFZUVkZWVElpd2lhbTlpVEc5allYUnBiMjRpT2lKM1pYTjBkWE1pZlE/YXBpLXZlcnNpb249MjAxNi0wMi0wMQ==",
>>>>>>> 90e619ca
      "RequestMethod": "GET",
      "RequestBody": "",
      "RequestHeaders": {
        "x-ms-version": [
          "2016-02-01"
        ],
        "User-Agent": [
          "Microsoft.Azure.Management.Resources.ResourceManagementClient/2.0.0.0"
        ]
      },
      "ResponseBody": "",
      "ResponseHeaders": {
        "Content-Length": [
          "0"
        ],
        "Expires": [
          "-1"
        ],
        "Pragma": [
          "no-cache"
        ],
        "x-ms-ratelimit-remaining-subscription-reads": [
<<<<<<< HEAD
          "14975"
        ],
        "x-ms-request-id": [
          "d8583273-9dd9-421e-a23d-4913e2386e66"
        ],
        "x-ms-correlation-request-id": [
          "d8583273-9dd9-421e-a23d-4913e2386e66"
        ],
        "x-ms-routing-request-id": [
          "WESTUS2:20180116T015259Z:d8583273-9dd9-421e-a23d-4913e2386e66"
=======
          "14974"
        ],
        "x-ms-request-id": [
          "dfcd8fe5-8acd-4070-a195-3f1c999f22ef"
        ],
        "x-ms-correlation-request-id": [
          "dfcd8fe5-8acd-4070-a195-3f1c999f22ef"
        ],
        "x-ms-routing-request-id": [
          "UKSOUTH:20180123T120753Z:dfcd8fe5-8acd-4070-a195-3f1c999f22ef"
>>>>>>> 90e619ca
        ],
        "Strict-Transport-Security": [
          "max-age=31536000; includeSubDomains"
        ],
        "Cache-Control": [
          "no-cache"
        ],
        "Date": [
<<<<<<< HEAD
          "Tue, 16 Jan 2018 01:52:59 GMT"
=======
          "Tue, 23 Jan 2018 12:07:52 GMT"
>>>>>>> 90e619ca
        ]
      },
      "StatusCode": 200
    }
  ],
  "Names": {
    "Test-ApplicationSecurityGroupCRUD": [
<<<<<<< HEAD
      "ps5077",
      "ps5762"
    ]
  },
  "Variables": {
    "SubscriptionId": "6926fc75-ce7d-4c9e-a87f-c4e38c594eb5"
=======
      "ps4192",
      "ps2294"
    ]
  },
  "Variables": {
    "SubscriptionId": "947d47b4-7883-4bb9-9d85-c5e8e2f572ce"
>>>>>>> 90e619ca
  }
}<|MERGE_RESOLUTION|>--- conflicted
+++ resolved
@@ -1,13 +1,8 @@
 {
   "Entries": [
     {
-<<<<<<< HEAD
-      "RequestUri": "/subscriptions/6926fc75-ce7d-4c9e-a87f-c4e38c594eb5/providers/Microsoft.Network?api-version=2016-02-01",
-      "EncodedRequestUri": "L3N1YnNjcmlwdGlvbnMvNjkyNmZjNzUtY2U3ZC00YzllLWE4N2YtYzRlMzhjNTk0ZWI1L3Byb3ZpZGVycy9NaWNyb3NvZnQuTmV0d29yaz9hcGktdmVyc2lvbj0yMDE2LTAyLTAx",
-=======
       "RequestUri": "/subscriptions/947d47b4-7883-4bb9-9d85-c5e8e2f572ce/providers/Microsoft.Network?api-version=2016-02-01",
       "EncodedRequestUri": "L3N1YnNjcmlwdGlvbnMvOTQ3ZDQ3YjQtNzg4My00YmI5LTlkODUtYzVlOGUyZjU3MmNlL3Byb3ZpZGVycy9NaWNyb3NvZnQuTmV0d29yaz9hcGktdmVyc2lvbj0yMDE2LTAyLTAx",
->>>>>>> 90e619ca
       "RequestMethod": "GET",
       "RequestBody": "",
       "RequestHeaders": {
@@ -15,17 +10,10 @@
           "Microsoft.Azure.Management.Resources.ResourceManagementClient/2.0.0.0"
         ]
       },
-<<<<<<< HEAD
-      "ResponseBody": "{\r\n  \"id\": \"/subscriptions/6926fc75-ce7d-4c9e-a87f-c4e38c594eb5/providers/Microsoft.Network\",\r\n  \"namespace\": \"Microsoft.Network\",\r\n  \"authorizations\": [\r\n    {\r\n      \"applicationId\": \"2cf9eb86-36b5-49dc-86ae-9a63135dfa8c\",\r\n      \"roleDefinitionId\": \"13ba9ab4-19f0-4804-adc4-14ece36cc7a1\"\r\n    },\r\n    {\r\n      \"applicationId\": \"7c33bfcb-8d33-48d6-8e60-dc6404003489\",\r\n      \"roleDefinitionId\": \"ad6261e4-fa9a-4642-aa5f-104f1b67e9e3\"\r\n    },\r\n    {\r\n      \"applicationId\": \"1e3e4475-288f-4018-a376-df66fd7fac5f\",\r\n      \"roleDefinitionId\": \"1d538b69-3d87-4e56-8ff8-25786fd48261\"\r\n    },\r\n    {\r\n      \"applicationId\": \"a0be0c72-870e-46f0-9c49-c98333a996f7\",\r\n      \"roleDefinitionId\": \"7ce22727-ffce-45a9-930c-ddb2e56fa131\"\r\n    }\r\n  ],\r\n  \"resourceTypes\": [\r\n    {\r\n      \"resourceType\": \"virtualNetworks\",\r\n      \"locations\": [\r\n        \"East US\",\r\n        \"North Europe\",\r\n        \"West Europe\",\r\n        \"East Asia\",\r\n        \"Southeast Asia\",\r\n        \"North Central US\",\r\n        \"South Central US\",\r\n        \"Central US\",\r\n        \"East US 2\",\r\n        \"Japan East\",\r\n        \"Japan West\",\r\n        \"Brazil South\",\r\n        \"Australia East\",\r\n        \"Australia Southeast\",\r\n        \"Central India\",\r\n        \"South India\",\r\n        \"West India\",\r\n        \"Canada Central\",\r\n        \"Canada East\",\r\n        \"West Central US\",\r\n        \"West US 2\",\r\n        \"UK West\",\r\n        \"UK South\",\r\n        \"Korea Central\",\r\n        \"Korea South\",\r\n        \"West US\",\r\n        \"Central US EUAP\",\r\n        \"East US 2 EUAP\"\r\n      ],\r\n      \"apiVersions\": [\r\n        \"2017-11-01\",\r\n        \"2017-10-01\",\r\n        \"2017-09-01\",\r\n        \"2017-08-01\",\r\n        \"2017-06-01\",\r\n        \"2017-04-01\",\r\n        \"2017-03-01\",\r\n        \"2016-12-01\",\r\n        \"2016-11-01\",\r\n        \"2016-10-01\",\r\n        \"2016-09-01\",\r\n        \"2016-08-01\",\r\n        \"2016-07-01\",\r\n        \"2016-06-01\",\r\n        \"2016-03-30\",\r\n        \"2015-06-15\",\r\n        \"2015-05-01-preview\",\r\n        \"2014-12-01-preview\"\r\n      ],\r\n      \"capabilities\": \"CrossResourceGroupResourceMove, CrossSubscriptionResourceMove\"\r\n    },\r\n    {\r\n      \"resourceType\": \"publicIPAddresses\",\r\n      \"locations\": [\r\n        \"East US\",\r\n        \"North Europe\",\r\n        \"West Europe\",\r\n        \"East Asia\",\r\n        \"Southeast Asia\",\r\n        \"North Central US\",\r\n        \"South Central US\",\r\n        \"Central US\",\r\n        \"East US 2\",\r\n        \"Japan East\",\r\n        \"Japan West\",\r\n        \"Brazil South\",\r\n        \"Australia East\",\r\n        \"Australia Southeast\",\r\n        \"Central India\",\r\n        \"South India\",\r\n        \"West India\",\r\n        \"Canada Central\",\r\n        \"Canada East\",\r\n        \"West Central US\",\r\n        \"West US 2\",\r\n        \"UK West\",\r\n        \"UK South\",\r\n        \"Korea Central\",\r\n        \"Korea South\",\r\n        \"West US\",\r\n        \"Central US EUAP\",\r\n        \"East US 2 EUAP\"\r\n      ],\r\n      \"apiVersions\": [\r\n        \"2017-11-01\",\r\n        \"2017-10-01\",\r\n        \"2017-09-01\",\r\n        \"2017-08-01\",\r\n        \"2017-06-01\",\r\n        \"2017-04-01\",\r\n        \"2017-03-01\",\r\n        \"2016-12-01\",\r\n        \"2016-11-01\",\r\n        \"2016-10-01\",\r\n        \"2016-09-01\",\r\n        \"2016-08-01\",\r\n        \"2016-07-01\",\r\n        \"2016-06-01\",\r\n        \"2016-03-30\",\r\n        \"2015-06-15\",\r\n        \"2015-05-01-preview\",\r\n        \"2014-12-01-preview\"\r\n      ],\r\n      \"capabilities\": \"CrossResourceGroupResourceMove, CrossSubscriptionResourceMove\"\r\n    },\r\n    {\r\n      \"resourceType\": \"networkInterfaces\",\r\n      \"locations\": [\r\n        \"East US\",\r\n        \"North Europe\",\r\n        \"West Europe\",\r\n        \"East Asia\",\r\n        \"Southeast Asia\",\r\n        \"North Central US\",\r\n        \"South Central US\",\r\n        \"Central US\",\r\n        \"East US 2\",\r\n        \"Japan East\",\r\n        \"Japan West\",\r\n        \"Brazil South\",\r\n        \"Australia East\",\r\n        \"Australia Southeast\",\r\n        \"Central India\",\r\n        \"South India\",\r\n        \"West India\",\r\n        \"Canada Central\",\r\n        \"Canada East\",\r\n        \"West Central US\",\r\n        \"West US 2\",\r\n        \"UK West\",\r\n        \"UK South\",\r\n        \"Korea Central\",\r\n        \"Korea South\",\r\n        \"West US\",\r\n        \"Central US EUAP\",\r\n        \"East US 2 EUAP\"\r\n      ],\r\n      \"apiVersions\": [\r\n        \"2017-11-01\",\r\n        \"2017-10-01\",\r\n        \"2017-09-01\",\r\n        \"2017-08-01\",\r\n        \"2017-06-01\",\r\n        \"2017-04-01\",\r\n        \"2017-03-01\",\r\n        \"2016-12-01\",\r\n        \"2016-11-01\",\r\n        \"2016-10-01\",\r\n        \"2016-09-01\",\r\n        \"2016-08-01\",\r\n        \"2016-07-01\",\r\n        \"2016-06-01\",\r\n        \"2016-03-30\",\r\n        \"2015-06-15\",\r\n        \"2015-05-01-preview\",\r\n        \"2014-12-01-preview\"\r\n      ],\r\n      \"capabilities\": \"CrossResourceGroupResourceMove, CrossSubscriptionResourceMove\"\r\n    },\r\n    {\r\n      \"resourceType\": \"loadBalancers\",\r\n      \"locations\": [\r\n        \"East US\",\r\n        \"North Europe\",\r\n        \"West Europe\",\r\n        \"East Asia\",\r\n        \"Southeast Asia\",\r\n        \"North Central US\",\r\n        \"South Central US\",\r\n        \"Central US\",\r\n        \"East US 2\",\r\n        \"Japan East\",\r\n        \"Japan West\",\r\n        \"Brazil South\",\r\n        \"Australia East\",\r\n        \"Australia Southeast\",\r\n        \"Central India\",\r\n        \"South India\",\r\n        \"West India\",\r\n        \"Canada Central\",\r\n        \"Canada East\",\r\n        \"West Central US\",\r\n        \"West US 2\",\r\n        \"UK West\",\r\n        \"UK South\",\r\n        \"Korea Central\",\r\n        \"Korea South\",\r\n        \"West US\",\r\n        \"Central US EUAP\",\r\n        \"East US 2 EUAP\"\r\n      ],\r\n      \"apiVersions\": [\r\n        \"2017-11-01\",\r\n        \"2017-10-01\",\r\n        \"2017-09-01\",\r\n        \"2017-08-01\",\r\n        \"2017-06-01\",\r\n        \"2017-04-01\",\r\n        \"2017-03-01\",\r\n        \"2016-12-01\",\r\n        \"2016-11-01\",\r\n        \"2016-10-01\",\r\n        \"2016-09-01\",\r\n        \"2016-08-01\",\r\n        \"2016-07-01\",\r\n        \"2016-06-01\",\r\n        \"2016-03-30\",\r\n        \"2015-06-15\",\r\n        \"2015-05-01-preview\",\r\n        \"2014-12-01-preview\"\r\n      ],\r\n      \"capabilities\": \"CrossResourceGroupResourceMove, CrossSubscriptionResourceMove\"\r\n    },\r\n    {\r\n      \"resourceType\": \"networkSecurityGroups\",\r\n      \"locations\": [\r\n        \"East US\",\r\n        \"North Europe\",\r\n        \"West Europe\",\r\n        \"East Asia\",\r\n        \"Southeast Asia\",\r\n        \"North Central US\",\r\n        \"South Central US\",\r\n        \"Central US\",\r\n        \"East US 2\",\r\n        \"Japan East\",\r\n        \"Japan West\",\r\n        \"Brazil South\",\r\n        \"Australia East\",\r\n        \"Australia Southeast\",\r\n        \"Central India\",\r\n        \"South India\",\r\n        \"West India\",\r\n        \"Canada Central\",\r\n        \"Canada East\",\r\n        \"West Central US\",\r\n        \"West US 2\",\r\n        \"UK West\",\r\n        \"UK South\",\r\n        \"Korea Central\",\r\n        \"Korea South\",\r\n        \"West US\",\r\n        \"Central US EUAP\",\r\n        \"East US 2 EUAP\"\r\n      ],\r\n      \"apiVersions\": [\r\n        \"2017-11-01\",\r\n        \"2017-10-01\",\r\n        \"2017-09-01\",\r\n        \"2017-08-01\",\r\n        \"2017-06-01\",\r\n        \"2017-04-01\",\r\n        \"2017-03-01\",\r\n        \"2016-12-01\",\r\n        \"2016-11-01\",\r\n        \"2016-10-01\",\r\n        \"2016-09-01\",\r\n        \"2016-08-01\",\r\n        \"2016-07-01\",\r\n        \"2016-06-01\",\r\n        \"2016-03-30\",\r\n        \"2015-06-15\",\r\n        \"2015-05-01-preview\",\r\n        \"2014-12-01-preview\"\r\n      ],\r\n      \"capabilities\": \"CrossResourceGroupResourceMove, CrossSubscriptionResourceMove\"\r\n    },\r\n    {\r\n      \"resourceType\": \"applicationSecurityGroups\",\r\n      \"locations\": [\r\n        \"East US\",\r\n        \"North Europe\",\r\n        \"West Europe\",\r\n        \"East Asia\",\r\n        \"Southeast Asia\",\r\n        \"North Central US\",\r\n        \"South Central US\",\r\n        \"Central US\",\r\n        \"East US 2\",\r\n        \"Japan East\",\r\n        \"Japan West\",\r\n        \"Brazil South\",\r\n        \"Australia East\",\r\n        \"Australia Southeast\",\r\n        \"Central India\",\r\n        \"South India\",\r\n        \"West India\",\r\n        \"Canada Central\",\r\n        \"Canada East\",\r\n        \"West Central US\",\r\n        \"West US 2\",\r\n        \"UK West\",\r\n        \"UK South\",\r\n        \"Korea Central\",\r\n        \"Korea South\",\r\n        \"West US\",\r\n        \"Central US EUAP\",\r\n        \"East US 2 EUAP\"\r\n      ],\r\n      \"apiVersions\": [\r\n        \"2017-11-01\",\r\n        \"2017-10-01\",\r\n        \"2017-09-01\"\r\n      ],\r\n      \"capabilities\": \"CrossResourceGroupResourceMove, CrossSubscriptionResourceMove\"\r\n    },\r\n    {\r\n      \"resourceType\": \"routeTables\",\r\n      \"locations\": [\r\n        \"East US\",\r\n        \"North Europe\",\r\n        \"West Europe\",\r\n        \"East Asia\",\r\n        \"Southeast Asia\",\r\n        \"North Central US\",\r\n        \"South Central US\",\r\n        \"Central US\",\r\n        \"East US 2\",\r\n        \"Japan East\",\r\n        \"Japan West\",\r\n        \"Brazil South\",\r\n        \"Australia East\",\r\n        \"Australia Southeast\",\r\n        \"Central India\",\r\n        \"South India\",\r\n        \"West India\",\r\n        \"Canada Central\",\r\n        \"Canada East\",\r\n        \"West Central US\",\r\n        \"West US 2\",\r\n        \"UK West\",\r\n        \"UK South\",\r\n        \"Korea Central\",\r\n        \"Korea South\",\r\n        \"West US\",\r\n        \"Central US EUAP\",\r\n        \"East US 2 EUAP\"\r\n      ],\r\n      \"apiVersions\": [\r\n        \"2017-11-01\",\r\n        \"2017-10-01\",\r\n        \"2017-09-01\",\r\n        \"2017-08-01\",\r\n        \"2017-06-01\",\r\n        \"2017-04-01\",\r\n        \"2017-03-01\",\r\n        \"2016-12-01\",\r\n        \"2016-11-01\",\r\n        \"2016-10-01\",\r\n        \"2016-09-01\",\r\n        \"2016-08-01\",\r\n        \"2016-07-01\",\r\n        \"2016-06-01\",\r\n        \"2016-03-30\",\r\n        \"2015-06-15\",\r\n        \"2015-05-01-preview\",\r\n        \"2014-12-01-preview\"\r\n      ],\r\n      \"capabilities\": \"CrossResourceGroupResourceMove, CrossSubscriptionResourceMove\"\r\n    },\r\n    {\r\n      \"resourceType\": \"networkWatchers\",\r\n      \"locations\": [\r\n        \"East US\",\r\n        \"North Europe\",\r\n        \"West Europe\",\r\n        \"East Asia\",\r\n        \"Southeast Asia\",\r\n        \"North Central US\",\r\n        \"South Central US\",\r\n        \"Central US\",\r\n        \"East US 2\",\r\n        \"Japan East\",\r\n        \"Japan West\",\r\n        \"Brazil South\",\r\n        \"Australia East\",\r\n        \"Australia Southeast\",\r\n        \"Central India\",\r\n        \"South India\",\r\n        \"West India\",\r\n        \"Canada Central\",\r\n        \"Canada East\",\r\n        \"West Central US\",\r\n        \"West US 2\",\r\n        \"UK West\",\r\n        \"UK South\",\r\n        \"Korea Central\",\r\n        \"Korea South\",\r\n        \"West US\",\r\n        \"Central US EUAP\",\r\n        \"East US 2 EUAP\"\r\n      ],\r\n      \"apiVersions\": [\r\n        \"2017-11-01\",\r\n        \"2017-10-01\",\r\n        \"2017-09-01\",\r\n        \"2017-08-01\",\r\n        \"2017-06-01\",\r\n        \"2017-04-01\",\r\n        \"2017-03-01\",\r\n        \"2016-12-01\",\r\n        \"2016-11-01\",\r\n        \"2016-10-01\",\r\n        \"2016-09-01\",\r\n        \"2016-08-01\",\r\n        \"2016-07-01\",\r\n        \"2016-06-01\",\r\n        \"2016-03-30\"\r\n      ],\r\n      \"capabilities\": \"CrossResourceGroupResourceMove, CrossSubscriptionResourceMove\"\r\n    },\r\n    {\r\n      \"resourceType\": \"networkWatchers/connectionMonitors\",\r\n      \"locations\": [\r\n        \"East US\",\r\n        \"North Europe\",\r\n        \"West Europe\",\r\n        \"East Asia\",\r\n        \"Southeast Asia\",\r\n        \"North Central US\",\r\n        \"South Central US\",\r\n        \"Central US\",\r\n        \"East US 2\",\r\n        \"Japan East\",\r\n        \"Japan West\",\r\n        \"Brazil South\",\r\n        \"Australia East\",\r\n        \"Australia Southeast\",\r\n        \"Central India\",\r\n        \"South India\",\r\n        \"West India\",\r\n        \"Canada Central\",\r\n        \"Canada East\",\r\n        \"West Central US\",\r\n        \"West US 2\",\r\n        \"UK West\",\r\n        \"UK South\",\r\n        \"Korea Central\",\r\n        \"Korea South\",\r\n        \"West US\",\r\n        \"Central US EUAP\",\r\n        \"East US 2 EUAP\"\r\n      ],\r\n      \"apiVersions\": [\r\n        \"2017-11-01\",\r\n        \"2017-10-01\",\r\n        \"2017-09-01\"\r\n      ],\r\n      \"capabilities\": \"CrossResourceGroupResourceMove, CrossSubscriptionResourceMove\"\r\n    },\r\n    {\r\n      \"resourceType\": \"virtualNetworkGateways\",\r\n      \"locations\": [\r\n        \"East US\",\r\n        \"North Europe\",\r\n        \"West Europe\",\r\n        \"East Asia\",\r\n        \"Southeast Asia\",\r\n        \"North Central US\",\r\n        \"South Central US\",\r\n        \"Central US\",\r\n        \"East US 2\",\r\n        \"Japan East\",\r\n        \"Japan West\",\r\n        \"Brazil South\",\r\n        \"Australia East\",\r\n        \"Australia Southeast\",\r\n        \"Central India\",\r\n        \"South India\",\r\n        \"West India\",\r\n        \"Canada Central\",\r\n        \"Canada East\",\r\n        \"West Central US\",\r\n        \"West US 2\",\r\n        \"UK West\",\r\n        \"UK South\",\r\n        \"Korea Central\",\r\n        \"Korea South\",\r\n        \"West US\",\r\n        \"Central US EUAP\",\r\n        \"East US 2 EUAP\"\r\n      ],\r\n      \"apiVersions\": [\r\n        \"2017-11-01\",\r\n        \"2017-10-01\",\r\n        \"2017-09-01\",\r\n        \"2017-08-01\",\r\n        \"2017-06-01\",\r\n        \"2017-04-01\",\r\n        \"2017-03-01\",\r\n        \"2016-12-01\",\r\n        \"2016-11-01\",\r\n        \"2016-10-01\",\r\n        \"2016-09-01\",\r\n        \"2016-08-01\",\r\n        \"2016-07-01\",\r\n        \"2016-06-01\",\r\n        \"2016-03-30\",\r\n        \"2015-06-15\",\r\n        \"2015-05-01-preview\",\r\n        \"2014-12-01-preview\"\r\n      ],\r\n      \"capabilities\": \"CrossResourceGroupResourceMove, CrossSubscriptionResourceMove\"\r\n    },\r\n    {\r\n      \"resourceType\": \"localNetworkGateways\",\r\n      \"locations\": [\r\n        \"East US\",\r\n        \"North Europe\",\r\n        \"West Europe\",\r\n        \"East Asia\",\r\n        \"Southeast Asia\",\r\n        \"North Central US\",\r\n        \"South Central US\",\r\n        \"Central US\",\r\n        \"East US 2\",\r\n        \"Japan East\",\r\n        \"Japan West\",\r\n        \"Brazil South\",\r\n        \"Australia East\",\r\n        \"Australia Southeast\",\r\n        \"Central India\",\r\n        \"South India\",\r\n        \"West India\",\r\n        \"Canada Central\",\r\n        \"Canada East\",\r\n        \"West Central US\",\r\n        \"West US 2\",\r\n        \"UK West\",\r\n        \"UK South\",\r\n        \"Korea Central\",\r\n        \"Korea South\",\r\n        \"West US\",\r\n        \"Central US EUAP\",\r\n        \"East US 2 EUAP\"\r\n      ],\r\n      \"apiVersions\": [\r\n        \"2017-11-01\",\r\n        \"2017-10-01\",\r\n        \"2017-09-01\",\r\n        \"2017-08-01\",\r\n        \"2017-06-01\",\r\n        \"2017-04-01\",\r\n        \"2017-03-01\",\r\n        \"2016-12-01\",\r\n        \"2016-11-01\",\r\n        \"2016-10-01\",\r\n        \"2016-09-01\",\r\n        \"2016-08-01\",\r\n        \"2016-07-01\",\r\n        \"2016-06-01\",\r\n        \"2016-03-30\",\r\n        \"2015-06-15\",\r\n        \"2015-05-01-preview\",\r\n        \"2014-12-01-preview\"\r\n      ],\r\n      \"capabilities\": \"CrossResourceGroupResourceMove, CrossSubscriptionResourceMove\"\r\n    },\r\n    {\r\n      \"resourceType\": \"connections\",\r\n      \"locations\": [\r\n        \"East US\",\r\n        \"North Europe\",\r\n        \"West Europe\",\r\n        \"East Asia\",\r\n        \"Southeast Asia\",\r\n        \"North Central US\",\r\n        \"South Central US\",\r\n        \"Central US\",\r\n        \"East US 2\",\r\n        \"Japan East\",\r\n        \"Japan West\",\r\n        \"Brazil South\",\r\n        \"Australia East\",\r\n        \"Australia Southeast\",\r\n        \"Central India\",\r\n        \"South India\",\r\n        \"West India\",\r\n        \"Canada Central\",\r\n        \"Canada East\",\r\n        \"West Central US\",\r\n        \"West US 2\",\r\n        \"UK West\",\r\n        \"UK South\",\r\n        \"Korea Central\",\r\n        \"Korea South\",\r\n        \"West US\",\r\n        \"Central US EUAP\",\r\n        \"East US 2 EUAP\"\r\n      ],\r\n      \"apiVersions\": [\r\n        \"2017-11-01\",\r\n        \"2017-10-01\",\r\n        \"2017-09-01\",\r\n        \"2017-08-01\",\r\n        \"2017-06-01\",\r\n        \"2017-04-01\",\r\n        \"2017-03-01\",\r\n        \"2016-12-01\",\r\n        \"2016-11-01\",\r\n        \"2016-10-01\",\r\n        \"2016-09-01\",\r\n        \"2016-08-01\",\r\n        \"2016-07-01\",\r\n        \"2016-06-01\",\r\n        \"2016-03-30\",\r\n        \"2015-06-15\",\r\n        \"2015-05-01-preview\",\r\n        \"2014-12-01-preview\"\r\n      ],\r\n      \"capabilities\": \"CrossResourceGroupResourceMove, CrossSubscriptionResourceMove\"\r\n    },\r\n    {\r\n      \"resourceType\": \"applicationGateways\",\r\n      \"locations\": [\r\n        \"East US\",\r\n        \"North Europe\",\r\n        \"West Europe\",\r\n        \"East Asia\",\r\n        \"Southeast Asia\",\r\n        \"North Central US\",\r\n        \"South Central US\",\r\n        \"Central US\",\r\n        \"East US 2\",\r\n        \"Japan East\",\r\n        \"Japan West\",\r\n        \"Brazil South\",\r\n        \"Australia East\",\r\n        \"Australia Southeast\",\r\n        \"Central India\",\r\n        \"South India\",\r\n        \"West India\",\r\n        \"Canada Central\",\r\n        \"Canada East\",\r\n        \"West Central US\",\r\n        \"West US 2\",\r\n        \"UK West\",\r\n        \"UK South\",\r\n        \"Korea Central\",\r\n        \"Korea South\",\r\n        \"West US\",\r\n        \"Central US EUAP\",\r\n        \"East US 2 EUAP\"\r\n      ],\r\n      \"apiVersions\": [\r\n        \"2017-11-01\",\r\n        \"2017-10-01\",\r\n        \"2017-09-01\",\r\n        \"2017-08-01\",\r\n        \"2017-06-01\",\r\n        \"2017-04-01\",\r\n        \"2017-03-01\",\r\n        \"2016-12-01\",\r\n        \"2016-11-01\",\r\n        \"2016-10-01\",\r\n        \"2016-09-01\",\r\n        \"2016-08-01\",\r\n        \"2016-07-01\",\r\n        \"2016-06-01\",\r\n        \"2016-03-30\",\r\n        \"2015-06-15\",\r\n        \"2015-05-01-preview\",\r\n        \"2014-12-01-preview\"\r\n      ],\r\n      \"capabilities\": \"SystemAssignedResourceIdentity\"\r\n    },\r\n    {\r\n      \"resourceType\": \"locations\",\r\n      \"locations\": [],\r\n      \"apiVersions\": [\r\n        \"2017-11-01\",\r\n        \"2017-10-01\",\r\n        \"2017-09-01\",\r\n        \"2017-08-01\",\r\n        \"2017-06-01\",\r\n        \"2017-04-01\",\r\n        \"2017-03-01\",\r\n        \"2016-12-01\",\r\n        \"2016-11-01\",\r\n        \"2016-10-01\",\r\n        \"2016-09-01\",\r\n        \"2016-08-01\",\r\n        \"2016-07-01\",\r\n        \"2016-06-01\",\r\n        \"2016-03-30\",\r\n        \"2015-06-15\",\r\n        \"2015-05-01-preview\",\r\n        \"2014-12-01-preview\"\r\n      ]\r\n    },\r\n    {\r\n      \"resourceType\": \"locations/operations\",\r\n      \"locations\": [],\r\n      \"apiVersions\": [\r\n        \"2017-11-01\",\r\n        \"2017-10-01\",\r\n        \"2017-09-01\",\r\n        \"2017-08-01\",\r\n        \"2017-06-01\",\r\n        \"2017-04-01\",\r\n        \"2017-03-01\",\r\n        \"2016-12-01\",\r\n        \"2016-11-01\",\r\n        \"2016-10-01\",\r\n        \"2016-09-01\",\r\n        \"2016-08-01\",\r\n        \"2016-07-01\",\r\n        \"2016-06-01\",\r\n        \"2016-03-30\",\r\n        \"2015-06-15\",\r\n        \"2015-05-01-preview\",\r\n        \"2014-12-01-preview\"\r\n      ]\r\n    },\r\n    {\r\n      \"resourceType\": \"locations/operationResults\",\r\n      \"locations\": [],\r\n      \"apiVersions\": [\r\n        \"2017-11-01\",\r\n        \"2017-10-01\",\r\n        \"2017-09-01\",\r\n        \"2017-08-01\",\r\n        \"2017-06-01\",\r\n        \"2017-04-01\",\r\n        \"2017-03-01\",\r\n        \"2016-12-01\",\r\n        \"2016-11-01\",\r\n        \"2016-10-01\",\r\n        \"2016-09-01\",\r\n        \"2016-08-01\",\r\n        \"2016-07-01\",\r\n        \"2016-06-01\",\r\n        \"2016-03-30\",\r\n        \"2015-06-15\",\r\n        \"2015-05-01-preview\",\r\n        \"2014-12-01-preview\"\r\n      ]\r\n    },\r\n    {\r\n      \"resourceType\": \"locations/CheckDnsNameAvailability\",\r\n      \"locations\": [\r\n        \"East US\",\r\n        \"North Europe\",\r\n        \"West Europe\",\r\n        \"East Asia\",\r\n        \"Southeast Asia\",\r\n        \"North Central US\",\r\n        \"South Central US\",\r\n        \"Central US\",\r\n        \"East US 2\",\r\n        \"Japan East\",\r\n        \"Japan West\",\r\n        \"Brazil South\",\r\n        \"Australia East\",\r\n        \"Australia Southeast\",\r\n        \"Central India\",\r\n        \"South India\",\r\n        \"West India\",\r\n        \"Canada Central\",\r\n        \"Canada East\",\r\n        \"West Central US\",\r\n        \"West US 2\",\r\n        \"UK West\",\r\n        \"UK South\",\r\n        \"Korea Central\",\r\n        \"Korea South\",\r\n        \"West US\",\r\n        \"Central US EUAP\",\r\n        \"East US 2 EUAP\"\r\n      ],\r\n      \"apiVersions\": [\r\n        \"2017-11-01\",\r\n        \"2017-10-01\",\r\n        \"2017-09-01\",\r\n        \"2017-08-01\",\r\n        \"2017-06-01\",\r\n        \"2017-04-01\",\r\n        \"2017-03-01\",\r\n        \"2016-12-01\",\r\n        \"2016-11-01\",\r\n        \"2016-10-01\",\r\n        \"2016-09-01\",\r\n        \"2016-08-01\",\r\n        \"2016-07-01\",\r\n        \"2016-06-01\",\r\n        \"2016-03-30\",\r\n        \"2015-06-15\",\r\n        \"2015-05-01-preview\",\r\n        \"2014-12-01-preview\"\r\n      ]\r\n    },\r\n    {\r\n      \"resourceType\": \"locations/usages\",\r\n      \"locations\": [\r\n        \"East US\",\r\n        \"North Europe\",\r\n        \"West Europe\",\r\n        \"East Asia\",\r\n        \"Southeast Asia\",\r\n        \"North Central US\",\r\n        \"South Central US\",\r\n        \"Central US\",\r\n        \"East US 2\",\r\n        \"Japan East\",\r\n        \"Japan West\",\r\n        \"Brazil South\",\r\n        \"Australia East\",\r\n        \"Australia Southeast\",\r\n        \"Central India\",\r\n        \"South India\",\r\n        \"West India\",\r\n        \"Canada Central\",\r\n        \"Canada East\",\r\n        \"West Central US\",\r\n        \"West US 2\",\r\n        \"UK West\",\r\n        \"UK South\",\r\n        \"Korea Central\",\r\n        \"Korea South\",\r\n        \"West US\",\r\n        \"Central US EUAP\",\r\n        \"East US 2 EUAP\"\r\n      ],\r\n      \"apiVersions\": [\r\n        \"2017-11-01\",\r\n        \"2017-10-01\",\r\n        \"2017-09-01\",\r\n        \"2017-08-01\",\r\n        \"2017-06-01\",\r\n        \"2017-04-01\",\r\n        \"2017-03-01\",\r\n        \"2016-12-01\",\r\n        \"2016-11-01\",\r\n        \"2016-10-01\",\r\n        \"2016-09-01\",\r\n        \"2016-08-01\",\r\n        \"2016-07-01\",\r\n        \"2016-06-01\",\r\n        \"2016-03-30\",\r\n        \"2015-06-15\",\r\n        \"2015-05-01-preview\",\r\n        \"2014-12-01-preview\"\r\n      ]\r\n    },\r\n    {\r\n      \"resourceType\": \"locations/virtualNetworkAvailableEndpointServices\",\r\n      \"locations\": [\r\n        \"East US\",\r\n        \"North Europe\",\r\n        \"West Europe\",\r\n        \"East Asia\",\r\n        \"Southeast Asia\",\r\n        \"North Central US\",\r\n        \"South Central US\",\r\n        \"Central US\",\r\n        \"East US 2\",\r\n        \"Japan East\",\r\n        \"Japan West\",\r\n        \"Brazil South\",\r\n        \"Australia East\",\r\n        \"Australia Southeast\",\r\n        \"Central India\",\r\n        \"South India\",\r\n        \"West India\",\r\n        \"Canada Central\",\r\n        \"Canada East\",\r\n        \"West Central US\",\r\n        \"West US 2\",\r\n        \"UK West\",\r\n        \"UK South\",\r\n        \"Korea Central\",\r\n        \"Korea South\",\r\n        \"West US\",\r\n        \"Central US EUAP\",\r\n        \"East US 2 EUAP\"\r\n      ],\r\n      \"apiVersions\": [\r\n        \"2017-11-01\",\r\n        \"2017-10-01\",\r\n        \"2017-09-01\",\r\n        \"2017-08-01\",\r\n        \"2017-06-01\",\r\n        \"2017-04-01\"\r\n      ]\r\n    },\r\n    {\r\n      \"resourceType\": \"operations\",\r\n      \"locations\": [],\r\n      \"apiVersions\": [\r\n        \"2017-11-01\",\r\n        \"2017-10-01\",\r\n        \"2017-09-01\",\r\n        \"2017-08-01\",\r\n        \"2017-06-01\",\r\n        \"2017-04-01\",\r\n        \"2017-03-01\",\r\n        \"2016-12-01\",\r\n        \"2016-11-01\",\r\n        \"2016-10-01\",\r\n        \"2016-09-01\",\r\n        \"2016-08-01\",\r\n        \"2016-07-01\",\r\n        \"2016-06-01\",\r\n        \"2016-03-30\",\r\n        \"2015-06-15\",\r\n        \"2015-05-01-preview\",\r\n        \"2014-12-01-preview\"\r\n      ]\r\n    },\r\n    {\r\n      \"resourceType\": \"dnszones\",\r\n      \"locations\": [\r\n        \"global\"\r\n      ],\r\n      \"apiVersions\": [\r\n        \"2017-09-01\",\r\n        \"2016-04-01\",\r\n        \"2015-05-04-preview\"\r\n      ],\r\n      \"capabilities\": \"CrossResourceGroupResourceMove, CrossSubscriptionResourceMove\"\r\n    },\r\n    {\r\n      \"resourceType\": \"dnsOperationResults\",\r\n      \"locations\": [\r\n        \"global\"\r\n      ],\r\n      \"apiVersions\": [\r\n        \"2017-09-01\",\r\n        \"2016-04-01\"\r\n      ]\r\n    },\r\n    {\r\n      \"resourceType\": \"dnsOperationStatuses\",\r\n      \"locations\": [\r\n        \"global\"\r\n      ],\r\n      \"apiVersions\": [\r\n        \"2017-09-01\",\r\n        \"2016-04-01\"\r\n      ]\r\n    },\r\n    {\r\n      \"resourceType\": \"dnszones/A\",\r\n      \"locations\": [\r\n        \"global\"\r\n      ],\r\n      \"apiVersions\": [\r\n        \"2017-09-01\",\r\n        \"2016-04-01\",\r\n        \"2015-05-04-preview\"\r\n      ]\r\n    },\r\n    {\r\n      \"resourceType\": \"dnszones/AAAA\",\r\n      \"locations\": [\r\n        \"global\"\r\n      ],\r\n      \"apiVersions\": [\r\n        \"2017-09-01\",\r\n        \"2016-04-01\",\r\n        \"2015-05-04-preview\"\r\n      ]\r\n    },\r\n    {\r\n      \"resourceType\": \"dnszones/CNAME\",\r\n      \"locations\": [\r\n        \"global\"\r\n      ],\r\n      \"apiVersions\": [\r\n        \"2017-09-01\",\r\n        \"2016-04-01\",\r\n        \"2015-05-04-preview\"\r\n      ]\r\n    },\r\n    {\r\n      \"resourceType\": \"dnszones/PTR\",\r\n      \"locations\": [\r\n        \"global\"\r\n      ],\r\n      \"apiVersions\": [\r\n        \"2017-09-01\",\r\n        \"2016-04-01\",\r\n        \"2015-05-04-preview\"\r\n      ]\r\n    },\r\n    {\r\n      \"resourceType\": \"dnszones/MX\",\r\n      \"locations\": [\r\n        \"global\"\r\n      ],\r\n      \"apiVersions\": [\r\n        \"2017-09-01\",\r\n        \"2016-04-01\",\r\n        \"2015-05-04-preview\"\r\n      ]\r\n    },\r\n    {\r\n      \"resourceType\": \"dnszones/TXT\",\r\n      \"locations\": [\r\n        \"global\"\r\n      ],\r\n      \"apiVersions\": [\r\n        \"2017-09-01\",\r\n        \"2016-04-01\",\r\n        \"2015-05-04-preview\"\r\n      ]\r\n    },\r\n    {\r\n      \"resourceType\": \"dnszones/SRV\",\r\n      \"locations\": [\r\n        \"global\"\r\n      ],\r\n      \"apiVersions\": [\r\n        \"2017-09-01\",\r\n        \"2016-04-01\",\r\n        \"2015-05-04-preview\"\r\n      ]\r\n    },\r\n    {\r\n      \"resourceType\": \"dnszones/SOA\",\r\n      \"locations\": [\r\n        \"global\"\r\n      ],\r\n      \"apiVersions\": [\r\n        \"2017-09-01\",\r\n        \"2016-04-01\",\r\n        \"2015-05-04-preview\"\r\n      ]\r\n    },\r\n    {\r\n      \"resourceType\": \"dnszones/NS\",\r\n      \"locations\": [\r\n        \"global\"\r\n      ],\r\n      \"apiVersions\": [\r\n        \"2017-09-01\",\r\n        \"2016-04-01\",\r\n        \"2015-05-04-preview\"\r\n      ]\r\n    },\r\n    {\r\n      \"resourceType\": \"dnszones/CAA\",\r\n      \"locations\": [\r\n        \"global\"\r\n      ],\r\n      \"apiVersions\": [\r\n        \"2017-09-01\"\r\n      ]\r\n    },\r\n    {\r\n      \"resourceType\": \"dnszones/recordsets\",\r\n      \"locations\": [\r\n        \"global\"\r\n      ],\r\n      \"apiVersions\": [\r\n        \"2017-09-01\",\r\n        \"2016-04-01\",\r\n        \"2015-05-04-preview\"\r\n      ]\r\n    },\r\n    {\r\n      \"resourceType\": \"dnszones/all\",\r\n      \"locations\": [\r\n        \"global\"\r\n      ],\r\n      \"apiVersions\": [\r\n        \"2017-09-01\",\r\n        \"2016-04-01\",\r\n        \"2015-05-04-preview\"\r\n      ]\r\n    },\r\n    {\r\n      \"resourceType\": \"trafficmanagerprofiles\",\r\n      \"locations\": [\r\n        \"global\"\r\n      ],\r\n      \"apiVersions\": [\r\n        \"2017-05-01\",\r\n        \"2017-03-01\",\r\n        \"2015-11-01\",\r\n        \"2015-04-28-preview\"\r\n      ],\r\n      \"capabilities\": \"CrossResourceGroupResourceMove, CrossSubscriptionResourceMove\"\r\n    },\r\n    {\r\n      \"resourceType\": \"checkTrafficManagerNameAvailability\",\r\n      \"locations\": [\r\n        \"global\"\r\n      ],\r\n      \"apiVersions\": [\r\n        \"2017-05-01\",\r\n        \"2017-03-01\",\r\n        \"2015-11-01\",\r\n        \"2015-04-28-preview\"\r\n      ]\r\n    },\r\n    {\r\n      \"resourceType\": \"trafficManagerUserMetricsKeys\",\r\n      \"locations\": [\r\n        \"global\"\r\n      ],\r\n      \"apiVersions\": [\r\n        \"2017-09-01-preview\"\r\n      ]\r\n    },\r\n    {\r\n      \"resourceType\": \"trafficManagerGeographicHierarchies\",\r\n      \"locations\": [\r\n        \"global\"\r\n      ],\r\n      \"apiVersions\": [\r\n        \"2017-05-01\",\r\n        \"2017-03-01\"\r\n      ]\r\n    },\r\n    {\r\n      \"resourceType\": \"expressRouteCircuits\",\r\n      \"locations\": [\r\n        \"East US\",\r\n        \"North Europe\",\r\n        \"West Europe\",\r\n        \"East Asia\",\r\n        \"Southeast Asia\",\r\n        \"North Central US\",\r\n        \"South Central US\",\r\n        \"Central US\",\r\n        \"East US 2\",\r\n        \"Japan East\",\r\n        \"Japan West\",\r\n        \"Brazil South\",\r\n        \"Australia East\",\r\n        \"Australia Southeast\",\r\n        \"Central India\",\r\n        \"South India\",\r\n        \"West India\",\r\n        \"Canada Central\",\r\n        \"Canada East\",\r\n        \"West Central US\",\r\n        \"West US 2\",\r\n        \"UK West\",\r\n        \"UK South\",\r\n        \"Korea Central\",\r\n        \"Korea South\",\r\n        \"West US\",\r\n        \"Central US EUAP\",\r\n        \"East US 2 EUAP\"\r\n      ],\r\n      \"apiVersions\": [\r\n        \"2017-11-01\",\r\n        \"2017-10-01\",\r\n        \"2017-09-01\",\r\n        \"2017-08-01\",\r\n        \"2017-06-01\",\r\n        \"2017-04-01\",\r\n        \"2017-03-01\",\r\n        \"2016-12-01\",\r\n        \"2016-11-01\",\r\n        \"2016-10-01\",\r\n        \"2016-09-01\",\r\n        \"2016-08-01\",\r\n        \"2016-07-01\",\r\n        \"2016-06-01\",\r\n        \"2016-03-30\",\r\n        \"2015-06-15\",\r\n        \"2015-05-01-preview\",\r\n        \"2014-12-01-preview\"\r\n      ],\r\n      \"capabilities\": \"None\"\r\n    },\r\n    {\r\n      \"resourceType\": \"expressRouteServiceProviders\",\r\n      \"locations\": [],\r\n      \"apiVersions\": [\r\n        \"2017-11-01\",\r\n        \"2017-10-01\",\r\n        \"2017-09-01\",\r\n        \"2017-08-01\",\r\n        \"2017-06-01\",\r\n        \"2017-04-01\",\r\n        \"2017-03-01\",\r\n        \"2016-12-01\",\r\n        \"2016-11-01\",\r\n        \"2016-10-01\",\r\n        \"2016-09-01\",\r\n        \"2016-08-01\",\r\n        \"2016-07-01\",\r\n        \"2016-06-01\",\r\n        \"2016-03-30\",\r\n        \"2015-06-15\",\r\n        \"2015-05-01-preview\",\r\n        \"2014-12-01-preview\"\r\n      ]\r\n    },\r\n    {\r\n      \"resourceType\": \"applicationGatewayAvailableWafRuleSets\",\r\n      \"locations\": [],\r\n      \"apiVersions\": [\r\n        \"2017-11-01\",\r\n        \"2017-10-01\",\r\n        \"2017-09-01\",\r\n        \"2017-08-01\",\r\n        \"2017-06-01\",\r\n        \"2017-04-01\",\r\n        \"2017-03-01\"\r\n      ]\r\n    },\r\n    {\r\n      \"resourceType\": \"applicationGatewayAvailableSslOptions\",\r\n      \"locations\": [],\r\n      \"apiVersions\": [\r\n        \"2017-11-01\",\r\n        \"2017-10-01\",\r\n        \"2017-09-01\",\r\n        \"2017-08-01\",\r\n        \"2017-06-01\"\r\n      ]\r\n    },\r\n    {\r\n      \"resourceType\": \"routeFilters\",\r\n      \"locations\": [\r\n        \"East US\",\r\n        \"North Europe\",\r\n        \"West Europe\",\r\n        \"East Asia\",\r\n        \"Southeast Asia\",\r\n        \"North Central US\",\r\n        \"South Central US\",\r\n        \"Central US\",\r\n        \"East US 2\",\r\n        \"Japan East\",\r\n        \"Japan West\",\r\n        \"Brazil South\",\r\n        \"Australia East\",\r\n        \"Australia Southeast\",\r\n        \"Central India\",\r\n        \"South India\",\r\n        \"West India\",\r\n        \"Canada Central\",\r\n        \"Canada East\",\r\n        \"West Central US\",\r\n        \"West US 2\",\r\n        \"UK West\",\r\n        \"UK South\",\r\n        \"Korea Central\",\r\n        \"Korea South\",\r\n        \"West US\",\r\n        \"Central US EUAP\",\r\n        \"East US 2 EUAP\"\r\n      ],\r\n      \"apiVersions\": [\r\n        \"2017-11-01\",\r\n        \"2017-10-01\",\r\n        \"2017-09-01\",\r\n        \"2017-08-01\",\r\n        \"2017-06-01\",\r\n        \"2017-04-01\",\r\n        \"2017-03-01\",\r\n        \"2016-12-01\"\r\n      ],\r\n      \"capabilities\": \"None\"\r\n    },\r\n    {\r\n      \"resourceType\": \"bgpServiceCommunities\",\r\n      \"locations\": [],\r\n      \"apiVersions\": [\r\n        \"2017-11-01\",\r\n        \"2017-10-01\",\r\n        \"2017-09-01\",\r\n        \"2017-08-01\",\r\n        \"2017-06-01\",\r\n        \"2017-04-01\",\r\n        \"2017-03-01\",\r\n        \"2016-12-01\"\r\n      ]\r\n    },\r\n    {\r\n      \"resourceType\": \"virtualWans\",\r\n      \"locations\": [\r\n        \"West US\"\r\n      ],\r\n      \"apiVersions\": [\r\n        \"2017-11-01\",\r\n        \"2017-10-01\",\r\n        \"2017-09-01\"\r\n      ],\r\n      \"capabilities\": \"CrossResourceGroupResourceMove, CrossSubscriptionResourceMove\"\r\n    },\r\n    {\r\n      \"resourceType\": \"vpnSites\",\r\n      \"locations\": [\r\n        \"West US\"\r\n      ],\r\n      \"apiVersions\": [\r\n        \"2017-11-01\",\r\n        \"2017-10-01\",\r\n        \"2017-09-01\"\r\n      ],\r\n      \"capabilities\": \"CrossResourceGroupResourceMove, CrossSubscriptionResourceMove\"\r\n    },\r\n    {\r\n      \"resourceType\": \"virtualHubs\",\r\n      \"locations\": [\r\n        \"West US\"\r\n      ],\r\n      \"apiVersions\": [\r\n        \"2017-11-01\",\r\n        \"2017-10-01\",\r\n        \"2017-09-01\"\r\n      ],\r\n      \"capabilities\": \"CrossResourceGroupResourceMove, CrossSubscriptionResourceMove\"\r\n    }\r\n  ],\r\n  \"registrationState\": \"Registered\"\r\n}",
-      "ResponseHeaders": {
-        "Content-Length": [
-          "19128"
-=======
       "ResponseBody": "{\r\n  \"id\": \"/subscriptions/947d47b4-7883-4bb9-9d85-c5e8e2f572ce/providers/Microsoft.Network\",\r\n  \"namespace\": \"Microsoft.Network\",\r\n  \"authorizations\": [\r\n    {\r\n      \"applicationId\": \"2cf9eb86-36b5-49dc-86ae-9a63135dfa8c\",\r\n      \"roleDefinitionId\": \"13ba9ab4-19f0-4804-adc4-14ece36cc7a1\"\r\n    },\r\n    {\r\n      \"applicationId\": \"7c33bfcb-8d33-48d6-8e60-dc6404003489\",\r\n      \"roleDefinitionId\": \"ad6261e4-fa9a-4642-aa5f-104f1b67e9e3\"\r\n    },\r\n    {\r\n      \"applicationId\": \"1e3e4475-288f-4018-a376-df66fd7fac5f\",\r\n      \"roleDefinitionId\": \"1d538b69-3d87-4e56-8ff8-25786fd48261\"\r\n    },\r\n    {\r\n      \"applicationId\": \"a0be0c72-870e-46f0-9c49-c98333a996f7\",\r\n      \"roleDefinitionId\": \"7ce22727-ffce-45a9-930c-ddb2e56fa131\"\r\n    }\r\n  ],\r\n  \"resourceTypes\": [\r\n    {\r\n      \"resourceType\": \"virtualNetworks\",\r\n      \"locations\": [\r\n        \"East US\",\r\n        \"North Europe\",\r\n        \"West Europe\",\r\n        \"East Asia\",\r\n        \"Southeast Asia\",\r\n        \"North Central US\",\r\n        \"South Central US\",\r\n        \"Central US\",\r\n        \"East US 2\",\r\n        \"Japan East\",\r\n        \"Japan West\",\r\n        \"Brazil South\",\r\n        \"Australia East\",\r\n        \"Australia Southeast\",\r\n        \"Central India\",\r\n        \"South India\",\r\n        \"West India\",\r\n        \"Canada Central\",\r\n        \"Canada East\",\r\n        \"West Central US\",\r\n        \"West US 2\",\r\n        \"UK West\",\r\n        \"UK South\",\r\n        \"Korea Central\",\r\n        \"Korea South\",\r\n        \"West US\",\r\n        \"Central US EUAP\",\r\n        \"East US 2 EUAP\"\r\n      ],\r\n      \"apiVersions\": [\r\n        \"2017-11-01\",\r\n        \"2017-10-01\",\r\n        \"2017-09-01\",\r\n        \"2017-08-01\",\r\n        \"2017-06-01\",\r\n        \"2017-04-01\",\r\n        \"2017-03-01\",\r\n        \"2016-12-01\",\r\n        \"2016-11-01\",\r\n        \"2016-10-01\",\r\n        \"2016-09-01\",\r\n        \"2016-08-01\",\r\n        \"2016-07-01\",\r\n        \"2016-06-01\",\r\n        \"2016-03-30\",\r\n        \"2015-06-15\",\r\n        \"2015-05-01-preview\",\r\n        \"2014-12-01-preview\"\r\n      ],\r\n      \"capabilities\": \"CrossResourceGroupResourceMove, CrossSubscriptionResourceMove\"\r\n    },\r\n    {\r\n      \"resourceType\": \"publicIPAddresses\",\r\n      \"locations\": [\r\n        \"East US\",\r\n        \"North Europe\",\r\n        \"West Europe\",\r\n        \"East Asia\",\r\n        \"Southeast Asia\",\r\n        \"North Central US\",\r\n        \"South Central US\",\r\n        \"Central US\",\r\n        \"East US 2\",\r\n        \"Japan East\",\r\n        \"Japan West\",\r\n        \"Brazil South\",\r\n        \"Australia East\",\r\n        \"Australia Southeast\",\r\n        \"Central India\",\r\n        \"South India\",\r\n        \"West India\",\r\n        \"Canada Central\",\r\n        \"Canada East\",\r\n        \"West Central US\",\r\n        \"West US 2\",\r\n        \"UK West\",\r\n        \"UK South\",\r\n        \"Korea Central\",\r\n        \"Korea South\",\r\n        \"West US\",\r\n        \"Central US EUAP\",\r\n        \"East US 2 EUAP\"\r\n      ],\r\n      \"apiVersions\": [\r\n        \"2017-11-01\",\r\n        \"2017-10-01\",\r\n        \"2017-09-01\",\r\n        \"2017-08-01\",\r\n        \"2017-06-01\",\r\n        \"2017-04-01\",\r\n        \"2017-03-01\",\r\n        \"2016-12-01\",\r\n        \"2016-11-01\",\r\n        \"2016-10-01\",\r\n        \"2016-09-01\",\r\n        \"2016-08-01\",\r\n        \"2016-07-01\",\r\n        \"2016-06-01\",\r\n        \"2016-03-30\",\r\n        \"2015-06-15\",\r\n        \"2015-05-01-preview\",\r\n        \"2014-12-01-preview\"\r\n      ],\r\n      \"capabilities\": \"CrossResourceGroupResourceMove, CrossSubscriptionResourceMove\"\r\n    },\r\n    {\r\n      \"resourceType\": \"networkInterfaces\",\r\n      \"locations\": [\r\n        \"East US\",\r\n        \"North Europe\",\r\n        \"West Europe\",\r\n        \"East Asia\",\r\n        \"Southeast Asia\",\r\n        \"North Central US\",\r\n        \"South Central US\",\r\n        \"Central US\",\r\n        \"East US 2\",\r\n        \"Japan East\",\r\n        \"Japan West\",\r\n        \"Brazil South\",\r\n        \"Australia East\",\r\n        \"Australia Southeast\",\r\n        \"Central India\",\r\n        \"South India\",\r\n        \"West India\",\r\n        \"Canada Central\",\r\n        \"Canada East\",\r\n        \"West Central US\",\r\n        \"West US 2\",\r\n        \"UK West\",\r\n        \"UK South\",\r\n        \"Korea Central\",\r\n        \"Korea South\",\r\n        \"West US\",\r\n        \"Central US EUAP\",\r\n        \"East US 2 EUAP\"\r\n      ],\r\n      \"apiVersions\": [\r\n        \"2017-11-01\",\r\n        \"2017-10-01\",\r\n        \"2017-09-01\",\r\n        \"2017-08-01\",\r\n        \"2017-06-01\",\r\n        \"2017-04-01\",\r\n        \"2017-03-01\",\r\n        \"2016-12-01\",\r\n        \"2016-11-01\",\r\n        \"2016-10-01\",\r\n        \"2016-09-01\",\r\n        \"2016-08-01\",\r\n        \"2016-07-01\",\r\n        \"2016-06-01\",\r\n        \"2016-03-30\",\r\n        \"2015-06-15\",\r\n        \"2015-05-01-preview\",\r\n        \"2014-12-01-preview\"\r\n      ],\r\n      \"capabilities\": \"CrossResourceGroupResourceMove, CrossSubscriptionResourceMove\"\r\n    },\r\n    {\r\n      \"resourceType\": \"loadBalancers\",\r\n      \"locations\": [\r\n        \"East US\",\r\n        \"North Europe\",\r\n        \"West Europe\",\r\n        \"East Asia\",\r\n        \"Southeast Asia\",\r\n        \"North Central US\",\r\n        \"South Central US\",\r\n        \"Central US\",\r\n        \"East US 2\",\r\n        \"Japan East\",\r\n        \"Japan West\",\r\n        \"Brazil South\",\r\n        \"Australia East\",\r\n        \"Australia Southeast\",\r\n        \"Central India\",\r\n        \"South India\",\r\n        \"West India\",\r\n        \"Canada Central\",\r\n        \"Canada East\",\r\n        \"West Central US\",\r\n        \"West US 2\",\r\n        \"UK West\",\r\n        \"UK South\",\r\n        \"Korea Central\",\r\n        \"Korea South\",\r\n        \"West US\",\r\n        \"Central US EUAP\",\r\n        \"East US 2 EUAP\"\r\n      ],\r\n      \"apiVersions\": [\r\n        \"2017-11-01\",\r\n        \"2017-10-01\",\r\n        \"2017-09-01\",\r\n        \"2017-08-01\",\r\n        \"2017-06-01\",\r\n        \"2017-04-01\",\r\n        \"2017-03-01\",\r\n        \"2016-12-01\",\r\n        \"2016-11-01\",\r\n        \"2016-10-01\",\r\n        \"2016-09-01\",\r\n        \"2016-08-01\",\r\n        \"2016-07-01\",\r\n        \"2016-06-01\",\r\n        \"2016-03-30\",\r\n        \"2015-06-15\",\r\n        \"2015-05-01-preview\",\r\n        \"2014-12-01-preview\"\r\n      ],\r\n      \"capabilities\": \"CrossResourceGroupResourceMove, CrossSubscriptionResourceMove\"\r\n    },\r\n    {\r\n      \"resourceType\": \"networkSecurityGroups\",\r\n      \"locations\": [\r\n        \"East US\",\r\n        \"North Europe\",\r\n        \"West Europe\",\r\n        \"East Asia\",\r\n        \"Southeast Asia\",\r\n        \"North Central US\",\r\n        \"South Central US\",\r\n        \"Central US\",\r\n        \"East US 2\",\r\n        \"Japan East\",\r\n        \"Japan West\",\r\n        \"Brazil South\",\r\n        \"Australia East\",\r\n        \"Australia Southeast\",\r\n        \"Central India\",\r\n        \"South India\",\r\n        \"West India\",\r\n        \"Canada Central\",\r\n        \"Canada East\",\r\n        \"West Central US\",\r\n        \"West US 2\",\r\n        \"UK West\",\r\n        \"UK South\",\r\n        \"Korea Central\",\r\n        \"Korea South\",\r\n        \"West US\",\r\n        \"Central US EUAP\",\r\n        \"East US 2 EUAP\"\r\n      ],\r\n      \"apiVersions\": [\r\n        \"2017-11-01\",\r\n        \"2017-10-01\",\r\n        \"2017-09-01\",\r\n        \"2017-08-01\",\r\n        \"2017-06-01\",\r\n        \"2017-04-01\",\r\n        \"2017-03-01\",\r\n        \"2016-12-01\",\r\n        \"2016-11-01\",\r\n        \"2016-10-01\",\r\n        \"2016-09-01\",\r\n        \"2016-08-01\",\r\n        \"2016-07-01\",\r\n        \"2016-06-01\",\r\n        \"2016-03-30\",\r\n        \"2015-06-15\",\r\n        \"2015-05-01-preview\",\r\n        \"2014-12-01-preview\"\r\n      ],\r\n      \"capabilities\": \"CrossResourceGroupResourceMove, CrossSubscriptionResourceMove\"\r\n    },\r\n    {\r\n      \"resourceType\": \"applicationSecurityGroups\",\r\n      \"locations\": [\r\n        \"East US\",\r\n        \"North Europe\",\r\n        \"West Europe\",\r\n        \"East Asia\",\r\n        \"Southeast Asia\",\r\n        \"North Central US\",\r\n        \"South Central US\",\r\n        \"Central US\",\r\n        \"East US 2\",\r\n        \"Japan East\",\r\n        \"Japan West\",\r\n        \"Brazil South\",\r\n        \"Australia East\",\r\n        \"Australia Southeast\",\r\n        \"Central India\",\r\n        \"South India\",\r\n        \"West India\",\r\n        \"Canada Central\",\r\n        \"Canada East\",\r\n        \"West Central US\",\r\n        \"West US 2\",\r\n        \"UK West\",\r\n        \"UK South\",\r\n        \"Korea Central\",\r\n        \"Korea South\",\r\n        \"West US\",\r\n        \"Central US EUAP\",\r\n        \"East US 2 EUAP\"\r\n      ],\r\n      \"apiVersions\": [\r\n        \"2017-11-01\",\r\n        \"2017-10-01\",\r\n        \"2017-09-01\"\r\n      ],\r\n      \"capabilities\": \"CrossResourceGroupResourceMove, CrossSubscriptionResourceMove\"\r\n    },\r\n    {\r\n      \"resourceType\": \"routeTables\",\r\n      \"locations\": [\r\n        \"East US\",\r\n        \"North Europe\",\r\n        \"West Europe\",\r\n        \"East Asia\",\r\n        \"Southeast Asia\",\r\n        \"North Central US\",\r\n        \"South Central US\",\r\n        \"Central US\",\r\n        \"East US 2\",\r\n        \"Japan East\",\r\n        \"Japan West\",\r\n        \"Brazil South\",\r\n        \"Australia East\",\r\n        \"Australia Southeast\",\r\n        \"Central India\",\r\n        \"South India\",\r\n        \"West India\",\r\n        \"Canada Central\",\r\n        \"Canada East\",\r\n        \"West Central US\",\r\n        \"West US 2\",\r\n        \"UK West\",\r\n        \"UK South\",\r\n        \"Korea Central\",\r\n        \"Korea South\",\r\n        \"West US\",\r\n        \"Central US EUAP\",\r\n        \"East US 2 EUAP\"\r\n      ],\r\n      \"apiVersions\": [\r\n        \"2017-11-01\",\r\n        \"2017-10-01\",\r\n        \"2017-09-01\",\r\n        \"2017-08-01\",\r\n        \"2017-06-01\",\r\n        \"2017-04-01\",\r\n        \"2017-03-01\",\r\n        \"2016-12-01\",\r\n        \"2016-11-01\",\r\n        \"2016-10-01\",\r\n        \"2016-09-01\",\r\n        \"2016-08-01\",\r\n        \"2016-07-01\",\r\n        \"2016-06-01\",\r\n        \"2016-03-30\",\r\n        \"2015-06-15\",\r\n        \"2015-05-01-preview\",\r\n        \"2014-12-01-preview\"\r\n      ],\r\n      \"capabilities\": \"CrossResourceGroupResourceMove, CrossSubscriptionResourceMove\"\r\n    },\r\n    {\r\n      \"resourceType\": \"networkWatchers\",\r\n      \"locations\": [\r\n        \"East US\",\r\n        \"North Europe\",\r\n        \"West Europe\",\r\n        \"East Asia\",\r\n        \"Southeast Asia\",\r\n        \"North Central US\",\r\n        \"South Central US\",\r\n        \"Central US\",\r\n        \"East US 2\",\r\n        \"Japan East\",\r\n        \"Japan West\",\r\n        \"Brazil South\",\r\n        \"Australia East\",\r\n        \"Australia Southeast\",\r\n        \"Central India\",\r\n        \"South India\",\r\n        \"West India\",\r\n        \"Canada Central\",\r\n        \"Canada East\",\r\n        \"West Central US\",\r\n        \"West US 2\",\r\n        \"UK West\",\r\n        \"UK South\",\r\n        \"Korea Central\",\r\n        \"Korea South\",\r\n        \"West US\",\r\n        \"Central US EUAP\",\r\n        \"East US 2 EUAP\"\r\n      ],\r\n      \"apiVersions\": [\r\n        \"2017-11-01\",\r\n        \"2017-10-01\",\r\n        \"2017-09-01\",\r\n        \"2017-08-01\",\r\n        \"2017-06-01\",\r\n        \"2017-04-01\",\r\n        \"2017-03-01\",\r\n        \"2016-12-01\",\r\n        \"2016-11-01\",\r\n        \"2016-10-01\",\r\n        \"2016-09-01\",\r\n        \"2016-08-01\",\r\n        \"2016-07-01\",\r\n        \"2016-06-01\",\r\n        \"2016-03-30\"\r\n      ],\r\n      \"capabilities\": \"CrossResourceGroupResourceMove, CrossSubscriptionResourceMove\"\r\n    },\r\n    {\r\n      \"resourceType\": \"networkWatchers/connectionMonitors\",\r\n      \"locations\": [\r\n        \"East US\",\r\n        \"North Europe\",\r\n        \"West Europe\",\r\n        \"East Asia\",\r\n        \"Southeast Asia\",\r\n        \"North Central US\",\r\n        \"South Central US\",\r\n        \"Central US\",\r\n        \"East US 2\",\r\n        \"Japan East\",\r\n        \"Japan West\",\r\n        \"Brazil South\",\r\n        \"Australia East\",\r\n        \"Australia Southeast\",\r\n        \"Central India\",\r\n        \"South India\",\r\n        \"West India\",\r\n        \"Canada Central\",\r\n        \"Canada East\",\r\n        \"West Central US\",\r\n        \"West US 2\",\r\n        \"UK West\",\r\n        \"UK South\",\r\n        \"Korea Central\",\r\n        \"Korea South\",\r\n        \"West US\",\r\n        \"Central US EUAP\",\r\n        \"East US 2 EUAP\"\r\n      ],\r\n      \"apiVersions\": [\r\n        \"2017-11-01\",\r\n        \"2017-10-01\",\r\n        \"2017-09-01\"\r\n      ],\r\n      \"capabilities\": \"CrossResourceGroupResourceMove, CrossSubscriptionResourceMove\"\r\n    },\r\n    {\r\n      \"resourceType\": \"virtualNetworkGateways\",\r\n      \"locations\": [\r\n        \"East US\",\r\n        \"North Europe\",\r\n        \"West Europe\",\r\n        \"East Asia\",\r\n        \"Southeast Asia\",\r\n        \"North Central US\",\r\n        \"South Central US\",\r\n        \"Central US\",\r\n        \"East US 2\",\r\n        \"Japan East\",\r\n        \"Japan West\",\r\n        \"Brazil South\",\r\n        \"Australia East\",\r\n        \"Australia Southeast\",\r\n        \"Central India\",\r\n        \"South India\",\r\n        \"West India\",\r\n        \"Canada Central\",\r\n        \"Canada East\",\r\n        \"West Central US\",\r\n        \"West US 2\",\r\n        \"UK West\",\r\n        \"UK South\",\r\n        \"Korea Central\",\r\n        \"Korea South\",\r\n        \"West US\",\r\n        \"Central US EUAP\",\r\n        \"East US 2 EUAP\"\r\n      ],\r\n      \"apiVersions\": [\r\n        \"2017-11-01\",\r\n        \"2017-10-01\",\r\n        \"2017-09-01\",\r\n        \"2017-08-01\",\r\n        \"2017-06-01\",\r\n        \"2017-04-01\",\r\n        \"2017-03-01\",\r\n        \"2016-12-01\",\r\n        \"2016-11-01\",\r\n        \"2016-10-01\",\r\n        \"2016-09-01\",\r\n        \"2016-08-01\",\r\n        \"2016-07-01\",\r\n        \"2016-06-01\",\r\n        \"2016-03-30\",\r\n        \"2015-06-15\",\r\n        \"2015-05-01-preview\",\r\n        \"2014-12-01-preview\"\r\n      ],\r\n      \"capabilities\": \"CrossResourceGroupResourceMove, CrossSubscriptionResourceMove\"\r\n    },\r\n    {\r\n      \"resourceType\": \"localNetworkGateways\",\r\n      \"locations\": [\r\n        \"East US\",\r\n        \"North Europe\",\r\n        \"West Europe\",\r\n        \"East Asia\",\r\n        \"Southeast Asia\",\r\n        \"North Central US\",\r\n        \"South Central US\",\r\n        \"Central US\",\r\n        \"East US 2\",\r\n        \"Japan East\",\r\n        \"Japan West\",\r\n        \"Brazil South\",\r\n        \"Australia East\",\r\n        \"Australia Southeast\",\r\n        \"Central India\",\r\n        \"South India\",\r\n        \"West India\",\r\n        \"Canada Central\",\r\n        \"Canada East\",\r\n        \"West Central US\",\r\n        \"West US 2\",\r\n        \"UK West\",\r\n        \"UK South\",\r\n        \"Korea Central\",\r\n        \"Korea South\",\r\n        \"West US\",\r\n        \"Central US EUAP\",\r\n        \"East US 2 EUAP\"\r\n      ],\r\n      \"apiVersions\": [\r\n        \"2017-11-01\",\r\n        \"2017-10-01\",\r\n        \"2017-09-01\",\r\n        \"2017-08-01\",\r\n        \"2017-06-01\",\r\n        \"2017-04-01\",\r\n        \"2017-03-01\",\r\n        \"2016-12-01\",\r\n        \"2016-11-01\",\r\n        \"2016-10-01\",\r\n        \"2016-09-01\",\r\n        \"2016-08-01\",\r\n        \"2016-07-01\",\r\n        \"2016-06-01\",\r\n        \"2016-03-30\",\r\n        \"2015-06-15\",\r\n        \"2015-05-01-preview\",\r\n        \"2014-12-01-preview\"\r\n      ],\r\n      \"capabilities\": \"CrossResourceGroupResourceMove, CrossSubscriptionResourceMove\"\r\n    },\r\n    {\r\n      \"resourceType\": \"connections\",\r\n      \"locations\": [\r\n        \"East US\",\r\n        \"North Europe\",\r\n        \"West Europe\",\r\n        \"East Asia\",\r\n        \"Southeast Asia\",\r\n        \"North Central US\",\r\n        \"South Central US\",\r\n        \"Central US\",\r\n        \"East US 2\",\r\n        \"Japan East\",\r\n        \"Japan West\",\r\n        \"Brazil South\",\r\n        \"Australia East\",\r\n        \"Australia Southeast\",\r\n        \"Central India\",\r\n        \"South India\",\r\n        \"West India\",\r\n        \"Canada Central\",\r\n        \"Canada East\",\r\n        \"West Central US\",\r\n        \"West US 2\",\r\n        \"UK West\",\r\n        \"UK South\",\r\n        \"Korea Central\",\r\n        \"Korea South\",\r\n        \"West US\",\r\n        \"Central US EUAP\",\r\n        \"East US 2 EUAP\"\r\n      ],\r\n      \"apiVersions\": [\r\n        \"2017-11-01\",\r\n        \"2017-10-01\",\r\n        \"2017-09-01\",\r\n        \"2017-08-01\",\r\n        \"2017-06-01\",\r\n        \"2017-04-01\",\r\n        \"2017-03-01\",\r\n        \"2016-12-01\",\r\n        \"2016-11-01\",\r\n        \"2016-10-01\",\r\n        \"2016-09-01\",\r\n        \"2016-08-01\",\r\n        \"2016-07-01\",\r\n        \"2016-06-01\",\r\n        \"2016-03-30\",\r\n        \"2015-06-15\",\r\n        \"2015-05-01-preview\",\r\n        \"2014-12-01-preview\"\r\n      ],\r\n      \"capabilities\": \"CrossResourceGroupResourceMove, CrossSubscriptionResourceMove\"\r\n    },\r\n    {\r\n      \"resourceType\": \"applicationGateways\",\r\n      \"locations\": [\r\n        \"East US\",\r\n        \"North Europe\",\r\n        \"West Europe\",\r\n        \"East Asia\",\r\n        \"Southeast Asia\",\r\n        \"North Central US\",\r\n        \"South Central US\",\r\n        \"Central US\",\r\n        \"East US 2\",\r\n        \"Japan East\",\r\n        \"Japan West\",\r\n        \"Brazil South\",\r\n        \"Australia East\",\r\n        \"Australia Southeast\",\r\n        \"Central India\",\r\n        \"South India\",\r\n        \"West India\",\r\n        \"Canada Central\",\r\n        \"Canada East\",\r\n        \"West Central US\",\r\n        \"West US 2\",\r\n        \"UK West\",\r\n        \"UK South\",\r\n        \"Korea Central\",\r\n        \"Korea South\",\r\n        \"West US\",\r\n        \"Central US EUAP\",\r\n        \"East US 2 EUAP\"\r\n      ],\r\n      \"apiVersions\": [\r\n        \"2017-11-01\",\r\n        \"2017-10-01\",\r\n        \"2017-09-01\",\r\n        \"2017-08-01\",\r\n        \"2017-06-01\",\r\n        \"2017-04-01\",\r\n        \"2017-03-01\",\r\n        \"2016-12-01\",\r\n        \"2016-11-01\",\r\n        \"2016-10-01\",\r\n        \"2016-09-01\",\r\n        \"2016-08-01\",\r\n        \"2016-07-01\",\r\n        \"2016-06-01\",\r\n        \"2016-03-30\",\r\n        \"2015-06-15\",\r\n        \"2015-05-01-preview\",\r\n        \"2014-12-01-preview\"\r\n      ],\r\n      \"capabilities\": \"SystemAssignedResourceIdentity\"\r\n    },\r\n    {\r\n      \"resourceType\": \"locations\",\r\n      \"locations\": [],\r\n      \"apiVersions\": [\r\n        \"2017-11-01\",\r\n        \"2017-10-01\",\r\n        \"2017-09-01\",\r\n        \"2017-08-01\",\r\n        \"2017-06-01\",\r\n        \"2017-04-01\",\r\n        \"2017-03-01\",\r\n        \"2016-12-01\",\r\n        \"2016-11-01\",\r\n        \"2016-10-01\",\r\n        \"2016-09-01\",\r\n        \"2016-08-01\",\r\n        \"2016-07-01\",\r\n        \"2016-06-01\",\r\n        \"2016-03-30\",\r\n        \"2015-06-15\",\r\n        \"2015-05-01-preview\",\r\n        \"2014-12-01-preview\"\r\n      ]\r\n    },\r\n    {\r\n      \"resourceType\": \"locations/operations\",\r\n      \"locations\": [],\r\n      \"apiVersions\": [\r\n        \"2017-11-01\",\r\n        \"2017-10-01\",\r\n        \"2017-09-01\",\r\n        \"2017-08-01\",\r\n        \"2017-06-01\",\r\n        \"2017-04-01\",\r\n        \"2017-03-01\",\r\n        \"2016-12-01\",\r\n        \"2016-11-01\",\r\n        \"2016-10-01\",\r\n        \"2016-09-01\",\r\n        \"2016-08-01\",\r\n        \"2016-07-01\",\r\n        \"2016-06-01\",\r\n        \"2016-03-30\",\r\n        \"2015-06-15\",\r\n        \"2015-05-01-preview\",\r\n        \"2014-12-01-preview\"\r\n      ]\r\n    },\r\n    {\r\n      \"resourceType\": \"locations/operationResults\",\r\n      \"locations\": [],\r\n      \"apiVersions\": [\r\n        \"2017-11-01\",\r\n        \"2017-10-01\",\r\n        \"2017-09-01\",\r\n        \"2017-08-01\",\r\n        \"2017-06-01\",\r\n        \"2017-04-01\",\r\n        \"2017-03-01\",\r\n        \"2016-12-01\",\r\n        \"2016-11-01\",\r\n        \"2016-10-01\",\r\n        \"2016-09-01\",\r\n        \"2016-08-01\",\r\n        \"2016-07-01\",\r\n        \"2016-06-01\",\r\n        \"2016-03-30\",\r\n        \"2015-06-15\",\r\n        \"2015-05-01-preview\",\r\n        \"2014-12-01-preview\"\r\n      ]\r\n    },\r\n    {\r\n      \"resourceType\": \"locations/CheckDnsNameAvailability\",\r\n      \"locations\": [\r\n        \"East US\",\r\n        \"North Europe\",\r\n        \"West Europe\",\r\n        \"East Asia\",\r\n        \"Southeast Asia\",\r\n        \"North Central US\",\r\n        \"South Central US\",\r\n        \"Central US\",\r\n        \"East US 2\",\r\n        \"Japan East\",\r\n        \"Japan West\",\r\n        \"Brazil South\",\r\n        \"Australia East\",\r\n        \"Australia Southeast\",\r\n        \"Central India\",\r\n        \"South India\",\r\n        \"West India\",\r\n        \"Canada Central\",\r\n        \"Canada East\",\r\n        \"West Central US\",\r\n        \"West US 2\",\r\n        \"UK West\",\r\n        \"UK South\",\r\n        \"Korea Central\",\r\n        \"Korea South\",\r\n        \"West US\",\r\n        \"Central US EUAP\",\r\n        \"East US 2 EUAP\"\r\n      ],\r\n      \"apiVersions\": [\r\n        \"2017-11-01\",\r\n        \"2017-10-01\",\r\n        \"2017-09-01\",\r\n        \"2017-08-01\",\r\n        \"2017-06-01\",\r\n        \"2017-04-01\",\r\n        \"2017-03-01\",\r\n        \"2016-12-01\",\r\n        \"2016-11-01\",\r\n        \"2016-10-01\",\r\n        \"2016-09-01\",\r\n        \"2016-08-01\",\r\n        \"2016-07-01\",\r\n        \"2016-06-01\",\r\n        \"2016-03-30\",\r\n        \"2015-06-15\",\r\n        \"2015-05-01-preview\",\r\n        \"2014-12-01-preview\"\r\n      ]\r\n    },\r\n    {\r\n      \"resourceType\": \"locations/usages\",\r\n      \"locations\": [\r\n        \"East US\",\r\n        \"North Europe\",\r\n        \"West Europe\",\r\n        \"East Asia\",\r\n        \"Southeast Asia\",\r\n        \"North Central US\",\r\n        \"South Central US\",\r\n        \"Central US\",\r\n        \"East US 2\",\r\n        \"Japan East\",\r\n        \"Japan West\",\r\n        \"Brazil South\",\r\n        \"Australia East\",\r\n        \"Australia Southeast\",\r\n        \"Central India\",\r\n        \"South India\",\r\n        \"West India\",\r\n        \"Canada Central\",\r\n        \"Canada East\",\r\n        \"West Central US\",\r\n        \"West US 2\",\r\n        \"UK West\",\r\n        \"UK South\",\r\n        \"Korea Central\",\r\n        \"Korea South\",\r\n        \"West US\",\r\n        \"Central US EUAP\",\r\n        \"East US 2 EUAP\"\r\n      ],\r\n      \"apiVersions\": [\r\n        \"2017-11-01\",\r\n        \"2017-10-01\",\r\n        \"2017-09-01\",\r\n        \"2017-08-01\",\r\n        \"2017-06-01\",\r\n        \"2017-04-01\",\r\n        \"2017-03-01\",\r\n        \"2016-12-01\",\r\n        \"2016-11-01\",\r\n        \"2016-10-01\",\r\n        \"2016-09-01\",\r\n        \"2016-08-01\",\r\n        \"2016-07-01\",\r\n        \"2016-06-01\",\r\n        \"2016-03-30\",\r\n        \"2015-06-15\",\r\n        \"2015-05-01-preview\",\r\n        \"2014-12-01-preview\"\r\n      ]\r\n    },\r\n    {\r\n      \"resourceType\": \"locations/virtualNetworkAvailableEndpointServices\",\r\n      \"locations\": [\r\n        \"East US\",\r\n        \"North Europe\",\r\n        \"West Europe\",\r\n        \"East Asia\",\r\n        \"Southeast Asia\",\r\n        \"North Central US\",\r\n        \"South Central US\",\r\n        \"Central US\",\r\n        \"East US 2\",\r\n        \"Japan East\",\r\n        \"Japan West\",\r\n        \"Brazil South\",\r\n        \"Australia East\",\r\n        \"Australia Southeast\",\r\n        \"Central India\",\r\n        \"South India\",\r\n        \"West India\",\r\n        \"Canada Central\",\r\n        \"Canada East\",\r\n        \"West Central US\",\r\n        \"West US 2\",\r\n        \"UK West\",\r\n        \"UK South\",\r\n        \"Korea Central\",\r\n        \"Korea South\",\r\n        \"West US\",\r\n        \"Central US EUAP\",\r\n        \"East US 2 EUAP\"\r\n      ],\r\n      \"apiVersions\": [\r\n        \"2017-11-01\",\r\n        \"2017-10-01\",\r\n        \"2017-09-01\",\r\n        \"2017-08-01\",\r\n        \"2017-06-01\",\r\n        \"2017-04-01\"\r\n      ]\r\n    },\r\n    {\r\n      \"resourceType\": \"operations\",\r\n      \"locations\": [],\r\n      \"apiVersions\": [\r\n        \"2017-11-01\",\r\n        \"2017-10-01\",\r\n        \"2017-09-01\",\r\n        \"2017-08-01\",\r\n        \"2017-06-01\",\r\n        \"2017-04-01\",\r\n        \"2017-03-01\",\r\n        \"2016-12-01\",\r\n        \"2016-11-01\",\r\n        \"2016-10-01\",\r\n        \"2016-09-01\",\r\n        \"2016-08-01\",\r\n        \"2016-07-01\",\r\n        \"2016-06-01\",\r\n        \"2016-03-30\",\r\n        \"2015-06-15\",\r\n        \"2015-05-01-preview\",\r\n        \"2014-12-01-preview\"\r\n      ]\r\n    },\r\n    {\r\n      \"resourceType\": \"trafficmanagerprofiles\",\r\n      \"locations\": [\r\n        \"global\"\r\n      ],\r\n      \"apiVersions\": [\r\n        \"2017-05-01\",\r\n        \"2017-03-01\",\r\n        \"2015-11-01\",\r\n        \"2015-04-28-preview\"\r\n      ],\r\n      \"capabilities\": \"CrossResourceGroupResourceMove, CrossSubscriptionResourceMove\"\r\n    },\r\n    {\r\n      \"resourceType\": \"checkTrafficManagerNameAvailability\",\r\n      \"locations\": [\r\n        \"global\"\r\n      ],\r\n      \"apiVersions\": [\r\n        \"2017-05-01\",\r\n        \"2017-03-01\",\r\n        \"2015-11-01\",\r\n        \"2015-04-28-preview\"\r\n      ]\r\n    },\r\n    {\r\n      \"resourceType\": \"trafficManagerUserMetricsKeys\",\r\n      \"locations\": [\r\n        \"global\"\r\n      ],\r\n      \"apiVersions\": [\r\n        \"2017-09-01-preview\"\r\n      ]\r\n    },\r\n    {\r\n      \"resourceType\": \"trafficManagerGeographicHierarchies\",\r\n      \"locations\": [\r\n        \"global\"\r\n      ],\r\n      \"apiVersions\": [\r\n        \"2017-05-01\",\r\n        \"2017-03-01\"\r\n      ]\r\n    },\r\n    {\r\n      \"resourceType\": \"expressRouteCircuits\",\r\n      \"locations\": [\r\n        \"East US\",\r\n        \"North Europe\",\r\n        \"West Europe\",\r\n        \"East Asia\",\r\n        \"Southeast Asia\",\r\n        \"North Central US\",\r\n        \"South Central US\",\r\n        \"Central US\",\r\n        \"East US 2\",\r\n        \"Japan East\",\r\n        \"Japan West\",\r\n        \"Brazil South\",\r\n        \"Australia East\",\r\n        \"Australia Southeast\",\r\n        \"Central India\",\r\n        \"South India\",\r\n        \"West India\",\r\n        \"Canada Central\",\r\n        \"Canada East\",\r\n        \"West Central US\",\r\n        \"West US 2\",\r\n        \"UK West\",\r\n        \"UK South\",\r\n        \"Korea Central\",\r\n        \"Korea South\",\r\n        \"West US\",\r\n        \"Central US EUAP\",\r\n        \"East US 2 EUAP\"\r\n      ],\r\n      \"apiVersions\": [\r\n        \"2017-11-01\",\r\n        \"2017-10-01\",\r\n        \"2017-09-01\",\r\n        \"2017-08-01\",\r\n        \"2017-06-01\",\r\n        \"2017-04-01\",\r\n        \"2017-03-01\",\r\n        \"2016-12-01\",\r\n        \"2016-11-01\",\r\n        \"2016-10-01\",\r\n        \"2016-09-01\",\r\n        \"2016-08-01\",\r\n        \"2016-07-01\",\r\n        \"2016-06-01\",\r\n        \"2016-03-30\",\r\n        \"2015-06-15\",\r\n        \"2015-05-01-preview\",\r\n        \"2014-12-01-preview\"\r\n      ],\r\n      \"capabilities\": \"None\"\r\n    },\r\n    {\r\n      \"resourceType\": \"expressRouteServiceProviders\",\r\n      \"locations\": [],\r\n      \"apiVersions\": [\r\n        \"2017-11-01\",\r\n        \"2017-10-01\",\r\n        \"2017-09-01\",\r\n        \"2017-08-01\",\r\n        \"2017-06-01\",\r\n        \"2017-04-01\",\r\n        \"2017-03-01\",\r\n        \"2016-12-01\",\r\n        \"2016-11-01\",\r\n        \"2016-10-01\",\r\n        \"2016-09-01\",\r\n        \"2016-08-01\",\r\n        \"2016-07-01\",\r\n        \"2016-06-01\",\r\n        \"2016-03-30\",\r\n        \"2015-06-15\",\r\n        \"2015-05-01-preview\",\r\n        \"2014-12-01-preview\"\r\n      ]\r\n    },\r\n    {\r\n      \"resourceType\": \"applicationGatewayAvailableWafRuleSets\",\r\n      \"locations\": [],\r\n      \"apiVersions\": [\r\n        \"2017-11-01\",\r\n        \"2017-10-01\",\r\n        \"2017-09-01\",\r\n        \"2017-08-01\",\r\n        \"2017-06-01\",\r\n        \"2017-04-01\",\r\n        \"2017-03-01\"\r\n      ]\r\n    },\r\n    {\r\n      \"resourceType\": \"applicationGatewayAvailableSslOptions\",\r\n      \"locations\": [],\r\n      \"apiVersions\": [\r\n        \"2017-11-01\",\r\n        \"2017-10-01\",\r\n        \"2017-09-01\",\r\n        \"2017-08-01\",\r\n        \"2017-06-01\"\r\n      ]\r\n    },\r\n    {\r\n      \"resourceType\": \"routeFilters\",\r\n      \"locations\": [\r\n        \"East US\",\r\n        \"North Europe\",\r\n        \"West Europe\",\r\n        \"East Asia\",\r\n        \"Southeast Asia\",\r\n        \"North Central US\",\r\n        \"South Central US\",\r\n        \"Central US\",\r\n        \"East US 2\",\r\n        \"Japan East\",\r\n        \"Japan West\",\r\n        \"Brazil South\",\r\n        \"Australia East\",\r\n        \"Australia Southeast\",\r\n        \"Central India\",\r\n        \"South India\",\r\n        \"West India\",\r\n        \"Canada Central\",\r\n        \"Canada East\",\r\n        \"West Central US\",\r\n        \"West US 2\",\r\n        \"UK West\",\r\n        \"UK South\",\r\n        \"Korea Central\",\r\n        \"Korea South\",\r\n        \"West US\",\r\n        \"Central US EUAP\",\r\n        \"East US 2 EUAP\"\r\n      ],\r\n      \"apiVersions\": [\r\n        \"2017-11-01\",\r\n        \"2017-10-01\",\r\n        \"2017-09-01\",\r\n        \"2017-08-01\",\r\n        \"2017-06-01\",\r\n        \"2017-04-01\",\r\n        \"2017-03-01\",\r\n        \"2016-12-01\"\r\n      ],\r\n      \"capabilities\": \"None\"\r\n    },\r\n    {\r\n      \"resourceType\": \"bgpServiceCommunities\",\r\n      \"locations\": [],\r\n      \"apiVersions\": [\r\n        \"2017-11-01\",\r\n        \"2017-10-01\",\r\n        \"2017-09-01\",\r\n        \"2017-08-01\",\r\n        \"2017-06-01\",\r\n        \"2017-04-01\",\r\n        \"2017-03-01\",\r\n        \"2016-12-01\"\r\n      ]\r\n    },\r\n    {\r\n      \"resourceType\": \"dnszones\",\r\n      \"locations\": [\r\n        \"global\"\r\n      ],\r\n      \"apiVersions\": [\r\n        \"2017-10-01\",\r\n        \"2017-09-15-preview\",\r\n        \"2017-09-01\",\r\n        \"2016-04-01\",\r\n        \"2015-11-30\",\r\n        \"2015-11-15-preview\",\r\n        \"2015-05-04-preview\"\r\n      ],\r\n      \"capabilities\": \"CrossResourceGroupResourceMove, CrossSubscriptionResourceMove\"\r\n    },\r\n    {\r\n      \"resourceType\": \"dnsOperationResults\",\r\n      \"locations\": [\r\n        \"global\"\r\n      ],\r\n      \"apiVersions\": [\r\n        \"2017-10-01\",\r\n        \"2017-09-15-preview\",\r\n        \"2017-09-01\",\r\n        \"2016-04-01\",\r\n        \"2015-11-30\",\r\n        \"2015-11-15-preview\"\r\n      ]\r\n    },\r\n    {\r\n      \"resourceType\": \"dnsOperationStatuses\",\r\n      \"locations\": [\r\n        \"global\"\r\n      ],\r\n      \"apiVersions\": [\r\n        \"2017-10-01\",\r\n        \"2017-09-15-preview\",\r\n        \"2017-09-01\",\r\n        \"2016-04-01\",\r\n        \"2015-11-30\",\r\n        \"2015-11-15-preview\"\r\n      ]\r\n    },\r\n    {\r\n      \"resourceType\": \"dnszones/A\",\r\n      \"locations\": [\r\n        \"global\"\r\n      ],\r\n      \"apiVersions\": [\r\n        \"2017-10-01\",\r\n        \"2017-09-15-preview\",\r\n        \"2017-09-01\",\r\n        \"2016-04-01\",\r\n        \"2015-11-30\",\r\n        \"2015-11-15-preview\",\r\n        \"2015-05-04-preview\"\r\n      ]\r\n    },\r\n    {\r\n      \"resourceType\": \"dnszones/AAAA\",\r\n      \"locations\": [\r\n        \"global\"\r\n      ],\r\n      \"apiVersions\": [\r\n        \"2017-10-01\",\r\n        \"2017-09-15-preview\",\r\n        \"2017-09-01\",\r\n        \"2016-04-01\",\r\n        \"2015-11-30\",\r\n        \"2015-11-15-preview\",\r\n        \"2015-05-04-preview\"\r\n      ]\r\n    },\r\n    {\r\n      \"resourceType\": \"dnszones/CNAME\",\r\n      \"locations\": [\r\n        \"global\"\r\n      ],\r\n      \"apiVersions\": [\r\n        \"2017-10-01\",\r\n        \"2017-09-15-preview\",\r\n        \"2017-09-01\",\r\n        \"2016-04-01\",\r\n        \"2015-11-30\",\r\n        \"2015-11-15-preview\",\r\n        \"2015-05-04-preview\"\r\n      ]\r\n    },\r\n    {\r\n      \"resourceType\": \"dnszones/PTR\",\r\n      \"locations\": [\r\n        \"global\"\r\n      ],\r\n      \"apiVersions\": [\r\n        \"2017-10-01\",\r\n        \"2017-09-15-preview\",\r\n        \"2017-09-01\",\r\n        \"2016-04-01\",\r\n        \"2015-11-30\",\r\n        \"2015-11-15-preview\",\r\n        \"2015-05-04-preview\"\r\n      ]\r\n    },\r\n    {\r\n      \"resourceType\": \"dnszones/MX\",\r\n      \"locations\": [\r\n        \"global\"\r\n      ],\r\n      \"apiVersions\": [\r\n        \"2017-10-01\",\r\n        \"2017-09-15-preview\",\r\n        \"2017-09-01\",\r\n        \"2016-04-01\",\r\n        \"2015-11-30\",\r\n        \"2015-11-15-preview\",\r\n        \"2015-05-04-preview\"\r\n      ]\r\n    },\r\n    {\r\n      \"resourceType\": \"dnszones/TXT\",\r\n      \"locations\": [\r\n        \"global\"\r\n      ],\r\n      \"apiVersions\": [\r\n        \"2017-10-01\",\r\n        \"2017-09-15-preview\",\r\n        \"2017-09-01\",\r\n        \"2016-04-01\",\r\n        \"2015-11-30\",\r\n        \"2015-11-15-preview\",\r\n        \"2015-05-04-preview\"\r\n      ]\r\n    },\r\n    {\r\n      \"resourceType\": \"dnszones/SRV\",\r\n      \"locations\": [\r\n        \"global\"\r\n      ],\r\n      \"apiVersions\": [\r\n        \"2017-10-01\",\r\n        \"2017-09-15-preview\",\r\n        \"2017-09-01\",\r\n        \"2016-04-01\",\r\n        \"2015-11-30\",\r\n        \"2015-11-15-preview\",\r\n        \"2015-05-04-preview\"\r\n      ]\r\n    },\r\n    {\r\n      \"resourceType\": \"dnszones/SOA\",\r\n      \"locations\": [\r\n        \"global\"\r\n      ],\r\n      \"apiVersions\": [\r\n        \"2017-10-01\",\r\n        \"2017-09-15-preview\",\r\n        \"2017-09-01\",\r\n        \"2016-04-01\",\r\n        \"2015-11-30\",\r\n        \"2015-11-15-preview\",\r\n        \"2015-05-04-preview\"\r\n      ]\r\n    },\r\n    {\r\n      \"resourceType\": \"dnszones/NS\",\r\n      \"locations\": [\r\n        \"global\"\r\n      ],\r\n      \"apiVersions\": [\r\n        \"2017-10-01\",\r\n        \"2017-09-15-preview\",\r\n        \"2017-09-01\",\r\n        \"2016-04-01\",\r\n        \"2015-11-30\",\r\n        \"2015-11-15-preview\",\r\n        \"2015-05-04-preview\"\r\n      ]\r\n    },\r\n    {\r\n      \"resourceType\": \"dnszones/CAA\",\r\n      \"locations\": [\r\n        \"global\"\r\n      ],\r\n      \"apiVersions\": [\r\n        \"2017-10-01\",\r\n        \"2017-09-15-preview\",\r\n        \"2017-09-01\"\r\n      ]\r\n    },\r\n    {\r\n      \"resourceType\": \"dnszones/recordsets\",\r\n      \"locations\": [\r\n        \"global\"\r\n      ],\r\n      \"apiVersions\": [\r\n        \"2017-10-01\",\r\n        \"2017-09-15-preview\",\r\n        \"2017-09-01\",\r\n        \"2016-04-01\",\r\n        \"2015-11-30\",\r\n        \"2015-11-15-preview\",\r\n        \"2015-05-04-preview\"\r\n      ]\r\n    },\r\n    {\r\n      \"resourceType\": \"dnszones/all\",\r\n      \"locations\": [\r\n        \"global\"\r\n      ],\r\n      \"apiVersions\": [\r\n        \"2017-10-01\",\r\n        \"2017-09-15-preview\",\r\n        \"2017-09-01\",\r\n        \"2016-04-01\",\r\n        \"2015-11-30\",\r\n        \"2015-11-15-preview\",\r\n        \"2015-05-04-preview\"\r\n      ]\r\n    },\r\n    {\r\n      \"resourceType\": \"virtualWans\",\r\n      \"locations\": [\r\n        \"West US\"\r\n      ],\r\n      \"apiVersions\": [\r\n        \"2017-11-01\",\r\n        \"2017-10-01\",\r\n        \"2017-09-01\"\r\n      ],\r\n      \"capabilities\": \"CrossResourceGroupResourceMove, CrossSubscriptionResourceMove\"\r\n    },\r\n    {\r\n      \"resourceType\": \"vpnSites\",\r\n      \"locations\": [\r\n        \"West US\"\r\n      ],\r\n      \"apiVersions\": [\r\n        \"2017-11-01\",\r\n        \"2017-10-01\",\r\n        \"2017-09-01\"\r\n      ],\r\n      \"capabilities\": \"CrossResourceGroupResourceMove, CrossSubscriptionResourceMove\"\r\n    },\r\n    {\r\n      \"resourceType\": \"virtualHubs\",\r\n      \"locations\": [\r\n        \"West US\"\r\n      ],\r\n      \"apiVersions\": [\r\n        \"2017-11-01\",\r\n        \"2017-10-01\",\r\n        \"2017-09-01\"\r\n      ],\r\n      \"capabilities\": \"CrossResourceGroupResourceMove, CrossSubscriptionResourceMove\"\r\n    }\r\n  ],\r\n  \"registrationState\": \"Registered\"\r\n}",
       "ResponseHeaders": {
         "Content-Length": [
           "20114"
->>>>>>> 90e619ca
         ],
         "Content-Type": [
           "application/json; charset=utf-8"
@@ -40,15 +28,6 @@
           "14978"
         ],
         "x-ms-request-id": [
-<<<<<<< HEAD
-          "18e2fb4d-cd25-462e-8a09-9392a9860ac4"
-        ],
-        "x-ms-correlation-request-id": [
-          "18e2fb4d-cd25-462e-8a09-9392a9860ac4"
-        ],
-        "x-ms-routing-request-id": [
-          "WESTUS2:20180116T015205Z:18e2fb4d-cd25-462e-8a09-9392a9860ac4"
-=======
           "4cab73b1-369d-47d8-8f6b-cd03b14e535f"
         ],
         "x-ms-correlation-request-id": [
@@ -56,32 +35,22 @@
         ],
         "x-ms-routing-request-id": [
           "UKSOUTH:20180123T120634Z:4cab73b1-369d-47d8-8f6b-cd03b14e535f"
->>>>>>> 90e619ca
-        ],
-        "Strict-Transport-Security": [
-          "max-age=31536000; includeSubDomains"
-        ],
-        "Cache-Control": [
-          "no-cache"
-        ],
-        "Date": [
-<<<<<<< HEAD
-          "Tue, 16 Jan 2018 01:52:04 GMT"
-=======
+        ],
+        "Strict-Transport-Security": [
+          "max-age=31536000; includeSubDomains"
+        ],
+        "Cache-Control": [
+          "no-cache"
+        ],
+        "Date": [
           "Tue, 23 Jan 2018 12:06:33 GMT"
->>>>>>> 90e619ca
         ]
       },
       "StatusCode": 200
     },
     {
-<<<<<<< HEAD
-      "RequestUri": "/subscriptions/6926fc75-ce7d-4c9e-a87f-c4e38c594eb5/resourcegroups/ps5077?api-version=2016-02-01",
-      "EncodedRequestUri": "L3N1YnNjcmlwdGlvbnMvNjkyNmZjNzUtY2U3ZC00YzllLWE4N2YtYzRlMzhjNTk0ZWI1L3Jlc291cmNlZ3JvdXBzL3BzNTA3Nz9hcGktdmVyc2lvbj0yMDE2LTAyLTAx",
-=======
       "RequestUri": "/subscriptions/947d47b4-7883-4bb9-9d85-c5e8e2f572ce/resourcegroups/ps4192?api-version=2016-02-01",
       "EncodedRequestUri": "L3N1YnNjcmlwdGlvbnMvOTQ3ZDQ3YjQtNzg4My00YmI5LTlkODUtYzVlOGUyZjU3MmNlL3Jlc291cmNlZ3JvdXBzL3BzNDE5Mj9hcGktdmVyc2lvbj0yMDE2LTAyLTAx",
->>>>>>> 90e619ca
       "RequestMethod": "PUT",
       "RequestBody": "{\r\n  \"location\": \"West US\"\r\n}",
       "RequestHeaders": {
@@ -95,11 +64,7 @@
           "Microsoft.Azure.Management.Resources.ResourceManagementClient/2.0.0.0"
         ]
       },
-<<<<<<< HEAD
-      "ResponseBody": "{\r\n  \"id\": \"/subscriptions/6926fc75-ce7d-4c9e-a87f-c4e38c594eb5/resourceGroups/ps5077\",\r\n  \"name\": \"ps5077\",\r\n  \"location\": \"westus\",\r\n  \"properties\": {\r\n    \"provisioningState\": \"Succeeded\"\r\n  }\r\n}",
-=======
       "ResponseBody": "{\r\n  \"id\": \"/subscriptions/947d47b4-7883-4bb9-9d85-c5e8e2f572ce/resourceGroups/ps4192\",\r\n  \"name\": \"ps4192\",\r\n  \"location\": \"westus\",\r\n  \"properties\": {\r\n    \"provisioningState\": \"Succeeded\"\r\n  }\r\n}",
->>>>>>> 90e619ca
       "ResponseHeaders": {
         "Content-Length": [
           "165"
@@ -114,18 +79,6 @@
           "no-cache"
         ],
         "x-ms-ratelimit-remaining-subscription-writes": [
-<<<<<<< HEAD
-          "1195"
-        ],
-        "x-ms-request-id": [
-          "ba4b58e3-8037-4707-902f-3dd1f1945658"
-        ],
-        "x-ms-correlation-request-id": [
-          "ba4b58e3-8037-4707-902f-3dd1f1945658"
-        ],
-        "x-ms-routing-request-id": [
-          "WESTUS2:20180116T015206Z:ba4b58e3-8037-4707-902f-3dd1f1945658"
-=======
           "1193"
         ],
         "x-ms-request-id": [
@@ -136,55 +89,32 @@
         ],
         "x-ms-routing-request-id": [
           "UKSOUTH:20180123T120636Z:15c3b9d8-563a-4a29-a777-036dd36f9751"
->>>>>>> 90e619ca
-        ],
-        "Strict-Transport-Security": [
-          "max-age=31536000; includeSubDomains"
-        ],
-        "Cache-Control": [
-          "no-cache"
-        ],
-        "Date": [
-<<<<<<< HEAD
-          "Tue, 16 Jan 2018 01:52:05 GMT"
-=======
+        ],
+        "Strict-Transport-Security": [
+          "max-age=31536000; includeSubDomains"
+        ],
+        "Cache-Control": [
+          "no-cache"
+        ],
+        "Date": [
           "Tue, 23 Jan 2018 12:06:36 GMT"
->>>>>>> 90e619ca
         ]
       },
       "StatusCode": 201
     },
     {
-<<<<<<< HEAD
-      "RequestUri": "/subscriptions/6926fc75-ce7d-4c9e-a87f-c4e38c594eb5/resourceGroups/ps5077/providers/Microsoft.Network/applicationSecurityGroups/ps5762?api-version=2017-10-01",
-      "EncodedRequestUri": "L3N1YnNjcmlwdGlvbnMvNjkyNmZjNzUtY2U3ZC00YzllLWE4N2YtYzRlMzhjNTk0ZWI1L3Jlc291cmNlR3JvdXBzL3BzNTA3Ny9wcm92aWRlcnMvTWljcm9zb2Z0Lk5ldHdvcmsvYXBwbGljYXRpb25TZWN1cml0eUdyb3Vwcy9wczU3NjI/YXBpLXZlcnNpb249MjAxNy0xMC0wMQ==",
-=======
       "RequestUri": "/subscriptions/947d47b4-7883-4bb9-9d85-c5e8e2f572ce/resourceGroups/ps4192/providers/Microsoft.Network/applicationSecurityGroups/ps2294?api-version=2017-11-01",
       "EncodedRequestUri": "L3N1YnNjcmlwdGlvbnMvOTQ3ZDQ3YjQtNzg4My00YmI5LTlkODUtYzVlOGUyZjU3MmNlL3Jlc291cmNlR3JvdXBzL3BzNDE5Mi9wcm92aWRlcnMvTWljcm9zb2Z0Lk5ldHdvcmsvYXBwbGljYXRpb25TZWN1cml0eUdyb3Vwcy9wczIyOTQ/YXBpLXZlcnNpb249MjAxNy0xMS0wMQ==",
->>>>>>> 90e619ca
       "RequestMethod": "GET",
       "RequestBody": "",
       "RequestHeaders": {
         "x-ms-client-request-id": [
-<<<<<<< HEAD
-          "7d4809cb-2e91-4139-918b-9ba29e9e2a64"
-=======
           "2c246db4-09b3-4837-be13-023630b1cf59"
->>>>>>> 90e619ca
         ],
         "accept-language": [
           "en-US"
         ],
         "User-Agent": [
-<<<<<<< HEAD
-          "FxVersion/4.7.2115.0",
-          "OSName/Windows10Enterprise",
-          "OSVersion/6.3.15063",
-          "Microsoft.Azure.Management.Network.NetworkManagementClient/16.1.0.0"
-        ]
-      },
-      "ResponseBody": "{\r\n  \"error\": {\r\n    \"code\": \"ResourceNotFound\",\r\n    \"message\": \"The Resource 'Microsoft.Network/applicationSecurityGroups/ps5762' under resource group 'ps5077' was not found.\"\r\n  }\r\n}",
-=======
           "FxVersion/4.7.2563.0",
           "OSName/Windows8.1Enterprise",
           "OSVersion/6.3.9600",
@@ -192,7 +122,6 @@
         ]
       },
       "ResponseBody": "{\r\n  \"error\": {\r\n    \"code\": \"ResourceNotFound\",\r\n    \"message\": \"The Resource 'Microsoft.Network/applicationSecurityGroups/ps2294' under resource group 'ps4192' was not found.\"\r\n  }\r\n}",
->>>>>>> 90e619ca
       "ResponseHeaders": {
         "Content-Length": [
           "160"
@@ -210,15 +139,6 @@
           "gateway"
         ],
         "x-ms-request-id": [
-<<<<<<< HEAD
-          "6040b98d-b2f8-4574-8ee2-f0ac2ac2e89e"
-        ],
-        "x-ms-correlation-request-id": [
-          "6040b98d-b2f8-4574-8ee2-f0ac2ac2e89e"
-        ],
-        "x-ms-routing-request-id": [
-          "WESTUS2:20180116T015206Z:6040b98d-b2f8-4574-8ee2-f0ac2ac2e89e"
-=======
           "60f4d35c-a8f0-4104-9c31-f43070947c73"
         ],
         "x-ms-correlation-request-id": [
@@ -226,45 +146,26 @@
         ],
         "x-ms-routing-request-id": [
           "UKSOUTH:20180123T120637Z:60f4d35c-a8f0-4104-9c31-f43070947c73"
->>>>>>> 90e619ca
-        ],
-        "Strict-Transport-Security": [
-          "max-age=31536000; includeSubDomains"
-        ],
-        "Cache-Control": [
-          "no-cache"
-        ],
-        "Date": [
-<<<<<<< HEAD
-          "Tue, 16 Jan 2018 01:52:05 GMT"
-=======
+        ],
+        "Strict-Transport-Security": [
+          "max-age=31536000; includeSubDomains"
+        ],
+        "Cache-Control": [
+          "no-cache"
+        ],
+        "Date": [
           "Tue, 23 Jan 2018 12:06:37 GMT"
->>>>>>> 90e619ca
         ]
       },
       "StatusCode": 404
     },
     {
-<<<<<<< HEAD
-      "RequestUri": "/subscriptions/6926fc75-ce7d-4c9e-a87f-c4e38c594eb5/resourceGroups/ps5077/providers/Microsoft.Network/applicationSecurityGroups/ps5762?api-version=2017-10-01",
-      "EncodedRequestUri": "L3N1YnNjcmlwdGlvbnMvNjkyNmZjNzUtY2U3ZC00YzllLWE4N2YtYzRlMzhjNTk0ZWI1L3Jlc291cmNlR3JvdXBzL3BzNTA3Ny9wcm92aWRlcnMvTWljcm9zb2Z0Lk5ldHdvcmsvYXBwbGljYXRpb25TZWN1cml0eUdyb3Vwcy9wczU3NjI/YXBpLXZlcnNpb249MjAxNy0xMC0wMQ==",
-=======
       "RequestUri": "/subscriptions/947d47b4-7883-4bb9-9d85-c5e8e2f572ce/resourceGroups/ps4192/providers/Microsoft.Network/applicationSecurityGroups/ps2294?api-version=2017-11-01",
       "EncodedRequestUri": "L3N1YnNjcmlwdGlvbnMvOTQ3ZDQ3YjQtNzg4My00YmI5LTlkODUtYzVlOGUyZjU3MmNlL3Jlc291cmNlR3JvdXBzL3BzNDE5Mi9wcm92aWRlcnMvTWljcm9zb2Z0Lk5ldHdvcmsvYXBwbGljYXRpb25TZWN1cml0eUdyb3Vwcy9wczIyOTQ/YXBpLXZlcnNpb249MjAxNy0xMS0wMQ==",
->>>>>>> 90e619ca
-      "RequestMethod": "GET",
-      "RequestBody": "",
-      "RequestHeaders": {
-        "User-Agent": [
-<<<<<<< HEAD
-          "FxVersion/4.7.2115.0",
-          "OSName/Windows10Enterprise",
-          "OSVersion/6.3.15063",
-          "Microsoft.Azure.Management.Network.NetworkManagementClient/16.1.0.0"
-        ]
-      },
-      "ResponseBody": "{\r\n  \"name\": \"ps5762\",\r\n  \"id\": \"/subscriptions/6926fc75-ce7d-4c9e-a87f-c4e38c594eb5/resourceGroups/ps5077/providers/Microsoft.Network/applicationSecurityGroups/ps5762\",\r\n  \"etag\": \"W/\\\"a8952d8d-bc73-4106-b288-2d534b8ed5d7\\\"\",\r\n  \"type\": \"Microsoft.Network/applicationSecurityGroups\",\r\n  \"location\": \"westus\",\r\n  \"properties\": {\r\n    \"provisioningState\": \"Succeeded\"\r\n  }\r\n}",
-=======
+      "RequestMethod": "GET",
+      "RequestBody": "",
+      "RequestHeaders": {
+        "User-Agent": [
           "FxVersion/4.7.2563.0",
           "OSName/Windows8.1Enterprise",
           "OSVersion/6.3.9600",
@@ -272,7 +173,6 @@
         ]
       },
       "ResponseBody": "{\r\n  \"name\": \"ps2294\",\r\n  \"id\": \"/subscriptions/947d47b4-7883-4bb9-9d85-c5e8e2f572ce/resourceGroups/ps4192/providers/Microsoft.Network/applicationSecurityGroups/ps2294\",\r\n  \"etag\": \"W/\\\"7e13579e-0fe8-4a34-b1c0-f82917ede5c0\\\"\",\r\n  \"type\": \"Microsoft.Network/applicationSecurityGroups\",\r\n  \"location\": \"westus\",\r\n  \"properties\": {\r\n    \"provisioningState\": \"Succeeded\"\r\n  }\r\n}",
->>>>>>> 90e619ca
       "ResponseHeaders": {
         "Content-Length": [
           "374"
@@ -287,11 +187,7 @@
           "no-cache"
         ],
         "x-ms-request-id": [
-<<<<<<< HEAD
-          "7128170c-22b9-4ea3-832a-463059e09c89"
-=======
           "d656e34b-c6a4-456c-b5ac-4bc720cc46fc"
->>>>>>> 90e619ca
         ],
         "Strict-Transport-Security": [
           "max-age=31536000; includeSubDomains"
@@ -300,29 +196,13 @@
           "no-cache"
         ],
         "ETag": [
-<<<<<<< HEAD
-          "W/\"a8952d8d-bc73-4106-b288-2d534b8ed5d7\""
-=======
           "W/\"7e13579e-0fe8-4a34-b1c0-f82917ede5c0\""
->>>>>>> 90e619ca
         ],
         "Server": [
           "Microsoft-HTTPAPI/2.0",
           "Microsoft-HTTPAPI/2.0"
         ],
         "x-ms-ratelimit-remaining-subscription-reads": [
-<<<<<<< HEAD
-          "14987"
-        ],
-        "x-ms-correlation-request-id": [
-          "fb7aca04-337f-4385-935e-35b82eab2ca4"
-        ],
-        "x-ms-routing-request-id": [
-          "WESTUS2:20180116T015217Z:fb7aca04-337f-4385-935e-35b82eab2ca4"
-        ],
-        "Date": [
-          "Tue, 16 Jan 2018 01:52:17 GMT"
-=======
           "14981"
         ],
         "x-ms-correlation-request-id": [
@@ -333,42 +213,23 @@
         ],
         "Date": [
           "Tue, 23 Jan 2018 12:06:51 GMT"
->>>>>>> 90e619ca
         ]
       },
       "StatusCode": 200
     },
     {
-<<<<<<< HEAD
-      "RequestUri": "/subscriptions/6926fc75-ce7d-4c9e-a87f-c4e38c594eb5/resourceGroups/ps5077/providers/Microsoft.Network/applicationSecurityGroups/ps5762?api-version=2017-10-01",
-      "EncodedRequestUri": "L3N1YnNjcmlwdGlvbnMvNjkyNmZjNzUtY2U3ZC00YzllLWE4N2YtYzRlMzhjNTk0ZWI1L3Jlc291cmNlR3JvdXBzL3BzNTA3Ny9wcm92aWRlcnMvTWljcm9zb2Z0Lk5ldHdvcmsvYXBwbGljYXRpb25TZWN1cml0eUdyb3Vwcy9wczU3NjI/YXBpLXZlcnNpb249MjAxNy0xMC0wMQ==",
-=======
       "RequestUri": "/subscriptions/947d47b4-7883-4bb9-9d85-c5e8e2f572ce/resourceGroups/ps4192/providers/Microsoft.Network/applicationSecurityGroups/ps2294?api-version=2017-11-01",
       "EncodedRequestUri": "L3N1YnNjcmlwdGlvbnMvOTQ3ZDQ3YjQtNzg4My00YmI5LTlkODUtYzVlOGUyZjU3MmNlL3Jlc291cmNlR3JvdXBzL3BzNDE5Mi9wcm92aWRlcnMvTWljcm9zb2Z0Lk5ldHdvcmsvYXBwbGljYXRpb25TZWN1cml0eUdyb3Vwcy9wczIyOTQ/YXBpLXZlcnNpb249MjAxNy0xMS0wMQ==",
->>>>>>> 90e619ca
       "RequestMethod": "GET",
       "RequestBody": "",
       "RequestHeaders": {
         "x-ms-client-request-id": [
-<<<<<<< HEAD
-          "a2371b29-3fed-420d-bf4c-3e8ebf9831d6"
-=======
           "f348c563-cb44-4b09-9786-52a5ea848a7c"
->>>>>>> 90e619ca
         ],
         "accept-language": [
           "en-US"
         ],
         "User-Agent": [
-<<<<<<< HEAD
-          "FxVersion/4.7.2115.0",
-          "OSName/Windows10Enterprise",
-          "OSVersion/6.3.15063",
-          "Microsoft.Azure.Management.Network.NetworkManagementClient/16.1.0.0"
-        ]
-      },
-      "ResponseBody": "{\r\n  \"name\": \"ps5762\",\r\n  \"id\": \"/subscriptions/6926fc75-ce7d-4c9e-a87f-c4e38c594eb5/resourceGroups/ps5077/providers/Microsoft.Network/applicationSecurityGroups/ps5762\",\r\n  \"etag\": \"W/\\\"a8952d8d-bc73-4106-b288-2d534b8ed5d7\\\"\",\r\n  \"type\": \"Microsoft.Network/applicationSecurityGroups\",\r\n  \"location\": \"westus\",\r\n  \"properties\": {\r\n    \"provisioningState\": \"Succeeded\"\r\n  }\r\n}",
-=======
           "FxVersion/4.7.2563.0",
           "OSName/Windows8.1Enterprise",
           "OSVersion/6.3.9600",
@@ -376,7 +237,6 @@
         ]
       },
       "ResponseBody": "{\r\n  \"name\": \"ps2294\",\r\n  \"id\": \"/subscriptions/947d47b4-7883-4bb9-9d85-c5e8e2f572ce/resourceGroups/ps4192/providers/Microsoft.Network/applicationSecurityGroups/ps2294\",\r\n  \"etag\": \"W/\\\"7e13579e-0fe8-4a34-b1c0-f82917ede5c0\\\"\",\r\n  \"type\": \"Microsoft.Network/applicationSecurityGroups\",\r\n  \"location\": \"westus\",\r\n  \"properties\": {\r\n    \"provisioningState\": \"Succeeded\"\r\n  }\r\n}",
->>>>>>> 90e619ca
       "ResponseHeaders": {
         "Content-Length": [
           "374"
@@ -391,11 +251,7 @@
           "no-cache"
         ],
         "x-ms-request-id": [
-<<<<<<< HEAD
-          "e8d7f2cc-d375-4d7c-9010-482dda590f80"
-=======
           "95a3e56d-3651-4f9d-8b26-d91fd766baf0"
->>>>>>> 90e619ca
         ],
         "Strict-Transport-Security": [
           "max-age=31536000; includeSubDomains"
@@ -404,29 +260,13 @@
           "no-cache"
         ],
         "ETag": [
-<<<<<<< HEAD
-          "W/\"a8952d8d-bc73-4106-b288-2d534b8ed5d7\""
-=======
           "W/\"7e13579e-0fe8-4a34-b1c0-f82917ede5c0\""
->>>>>>> 90e619ca
         ],
         "Server": [
           "Microsoft-HTTPAPI/2.0",
           "Microsoft-HTTPAPI/2.0"
         ],
         "x-ms-ratelimit-remaining-subscription-reads": [
-<<<<<<< HEAD
-          "14986"
-        ],
-        "x-ms-correlation-request-id": [
-          "a93ad837-f93f-44e7-b251-02721732f3d5"
-        ],
-        "x-ms-routing-request-id": [
-          "WESTUS2:20180116T015218Z:a93ad837-f93f-44e7-b251-02721732f3d5"
-        ],
-        "Date": [
-          "Tue, 16 Jan 2018 01:52:17 GMT"
-=======
           "14980"
         ],
         "x-ms-correlation-request-id": [
@@ -437,42 +277,23 @@
         ],
         "Date": [
           "Tue, 23 Jan 2018 12:06:51 GMT"
->>>>>>> 90e619ca
         ]
       },
       "StatusCode": 200
     },
     {
-<<<<<<< HEAD
-      "RequestUri": "/subscriptions/6926fc75-ce7d-4c9e-a87f-c4e38c594eb5/resourceGroups/ps5077/providers/Microsoft.Network/applicationSecurityGroups/ps5762?api-version=2017-10-01",
-      "EncodedRequestUri": "L3N1YnNjcmlwdGlvbnMvNjkyNmZjNzUtY2U3ZC00YzllLWE4N2YtYzRlMzhjNTk0ZWI1L3Jlc291cmNlR3JvdXBzL3BzNTA3Ny9wcm92aWRlcnMvTWljcm9zb2Z0Lk5ldHdvcmsvYXBwbGljYXRpb25TZWN1cml0eUdyb3Vwcy9wczU3NjI/YXBpLXZlcnNpb249MjAxNy0xMC0wMQ==",
-=======
       "RequestUri": "/subscriptions/947d47b4-7883-4bb9-9d85-c5e8e2f572ce/resourceGroups/ps4192/providers/Microsoft.Network/applicationSecurityGroups/ps2294?api-version=2017-11-01",
       "EncodedRequestUri": "L3N1YnNjcmlwdGlvbnMvOTQ3ZDQ3YjQtNzg4My00YmI5LTlkODUtYzVlOGUyZjU3MmNlL3Jlc291cmNlR3JvdXBzL3BzNDE5Mi9wcm92aWRlcnMvTWljcm9zb2Z0Lk5ldHdvcmsvYXBwbGljYXRpb25TZWN1cml0eUdyb3Vwcy9wczIyOTQ/YXBpLXZlcnNpb249MjAxNy0xMS0wMQ==",
->>>>>>> 90e619ca
       "RequestMethod": "GET",
       "RequestBody": "",
       "RequestHeaders": {
         "x-ms-client-request-id": [
-<<<<<<< HEAD
-          "d14ccbc6-f349-4026-b8c8-0e836f095672"
-=======
           "348d9613-042c-48ba-8662-1d896cd3715e"
->>>>>>> 90e619ca
         ],
         "accept-language": [
           "en-US"
         ],
         "User-Agent": [
-<<<<<<< HEAD
-          "FxVersion/4.7.2115.0",
-          "OSName/Windows10Enterprise",
-          "OSVersion/6.3.15063",
-          "Microsoft.Azure.Management.Network.NetworkManagementClient/16.1.0.0"
-        ]
-      },
-      "ResponseBody": "{\r\n  \"name\": \"ps5762\",\r\n  \"id\": \"/subscriptions/6926fc75-ce7d-4c9e-a87f-c4e38c594eb5/resourceGroups/ps5077/providers/Microsoft.Network/applicationSecurityGroups/ps5762\",\r\n  \"etag\": \"W/\\\"a8952d8d-bc73-4106-b288-2d534b8ed5d7\\\"\",\r\n  \"type\": \"Microsoft.Network/applicationSecurityGroups\",\r\n  \"location\": \"westus\",\r\n  \"properties\": {\r\n    \"provisioningState\": \"Succeeded\"\r\n  }\r\n}",
-=======
           "FxVersion/4.7.2563.0",
           "OSName/Windows8.1Enterprise",
           "OSVersion/6.3.9600",
@@ -480,7 +301,6 @@
         ]
       },
       "ResponseBody": "{\r\n  \"name\": \"ps2294\",\r\n  \"id\": \"/subscriptions/947d47b4-7883-4bb9-9d85-c5e8e2f572ce/resourceGroups/ps4192/providers/Microsoft.Network/applicationSecurityGroups/ps2294\",\r\n  \"etag\": \"W/\\\"7e13579e-0fe8-4a34-b1c0-f82917ede5c0\\\"\",\r\n  \"type\": \"Microsoft.Network/applicationSecurityGroups\",\r\n  \"location\": \"westus\",\r\n  \"properties\": {\r\n    \"provisioningState\": \"Succeeded\"\r\n  }\r\n}",
->>>>>>> 90e619ca
       "ResponseHeaders": {
         "Content-Length": [
           "374"
@@ -495,11 +315,7 @@
           "no-cache"
         ],
         "x-ms-request-id": [
-<<<<<<< HEAD
-          "db0bdc54-40ab-43d7-a2d9-7b9f552f140d"
-=======
           "e4373feb-5382-4d68-b68c-518d57425aeb"
->>>>>>> 90e619ca
         ],
         "Strict-Transport-Security": [
           "max-age=31536000; includeSubDomains"
@@ -508,29 +324,13 @@
           "no-cache"
         ],
         "ETag": [
-<<<<<<< HEAD
-          "W/\"a8952d8d-bc73-4106-b288-2d534b8ed5d7\""
-=======
           "W/\"7e13579e-0fe8-4a34-b1c0-f82917ede5c0\""
->>>>>>> 90e619ca
         ],
         "Server": [
           "Microsoft-HTTPAPI/2.0",
           "Microsoft-HTTPAPI/2.0"
         ],
         "x-ms-ratelimit-remaining-subscription-reads": [
-<<<<<<< HEAD
-          "14985"
-        ],
-        "x-ms-correlation-request-id": [
-          "04a13afb-782f-4df2-8979-b77f068310d7"
-        ],
-        "x-ms-routing-request-id": [
-          "WESTUS2:20180116T015218Z:04a13afb-782f-4df2-8979-b77f068310d7"
-        ],
-        "Date": [
-          "Tue, 16 Jan 2018 01:52:17 GMT"
-=======
           "14979"
         ],
         "x-ms-correlation-request-id": [
@@ -541,19 +341,13 @@
         ],
         "Date": [
           "Tue, 23 Jan 2018 12:06:51 GMT"
->>>>>>> 90e619ca
         ]
       },
       "StatusCode": 200
     },
     {
-<<<<<<< HEAD
-      "RequestUri": "/subscriptions/6926fc75-ce7d-4c9e-a87f-c4e38c594eb5/resourceGroups/ps5077/providers/Microsoft.Network/applicationSecurityGroups/ps5762?api-version=2017-10-01",
-      "EncodedRequestUri": "L3N1YnNjcmlwdGlvbnMvNjkyNmZjNzUtY2U3ZC00YzllLWE4N2YtYzRlMzhjNTk0ZWI1L3Jlc291cmNlR3JvdXBzL3BzNTA3Ny9wcm92aWRlcnMvTWljcm9zb2Z0Lk5ldHdvcmsvYXBwbGljYXRpb25TZWN1cml0eUdyb3Vwcy9wczU3NjI/YXBpLXZlcnNpb249MjAxNy0xMC0wMQ==",
-=======
       "RequestUri": "/subscriptions/947d47b4-7883-4bb9-9d85-c5e8e2f572ce/resourceGroups/ps4192/providers/Microsoft.Network/applicationSecurityGroups/ps2294?api-version=2017-11-01",
       "EncodedRequestUri": "L3N1YnNjcmlwdGlvbnMvOTQ3ZDQ3YjQtNzg4My00YmI5LTlkODUtYzVlOGUyZjU3MmNlL3Jlc291cmNlR3JvdXBzL3BzNDE5Mi9wcm92aWRlcnMvTWljcm9zb2Z0Lk5ldHdvcmsvYXBwbGljYXRpb25TZWN1cml0eUdyb3Vwcy9wczIyOTQ/YXBpLXZlcnNpb249MjAxNy0xMS0wMQ==",
->>>>>>> 90e619ca
       "RequestMethod": "PUT",
       "RequestBody": "{\r\n  \"location\": \"West US\"\r\n}",
       "RequestHeaders": {
@@ -564,25 +358,12 @@
           "29"
         ],
         "x-ms-client-request-id": [
-<<<<<<< HEAD
-          "5f5d5d78-8476-43ee-bbb9-75ecd26b286d"
-=======
           "278e2892-c72c-4af3-84ad-21269b4eef70"
->>>>>>> 90e619ca
         ],
         "accept-language": [
           "en-US"
         ],
         "User-Agent": [
-<<<<<<< HEAD
-          "FxVersion/4.7.2115.0",
-          "OSName/Windows10Enterprise",
-          "OSVersion/6.3.15063",
-          "Microsoft.Azure.Management.Network.NetworkManagementClient/16.1.0.0"
-        ]
-      },
-      "ResponseBody": "{\r\n  \"name\": \"ps5762\",\r\n  \"id\": \"/subscriptions/6926fc75-ce7d-4c9e-a87f-c4e38c594eb5/resourceGroups/ps5077/providers/Microsoft.Network/applicationSecurityGroups/ps5762\",\r\n  \"etag\": \"W/\\\"7a6bd62d-d5cc-4ec1-8725-1a70af0da6f0\\\"\",\r\n  \"type\": \"Microsoft.Network/applicationSecurityGroups\",\r\n  \"location\": \"westus\",\r\n  \"properties\": {\r\n    \"provisioningState\": \"Updating\"\r\n  }\r\n}",
-=======
           "FxVersion/4.7.2563.0",
           "OSName/Windows8.1Enterprise",
           "OSVersion/6.3.9600",
@@ -590,7 +371,6 @@
         ]
       },
       "ResponseBody": "{\r\n  \"name\": \"ps2294\",\r\n  \"id\": \"/subscriptions/947d47b4-7883-4bb9-9d85-c5e8e2f572ce/resourceGroups/ps4192/providers/Microsoft.Network/applicationSecurityGroups/ps2294\",\r\n  \"etag\": \"W/\\\"b0604099-e0a2-4c57-ba84-2b3e10953529\\\"\",\r\n  \"type\": \"Microsoft.Network/applicationSecurityGroups\",\r\n  \"location\": \"westus\",\r\n  \"properties\": {\r\n    \"provisioningState\": \"Updating\"\r\n  }\r\n}",
->>>>>>> 90e619ca
       "ResponseHeaders": {
         "Content-Length": [
           "373"
@@ -608,17 +388,10 @@
           "10"
         ],
         "x-ms-request-id": [
-<<<<<<< HEAD
-          "eaa3989a-efbb-4068-8a1d-ddc4e4d51191"
-        ],
-        "Azure-AsyncOperation": [
-          "https://management.azure.com/subscriptions/6926fc75-ce7d-4c9e-a87f-c4e38c594eb5/providers/Microsoft.Network/locations/westus.validation/operations/eaa3989a-efbb-4068-8a1d-ddc4e4d51191?api-version=2017-10-01"
-=======
           "9c0a18fd-a635-4511-8c8a-8cfe1f8ea29f"
         ],
         "Azure-AsyncOperation": [
           "https://management.azure.com/subscriptions/947d47b4-7883-4bb9-9d85-c5e8e2f572ce/providers/Microsoft.Network/locations/westus.validation/operations/9c0a18fd-a635-4511-8c8a-8cfe1f8ea29f?api-version=2017-11-01"
->>>>>>> 90e619ca
         ],
         "Strict-Transport-Security": [
           "max-age=31536000; includeSubDomains"
@@ -631,18 +404,6 @@
           "Microsoft-HTTPAPI/2.0"
         ],
         "x-ms-ratelimit-remaining-subscription-writes": [
-<<<<<<< HEAD
-          "1199"
-        ],
-        "x-ms-correlation-request-id": [
-          "1ce3c380-d74c-4be0-94c1-23f71f4f22d5"
-        ],
-        "x-ms-routing-request-id": [
-          "WESTUS2:20180116T015207Z:1ce3c380-d74c-4be0-94c1-23f71f4f22d5"
-        ],
-        "Date": [
-          "Tue, 16 Jan 2018 01:52:06 GMT"
-=======
           "1195"
         ],
         "x-ms-correlation-request-id": [
@@ -653,34 +414,21 @@
         ],
         "Date": [
           "Tue, 23 Jan 2018 12:06:40 GMT"
->>>>>>> 90e619ca
         ]
       },
       "StatusCode": 201
     },
     {
-<<<<<<< HEAD
-      "RequestUri": "/subscriptions/6926fc75-ce7d-4c9e-a87f-c4e38c594eb5/providers/Microsoft.Network/locations/westus.validation/operations/eaa3989a-efbb-4068-8a1d-ddc4e4d51191?api-version=2017-10-01",
-      "EncodedRequestUri": "L3N1YnNjcmlwdGlvbnMvNjkyNmZjNzUtY2U3ZC00YzllLWE4N2YtYzRlMzhjNTk0ZWI1L3Byb3ZpZGVycy9NaWNyb3NvZnQuTmV0d29yay9sb2NhdGlvbnMvd2VzdHVzLnZhbGlkYXRpb24vb3BlcmF0aW9ucy9lYWEzOTg5YS1lZmJiLTQwNjgtOGExZC1kZGM0ZTRkNTExOTE/YXBpLXZlcnNpb249MjAxNy0xMC0wMQ==",
-=======
       "RequestUri": "/subscriptions/947d47b4-7883-4bb9-9d85-c5e8e2f572ce/providers/Microsoft.Network/locations/westus.validation/operations/9c0a18fd-a635-4511-8c8a-8cfe1f8ea29f?api-version=2017-11-01",
       "EncodedRequestUri": "L3N1YnNjcmlwdGlvbnMvOTQ3ZDQ3YjQtNzg4My00YmI5LTlkODUtYzVlOGUyZjU3MmNlL3Byb3ZpZGVycy9NaWNyb3NvZnQuTmV0d29yay9sb2NhdGlvbnMvd2VzdHVzLnZhbGlkYXRpb24vb3BlcmF0aW9ucy85YzBhMThmZC1hNjM1LTQ1MTEtOGM4YS04Y2ZlMWY4ZWEyOWY/YXBpLXZlcnNpb249MjAxNy0xMS0wMQ==",
->>>>>>> 90e619ca
-      "RequestMethod": "GET",
-      "RequestBody": "",
-      "RequestHeaders": {
-        "User-Agent": [
-<<<<<<< HEAD
-          "FxVersion/4.7.2115.0",
-          "OSName/Windows10Enterprise",
-          "OSVersion/6.3.15063",
-          "Microsoft.Azure.Management.Network.NetworkManagementClient/16.1.0.0"
-=======
+      "RequestMethod": "GET",
+      "RequestBody": "",
+      "RequestHeaders": {
+        "User-Agent": [
           "FxVersion/4.7.2563.0",
           "OSName/Windows8.1Enterprise",
           "OSVersion/6.3.9600",
           "Microsoft.Azure.Management.Network.NetworkManagementClient/17.0.0.0"
->>>>>>> 90e619ca
         ]
       },
       "ResponseBody": "{\r\n  \"status\": \"Succeeded\"\r\n}",
@@ -698,11 +446,7 @@
           "no-cache"
         ],
         "x-ms-request-id": [
-<<<<<<< HEAD
-          "9f57990d-7a10-44a5-8bfc-4b069070676e"
-=======
           "59b49adf-ea15-4142-9c98-395f9658d15d"
->>>>>>> 90e619ca
         ],
         "Strict-Transport-Security": [
           "max-age=31536000; includeSubDomains"
@@ -715,18 +459,6 @@
           "Microsoft-HTTPAPI/2.0"
         ],
         "x-ms-ratelimit-remaining-subscription-reads": [
-<<<<<<< HEAD
-          "14988"
-        ],
-        "x-ms-correlation-request-id": [
-          "1e8cef91-4059-4792-818d-5f1a1d9471f1"
-        ],
-        "x-ms-routing-request-id": [
-          "WESTUS2:20180116T015217Z:1e8cef91-4059-4792-818d-5f1a1d9471f1"
-        ],
-        "Date": [
-          "Tue, 16 Jan 2018 01:52:17 GMT"
-=======
           "14982"
         ],
         "x-ms-correlation-request-id": [
@@ -737,44 +469,27 @@
         ],
         "Date": [
           "Tue, 23 Jan 2018 12:06:51 GMT"
->>>>>>> 90e619ca
         ]
       },
       "StatusCode": 200
     },
     {
-<<<<<<< HEAD
-      "RequestUri": "/subscriptions/6926fc75-ce7d-4c9e-a87f-c4e38c594eb5/resourceGroups/ps5077/providers/Microsoft.Network/applicationSecurityGroups/ps5762?api-version=2017-10-01",
-      "EncodedRequestUri": "L3N1YnNjcmlwdGlvbnMvNjkyNmZjNzUtY2U3ZC00YzllLWE4N2YtYzRlMzhjNTk0ZWI1L3Jlc291cmNlR3JvdXBzL3BzNTA3Ny9wcm92aWRlcnMvTWljcm9zb2Z0Lk5ldHdvcmsvYXBwbGljYXRpb25TZWN1cml0eUdyb3Vwcy9wczU3NjI/YXBpLXZlcnNpb249MjAxNy0xMC0wMQ==",
-=======
       "RequestUri": "/subscriptions/947d47b4-7883-4bb9-9d85-c5e8e2f572ce/resourceGroups/ps4192/providers/Microsoft.Network/applicationSecurityGroups/ps2294?api-version=2017-11-01",
       "EncodedRequestUri": "L3N1YnNjcmlwdGlvbnMvOTQ3ZDQ3YjQtNzg4My00YmI5LTlkODUtYzVlOGUyZjU3MmNlL3Jlc291cmNlR3JvdXBzL3BzNDE5Mi9wcm92aWRlcnMvTWljcm9zb2Z0Lk5ldHdvcmsvYXBwbGljYXRpb25TZWN1cml0eUdyb3Vwcy9wczIyOTQ/YXBpLXZlcnNpb249MjAxNy0xMS0wMQ==",
->>>>>>> 90e619ca
       "RequestMethod": "DELETE",
       "RequestBody": "",
       "RequestHeaders": {
         "x-ms-client-request-id": [
-<<<<<<< HEAD
-          "05b5d34b-a7de-42ca-b609-b69bf0a8392c"
-=======
           "d60f9f83-e338-441b-bcc8-45a3b9006cd5"
->>>>>>> 90e619ca
         ],
         "accept-language": [
           "en-US"
         ],
         "User-Agent": [
-<<<<<<< HEAD
-          "FxVersion/4.7.2115.0",
-          "OSName/Windows10Enterprise",
-          "OSVersion/6.3.15063",
-          "Microsoft.Azure.Management.Network.NetworkManagementClient/16.1.0.0"
-=======
           "FxVersion/4.7.2563.0",
           "OSName/Windows8.1Enterprise",
           "OSVersion/6.3.9600",
           "Microsoft.Azure.Management.Network.NetworkManagementClient/17.0.0.0"
->>>>>>> 90e619ca
         ]
       },
       "ResponseBody": "",
@@ -792,17 +507,10 @@
           "10"
         ],
         "x-ms-request-id": [
-<<<<<<< HEAD
-          "c6e497e8-29c5-4252-aa64-9fc4ca4ec3a0"
-        ],
-        "Azure-AsyncOperation": [
-          "https://management.azure.com/subscriptions/6926fc75-ce7d-4c9e-a87f-c4e38c594eb5/providers/Microsoft.Network/locations/westus.validation/operations/c6e497e8-29c5-4252-aa64-9fc4ca4ec3a0?api-version=2017-10-01"
-=======
           "a3c22197-bea0-4b37-9019-fb2dcc4c67af"
         ],
         "Azure-AsyncOperation": [
           "https://management.azure.com/subscriptions/947d47b4-7883-4bb9-9d85-c5e8e2f572ce/providers/Microsoft.Network/locations/westus.validation/operations/a3c22197-bea0-4b37-9019-fb2dcc4c67af?api-version=2017-11-01"
->>>>>>> 90e619ca
         ],
         "Strict-Transport-Security": [
           "max-age=31536000; includeSubDomains"
@@ -811,29 +519,13 @@
           "no-cache"
         ],
         "Location": [
-<<<<<<< HEAD
-          "https://management.azure.com/subscriptions/6926fc75-ce7d-4c9e-a87f-c4e38c594eb5/providers/Microsoft.Network/locations/westus.validation/operationResults/c6e497e8-29c5-4252-aa64-9fc4ca4ec3a0?api-version=2017-10-01"
-=======
           "https://management.azure.com/subscriptions/947d47b4-7883-4bb9-9d85-c5e8e2f572ce/providers/Microsoft.Network/locations/westus.validation/operationResults/a3c22197-bea0-4b37-9019-fb2dcc4c67af?api-version=2017-11-01"
->>>>>>> 90e619ca
         ],
         "Server": [
           "Microsoft-HTTPAPI/2.0",
           "Microsoft-HTTPAPI/2.0"
         ],
         "x-ms-ratelimit-remaining-subscription-writes": [
-<<<<<<< HEAD
-          "1198"
-        ],
-        "x-ms-correlation-request-id": [
-          "94674731-54d1-4813-8e7b-c3cb9e4fb95d"
-        ],
-        "x-ms-routing-request-id": [
-          "WESTUS2:20180116T015218Z:94674731-54d1-4813-8e7b-c3cb9e4fb95d"
-        ],
-        "Date": [
-          "Tue, 16 Jan 2018 01:52:18 GMT"
-=======
           "1194"
         ],
         "x-ms-correlation-request-id": [
@@ -844,34 +536,21 @@
         ],
         "Date": [
           "Tue, 23 Jan 2018 12:06:52 GMT"
->>>>>>> 90e619ca
         ]
       },
       "StatusCode": 202
     },
     {
-<<<<<<< HEAD
-      "RequestUri": "/subscriptions/6926fc75-ce7d-4c9e-a87f-c4e38c594eb5/providers/Microsoft.Network/locations/westus.validation/operations/c6e497e8-29c5-4252-aa64-9fc4ca4ec3a0?api-version=2017-10-01",
-      "EncodedRequestUri": "L3N1YnNjcmlwdGlvbnMvNjkyNmZjNzUtY2U3ZC00YzllLWE4N2YtYzRlMzhjNTk0ZWI1L3Byb3ZpZGVycy9NaWNyb3NvZnQuTmV0d29yay9sb2NhdGlvbnMvd2VzdHVzLnZhbGlkYXRpb24vb3BlcmF0aW9ucy9jNmU0OTdlOC0yOWM1LTQyNTItYWE2NC05ZmM0Y2E0ZWMzYTA/YXBpLXZlcnNpb249MjAxNy0xMC0wMQ==",
-=======
       "RequestUri": "/subscriptions/947d47b4-7883-4bb9-9d85-c5e8e2f572ce/providers/Microsoft.Network/locations/westus.validation/operations/a3c22197-bea0-4b37-9019-fb2dcc4c67af?api-version=2017-11-01",
       "EncodedRequestUri": "L3N1YnNjcmlwdGlvbnMvOTQ3ZDQ3YjQtNzg4My00YmI5LTlkODUtYzVlOGUyZjU3MmNlL3Byb3ZpZGVycy9NaWNyb3NvZnQuTmV0d29yay9sb2NhdGlvbnMvd2VzdHVzLnZhbGlkYXRpb24vb3BlcmF0aW9ucy9hM2MyMjE5Ny1iZWEwLTRiMzctOTAxOS1mYjJkY2M0YzY3YWY/YXBpLXZlcnNpb249MjAxNy0xMS0wMQ==",
->>>>>>> 90e619ca
-      "RequestMethod": "GET",
-      "RequestBody": "",
-      "RequestHeaders": {
-        "User-Agent": [
-<<<<<<< HEAD
-          "FxVersion/4.7.2115.0",
-          "OSName/Windows10Enterprise",
-          "OSVersion/6.3.15063",
-          "Microsoft.Azure.Management.Network.NetworkManagementClient/16.1.0.0"
-=======
+      "RequestMethod": "GET",
+      "RequestBody": "",
+      "RequestHeaders": {
+        "User-Agent": [
           "FxVersion/4.7.2563.0",
           "OSName/Windows8.1Enterprise",
           "OSVersion/6.3.9600",
           "Microsoft.Azure.Management.Network.NetworkManagementClient/17.0.0.0"
->>>>>>> 90e619ca
         ]
       },
       "ResponseBody": "{\r\n  \"status\": \"Succeeded\"\r\n}",
@@ -889,11 +568,7 @@
           "no-cache"
         ],
         "x-ms-request-id": [
-<<<<<<< HEAD
-          "5611872b-bdb1-4aea-902b-edddbbb4e1ab"
-=======
           "da696476-0c69-47b8-9720-6691acbde53b"
->>>>>>> 90e619ca
         ],
         "Strict-Transport-Security": [
           "max-age=31536000; includeSubDomains"
@@ -906,18 +581,6 @@
           "Microsoft-HTTPAPI/2.0"
         ],
         "x-ms-ratelimit-remaining-subscription-reads": [
-<<<<<<< HEAD
-          "14984"
-        ],
-        "x-ms-correlation-request-id": [
-          "6275ff52-5170-4d00-a46d-9ca831d95356"
-        ],
-        "x-ms-routing-request-id": [
-          "WESTUS2:20180116T015228Z:6275ff52-5170-4d00-a46d-9ca831d95356"
-        ],
-        "Date": [
-          "Tue, 16 Jan 2018 01:52:28 GMT"
-=======
           "14978"
         ],
         "x-ms-correlation-request-id": [
@@ -928,19 +591,13 @@
         ],
         "Date": [
           "Tue, 23 Jan 2018 12:07:03 GMT"
->>>>>>> 90e619ca
         ]
       },
       "StatusCode": 200
     },
     {
-<<<<<<< HEAD
-      "RequestUri": "/subscriptions/6926fc75-ce7d-4c9e-a87f-c4e38c594eb5/resourcegroups/ps5077?api-version=2016-02-01",
-      "EncodedRequestUri": "L3N1YnNjcmlwdGlvbnMvNjkyNmZjNzUtY2U3ZC00YzllLWE4N2YtYzRlMzhjNTk0ZWI1L3Jlc291cmNlZ3JvdXBzL3BzNTA3Nz9hcGktdmVyc2lvbj0yMDE2LTAyLTAx",
-=======
       "RequestUri": "/subscriptions/947d47b4-7883-4bb9-9d85-c5e8e2f572ce/resourcegroups/ps4192?api-version=2016-02-01",
       "EncodedRequestUri": "L3N1YnNjcmlwdGlvbnMvOTQ3ZDQ3YjQtNzg4My00YmI5LTlkODUtYzVlOGUyZjU3MmNlL3Jlc291cmNlZ3JvdXBzL3BzNDE5Mj9hcGktdmVyc2lvbj0yMDE2LTAyLTAx",
->>>>>>> 90e619ca
       "RequestMethod": "DELETE",
       "RequestBody": "",
       "RequestHeaders": {
@@ -963,18 +620,6 @@
           "15"
         ],
         "x-ms-ratelimit-remaining-subscription-writes": [
-<<<<<<< HEAD
-          "1194"
-        ],
-        "x-ms-request-id": [
-          "9f79c008-a895-4db3-bd6e-bd855c59c2e0"
-        ],
-        "x-ms-correlation-request-id": [
-          "9f79c008-a895-4db3-bd6e-bd855c59c2e0"
-        ],
-        "x-ms-routing-request-id": [
-          "WESTUS2:20180116T015229Z:9f79c008-a895-4db3-bd6e-bd855c59c2e0"
-=======
           "1192"
         ],
         "x-ms-request-id": [
@@ -985,38 +630,25 @@
         ],
         "x-ms-routing-request-id": [
           "UKSOUTH:20180123T120706Z:7074f183-339d-41ea-8047-0d60cbf45a50"
->>>>>>> 90e619ca
-        ],
-        "Strict-Transport-Security": [
-          "max-age=31536000; includeSubDomains"
-        ],
-        "Cache-Control": [
-          "no-cache"
-        ],
-        "Date": [
-<<<<<<< HEAD
-          "Tue, 16 Jan 2018 01:52:29 GMT"
-        ],
-        "Location": [
-          "https://management.azure.com/subscriptions/6926fc75-ce7d-4c9e-a87f-c4e38c594eb5/operationresults/eyJqb2JJZCI6IlJFU09VUkNFR1JPVVBERUxFVElPTkpPQi1QUzUwNzctV0VTVFVTIiwiam9iTG9jYXRpb24iOiJ3ZXN0dXMifQ?api-version=2016-02-01"
-=======
+        ],
+        "Strict-Transport-Security": [
+          "max-age=31536000; includeSubDomains"
+        ],
+        "Cache-Control": [
+          "no-cache"
+        ],
+        "Date": [
           "Tue, 23 Jan 2018 12:07:05 GMT"
         ],
         "Location": [
           "https://management.azure.com/subscriptions/947d47b4-7883-4bb9-9d85-c5e8e2f572ce/operationresults/eyJqb2JJZCI6IlJFU09VUkNFR1JPVVBERUxFVElPTkpPQi1QUzQxOTItV0VTVFVTIiwiam9iTG9jYXRpb24iOiJ3ZXN0dXMifQ?api-version=2016-02-01"
->>>>>>> 90e619ca
         ]
       },
       "StatusCode": 202
     },
     {
-<<<<<<< HEAD
-      "RequestUri": "/subscriptions/6926fc75-ce7d-4c9e-a87f-c4e38c594eb5/operationresults/eyJqb2JJZCI6IlJFU09VUkNFR1JPVVBERUxFVElPTkpPQi1QUzUwNzctV0VTVFVTIiwiam9iTG9jYXRpb24iOiJ3ZXN0dXMifQ?api-version=2016-02-01",
-      "EncodedRequestUri": "L3N1YnNjcmlwdGlvbnMvNjkyNmZjNzUtY2U3ZC00YzllLWE4N2YtYzRlMzhjNTk0ZWI1L29wZXJhdGlvbnJlc3VsdHMvZXlKcWIySkpaQ0k2SWxKRlUwOVZVa05GUjFKUFZWQkVSVXhGVkVsUFRrcFBRaTFRVXpVd056Y3RWMFZUVkZWVElpd2lhbTlpVEc5allYUnBiMjRpT2lKM1pYTjBkWE1pZlE/YXBpLXZlcnNpb249MjAxNi0wMi0wMQ==",
-=======
       "RequestUri": "/subscriptions/947d47b4-7883-4bb9-9d85-c5e8e2f572ce/operationresults/eyJqb2JJZCI6IlJFU09VUkNFR1JPVVBERUxFVElPTkpPQi1QUzQxOTItV0VTVFVTIiwiam9iTG9jYXRpb24iOiJ3ZXN0dXMifQ?api-version=2016-02-01",
       "EncodedRequestUri": "L3N1YnNjcmlwdGlvbnMvOTQ3ZDQ3YjQtNzg4My00YmI5LTlkODUtYzVlOGUyZjU3MmNlL29wZXJhdGlvbnJlc3VsdHMvZXlKcWIySkpaQ0k2SWxKRlUwOVZVa05GUjFKUFZWQkVSVXhGVkVsUFRrcFBRaTFRVXpReE9USXRWMFZUVkZWVElpd2lhbTlpVEc5allYUnBiMjRpT2lKM1pYTjBkWE1pZlE/YXBpLXZlcnNpb249MjAxNi0wMi0wMQ==",
->>>>>>> 90e619ca
       "RequestMethod": "GET",
       "RequestBody": "",
       "RequestHeaders": {
@@ -1045,15 +677,6 @@
           "14977"
         ],
         "x-ms-request-id": [
-<<<<<<< HEAD
-          "522a9002-c87c-4245-b558-a04989ab0901"
-        ],
-        "x-ms-correlation-request-id": [
-          "522a9002-c87c-4245-b558-a04989ab0901"
-        ],
-        "x-ms-routing-request-id": [
-          "WESTUS2:20180116T015229Z:522a9002-c87c-4245-b558-a04989ab0901"
-=======
           "a9b2c3e1-0578-4d72-93c9-63553ab2b8c0"
         ],
         "x-ms-correlation-request-id": [
@@ -1061,38 +684,25 @@
         ],
         "x-ms-routing-request-id": [
           "UKSOUTH:20180123T120706Z:a9b2c3e1-0578-4d72-93c9-63553ab2b8c0"
->>>>>>> 90e619ca
-        ],
-        "Strict-Transport-Security": [
-          "max-age=31536000; includeSubDomains"
-        ],
-        "Cache-Control": [
-          "no-cache"
-        ],
-        "Date": [
-<<<<<<< HEAD
-          "Tue, 16 Jan 2018 01:52:29 GMT"
-        ],
-        "Location": [
-          "https://management.azure.com/subscriptions/6926fc75-ce7d-4c9e-a87f-c4e38c594eb5/operationresults/eyJqb2JJZCI6IlJFU09VUkNFR1JPVVBERUxFVElPTkpPQi1QUzUwNzctV0VTVFVTIiwiam9iTG9jYXRpb24iOiJ3ZXN0dXMifQ?api-version=2016-02-01"
-=======
+        ],
+        "Strict-Transport-Security": [
+          "max-age=31536000; includeSubDomains"
+        ],
+        "Cache-Control": [
+          "no-cache"
+        ],
+        "Date": [
           "Tue, 23 Jan 2018 12:07:06 GMT"
         ],
         "Location": [
           "https://management.azure.com/subscriptions/947d47b4-7883-4bb9-9d85-c5e8e2f572ce/operationresults/eyJqb2JJZCI6IlJFU09VUkNFR1JPVVBERUxFVElPTkpPQi1QUzQxOTItV0VTVFVTIiwiam9iTG9jYXRpb24iOiJ3ZXN0dXMifQ?api-version=2016-02-01"
->>>>>>> 90e619ca
         ]
       },
       "StatusCode": 202
     },
     {
-<<<<<<< HEAD
-      "RequestUri": "/subscriptions/6926fc75-ce7d-4c9e-a87f-c4e38c594eb5/operationresults/eyJqb2JJZCI6IlJFU09VUkNFR1JPVVBERUxFVElPTkpPQi1QUzUwNzctV0VTVFVTIiwiam9iTG9jYXRpb24iOiJ3ZXN0dXMifQ?api-version=2016-02-01",
-      "EncodedRequestUri": "L3N1YnNjcmlwdGlvbnMvNjkyNmZjNzUtY2U3ZC00YzllLWE4N2YtYzRlMzhjNTk0ZWI1L29wZXJhdGlvbnJlc3VsdHMvZXlKcWIySkpaQ0k2SWxKRlUwOVZVa05GUjFKUFZWQkVSVXhGVkVsUFRrcFBRaTFRVXpVd056Y3RWMFZUVkZWVElpd2lhbTlpVEc5allYUnBiMjRpT2lKM1pYTjBkWE1pZlE/YXBpLXZlcnNpb249MjAxNi0wMi0wMQ==",
-=======
       "RequestUri": "/subscriptions/947d47b4-7883-4bb9-9d85-c5e8e2f572ce/operationresults/eyJqb2JJZCI6IlJFU09VUkNFR1JPVVBERUxFVElPTkpPQi1QUzQxOTItV0VTVFVTIiwiam9iTG9jYXRpb24iOiJ3ZXN0dXMifQ?api-version=2016-02-01",
       "EncodedRequestUri": "L3N1YnNjcmlwdGlvbnMvOTQ3ZDQ3YjQtNzg4My00YmI5LTlkODUtYzVlOGUyZjU3MmNlL29wZXJhdGlvbnJlc3VsdHMvZXlKcWIySkpaQ0k2SWxKRlUwOVZVa05GUjFKUFZWQkVSVXhGVkVsUFRrcFBRaTFRVXpReE9USXRWMFZUVkZWVElpd2lhbTlpVEc5allYUnBiMjRpT2lKM1pYTjBkWE1pZlE/YXBpLXZlcnNpb249MjAxNi0wMi0wMQ==",
->>>>>>> 90e619ca
       "RequestMethod": "GET",
       "RequestBody": "",
       "RequestHeaders": {
@@ -1121,15 +731,6 @@
           "14976"
         ],
         "x-ms-request-id": [
-<<<<<<< HEAD
-          "9ce2f33d-a326-4fec-9ea8-d3396b72e3d9"
-        ],
-        "x-ms-correlation-request-id": [
-          "9ce2f33d-a326-4fec-9ea8-d3396b72e3d9"
-        ],
-        "x-ms-routing-request-id": [
-          "WESTUS2:20180116T015244Z:9ce2f33d-a326-4fec-9ea8-d3396b72e3d9"
-=======
           "eb7e30c3-6545-4b07-99d6-944f7cc7a380"
         ],
         "x-ms-correlation-request-id": [
@@ -1137,35 +738,23 @@
         ],
         "x-ms-routing-request-id": [
           "UKSOUTH:20180123T120722Z:eb7e30c3-6545-4b07-99d6-944f7cc7a380"
->>>>>>> 90e619ca
-        ],
-        "Strict-Transport-Security": [
-          "max-age=31536000; includeSubDomains"
-        ],
-        "Cache-Control": [
-          "no-cache"
-        ],
-        "Date": [
-<<<<<<< HEAD
-          "Tue, 16 Jan 2018 01:52:44 GMT"
-        ],
-        "Location": [
-          "https://management.azure.com/subscriptions/6926fc75-ce7d-4c9e-a87f-c4e38c594eb5/operationresults/eyJqb2JJZCI6IlJFU09VUkNFR1JPVVBERUxFVElPTkpPQi1QUzUwNzctV0VTVFVTIiwiam9iTG9jYXRpb24iOiJ3ZXN0dXMifQ?api-version=2016-02-01"
-=======
+        ],
+        "Strict-Transport-Security": [
+          "max-age=31536000; includeSubDomains"
+        ],
+        "Cache-Control": [
+          "no-cache"
+        ],
+        "Date": [
           "Tue, 23 Jan 2018 12:07:21 GMT"
         ],
         "Location": [
           "https://management.azure.com/subscriptions/947d47b4-7883-4bb9-9d85-c5e8e2f572ce/operationresults/eyJqb2JJZCI6IlJFU09VUkNFR1JPVVBERUxFVElPTkpPQi1QUzQxOTItV0VTVFVTIiwiam9iTG9jYXRpb24iOiJ3ZXN0dXMifQ?api-version=2016-02-01"
->>>>>>> 90e619ca
         ]
       },
       "StatusCode": 202
     },
     {
-<<<<<<< HEAD
-      "RequestUri": "/subscriptions/6926fc75-ce7d-4c9e-a87f-c4e38c594eb5/operationresults/eyJqb2JJZCI6IlJFU09VUkNFR1JPVVBERUxFVElPTkpPQi1QUzUwNzctV0VTVFVTIiwiam9iTG9jYXRpb24iOiJ3ZXN0dXMifQ?api-version=2016-02-01",
-      "EncodedRequestUri": "L3N1YnNjcmlwdGlvbnMvNjkyNmZjNzUtY2U3ZC00YzllLWE4N2YtYzRlMzhjNTk0ZWI1L29wZXJhdGlvbnJlc3VsdHMvZXlKcWIySkpaQ0k2SWxKRlUwOVZVa05GUjFKUFZWQkVSVXhGVkVsUFRrcFBRaTFRVXpVd056Y3RWMFZUVkZWVElpd2lhbTlpVEc5allYUnBiMjRpT2lKM1pYTjBkWE1pZlE/YXBpLXZlcnNpb249MjAxNi0wMi0wMQ==",
-=======
       "RequestUri": "/subscriptions/947d47b4-7883-4bb9-9d85-c5e8e2f572ce/operationresults/eyJqb2JJZCI6IlJFU09VUkNFR1JPVVBERUxFVElPTkpPQi1QUzQxOTItV0VTVFVTIiwiam9iTG9jYXRpb24iOiJ3ZXN0dXMifQ?api-version=2016-02-01",
       "EncodedRequestUri": "L3N1YnNjcmlwdGlvbnMvOTQ3ZDQ3YjQtNzg4My00YmI5LTlkODUtYzVlOGUyZjU3MmNlL29wZXJhdGlvbnJlc3VsdHMvZXlKcWIySkpaQ0k2SWxKRlUwOVZVa05GUjFKUFZWQkVSVXhGVkVsUFRrcFBRaTFRVXpReE9USXRWMFZUVkZWVElpd2lhbTlpVEc5allYUnBiMjRpT2lKM1pYTjBkWE1pZlE/YXBpLXZlcnNpb249MjAxNi0wMi0wMQ==",
       "RequestMethod": "GET",
@@ -1222,7 +811,6 @@
     {
       "RequestUri": "/subscriptions/947d47b4-7883-4bb9-9d85-c5e8e2f572ce/operationresults/eyJqb2JJZCI6IlJFU09VUkNFR1JPVVBERUxFVElPTkpPQi1QUzQxOTItV0VTVFVTIiwiam9iTG9jYXRpb24iOiJ3ZXN0dXMifQ?api-version=2016-02-01",
       "EncodedRequestUri": "L3N1YnNjcmlwdGlvbnMvOTQ3ZDQ3YjQtNzg4My00YmI5LTlkODUtYzVlOGUyZjU3MmNlL29wZXJhdGlvbnJlc3VsdHMvZXlKcWIySkpaQ0k2SWxKRlUwOVZVa05GUjFKUFZWQkVSVXhGVkVsUFRrcFBRaTFRVXpReE9USXRWMFZUVkZWVElpd2lhbTlpVEc5allYUnBiMjRpT2lKM1pYTjBkWE1pZlE/YXBpLXZlcnNpb249MjAxNi0wMi0wMQ==",
->>>>>>> 90e619ca
       "RequestMethod": "GET",
       "RequestBody": "",
       "RequestHeaders": {
@@ -1245,18 +833,6 @@
           "no-cache"
         ],
         "x-ms-ratelimit-remaining-subscription-reads": [
-<<<<<<< HEAD
-          "14975"
-        ],
-        "x-ms-request-id": [
-          "d8583273-9dd9-421e-a23d-4913e2386e66"
-        ],
-        "x-ms-correlation-request-id": [
-          "d8583273-9dd9-421e-a23d-4913e2386e66"
-        ],
-        "x-ms-routing-request-id": [
-          "WESTUS2:20180116T015259Z:d8583273-9dd9-421e-a23d-4913e2386e66"
-=======
           "14974"
         ],
         "x-ms-request-id": [
@@ -1267,20 +843,15 @@
         ],
         "x-ms-routing-request-id": [
           "UKSOUTH:20180123T120753Z:dfcd8fe5-8acd-4070-a195-3f1c999f22ef"
->>>>>>> 90e619ca
-        ],
-        "Strict-Transport-Security": [
-          "max-age=31536000; includeSubDomains"
-        ],
-        "Cache-Control": [
-          "no-cache"
-        ],
-        "Date": [
-<<<<<<< HEAD
-          "Tue, 16 Jan 2018 01:52:59 GMT"
-=======
+        ],
+        "Strict-Transport-Security": [
+          "max-age=31536000; includeSubDomains"
+        ],
+        "Cache-Control": [
+          "no-cache"
+        ],
+        "Date": [
           "Tue, 23 Jan 2018 12:07:52 GMT"
->>>>>>> 90e619ca
         ]
       },
       "StatusCode": 200
@@ -1288,20 +859,11 @@
   ],
   "Names": {
     "Test-ApplicationSecurityGroupCRUD": [
-<<<<<<< HEAD
-      "ps5077",
-      "ps5762"
-    ]
-  },
-  "Variables": {
-    "SubscriptionId": "6926fc75-ce7d-4c9e-a87f-c4e38c594eb5"
-=======
       "ps4192",
       "ps2294"
     ]
   },
   "Variables": {
     "SubscriptionId": "947d47b4-7883-4bb9-9d85-c5e8e2f572ce"
->>>>>>> 90e619ca
   }
 }