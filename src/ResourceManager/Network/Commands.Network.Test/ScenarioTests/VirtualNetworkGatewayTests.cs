﻿// ----------------------------------------------------------------------------------
//
// Copyright Microsoft Corporation
// Licensed under the Apache License, Version 2.0 (the "License");
// you may not use this file except in compliance with the License.
// You may obtain a copy of the License at
// http://www.apache.org/licenses/LICENSE-2.0
// Unless required by applicable law or agreed to in writing, software
// distributed under the License is distributed on an "AS IS" BASIS,
// WITHOUT WARRANTIES OR CONDITIONS OF ANY KIND, either express or implied.
// See the License for the specific language governing permissions and
// limitations under the License.
// ----------------------------------------------------------------------------------

using System;
using Microsoft.WindowsAzure.Commands.ScenarioTest;
using Xunit;
using Microsoft.Azure.ServiceManagemenet.Common.Models;
using Xunit.Abstractions;

namespace Commands.Network.Test.ScenarioTests
{
    public class VirtualNetworkGatewayTests : Microsoft.WindowsAzure.Commands.Test.Utilities.Common.RMTestBase
    {
        public VirtualNetworkGatewayTests(ITestOutputHelper output)
        {
            XunitTracingInterceptor.AddToContext(new XunitTracingInterceptor(output));
        }

        [Fact]
        [Trait(Category.AcceptanceType, Category.CheckIn)]
        [Trait(Category.Owner, Category.brooklynft)]
        public void TestVirtualNetworkExpressRouteGatewayCRUD()
        {
            NetworkResourcesController.NewInstance.RunPsTest("Test-VirtualNetworkExpressRouteGatewayCRUD");
        }

        [Fact]
        [Trait(Category.AcceptanceType, Category.CheckIn)]
        [Trait(Category.Owner, Category.brooklynft)]
        public void TestVirtualNetworkGatewayCRUD()
        {
            NetworkResourcesController.NewInstance.RunPsTest("Test-VirtualNetworkGatewayCRUD");
        }

        [Fact]
        [Trait(Category.AcceptanceType, Category.CheckIn)]
        [Trait(Category.Owner, Category.brooklynft)]
        public void TestVirtualNetworkGatewayP2SAndSKU()
        {
            NetworkResourcesController.NewInstance.RunPsTest("Test-VirtualNetworkGatewayP2SAndSKU");
        }

        [Fact]
        [Trait(Category.Owner, Category.brooklynft)]
        public void TestSetVirtualNetworkGatewayCRUD()
        {
            NetworkResourcesController.NewInstance.RunPsTest("Test-SetVirtualNetworkGatewayCRUD");
        }

        [Fact]
        [Trait(Category.Owner, Category.brooklynft)]
        public void VirtualNetworkGatewayActiveActiveFeatureTest()
        {
            NetworkResourcesController.NewInstance.RunPsTest("Test-VirtualNetworkGatewayActiveActiveFeatureOperations");
        }

        [Fact]
        [Trait("Re-record", "ClientRuntime changes")]
        [Trait(Category.Owner, Category.brooklynft)]
        public void VirtualNetworkGatewayRouteApiTest()
        {
            NetworkResourcesController.NewInstance.RunPsTest("Test-VirtualNetworkGatewayBgpRouteApi");
        }

<<<<<<< HEAD
        [Fact]
=======
        [Fact(Skip ="Recorded with an older version of network, rerecord #4631")]
        [Trait(Category.Owner, Category.brooklynft)]
>>>>>>> bd036871
        public void TestVirtualNetworkGatewayP2SVpnProfile()
        {
            NetworkResourcesController.NewInstance.RunPsTest(string.Format(
                "Test-VirtualNetworkGatewayGenerateVpnProfile -baseDir '{0}'", AppDomain.CurrentDomain.BaseDirectory));
        }

        [Fact]
        [Trait(Category.AcceptanceType, Category.CheckIn)]
        [Trait(Category.Owner, Category.brooklynft)]
        public void VirtualNetworkGatewayIkeV2Test()
        {
            NetworkResourcesController.NewInstance.RunPsTest("Test-VirtualNetworkGatewayIkeV2");
        }

        [Fact]
        [Trait(Category.AcceptanceType, Category.CheckIn)]
        public void VirtualNetworkGatewayVpnCustomIpsecPolicySetTest()
        {
            NetworkResourcesController.NewInstance.RunPsTest("Test-VirtualNetworkGatewayVpnCustomIpsecPolicySet");
        }
    }
}<|MERGE_RESOLUTION|>--- conflicted
+++ resolved
@@ -73,12 +73,7 @@
             NetworkResourcesController.NewInstance.RunPsTest("Test-VirtualNetworkGatewayBgpRouteApi");
         }
 
-<<<<<<< HEAD
         [Fact]
-=======
-        [Fact(Skip ="Recorded with an older version of network, rerecord #4631")]
-        [Trait(Category.Owner, Category.brooklynft)]
->>>>>>> bd036871
         public void TestVirtualNetworkGatewayP2SVpnProfile()
         {
             NetworkResourcesController.NewInstance.RunPsTest(string.Format(
