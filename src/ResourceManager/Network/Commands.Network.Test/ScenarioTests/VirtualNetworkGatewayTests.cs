﻿// ----------------------------------------------------------------------------------
//
// Copyright Microsoft Corporation
// Licensed under the Apache License, Version 2.0 (the "License");
// you may not use this file except in compliance with the License.
// You may obtain a copy of the License at
// http://www.apache.org/licenses/LICENSE-2.0
// Unless required by applicable law or agreed to in writing, software
// distributed under the License is distributed on an "AS IS" BASIS,
// WITHOUT WARRANTIES OR CONDITIONS OF ANY KIND, either express or implied.
// See the License for the specific language governing permissions and
// limitations under the License.
// ----------------------------------------------------------------------------------

using System;
using Microsoft.WindowsAzure.Commands.ScenarioTest;
using Xunit;
using Microsoft.Azure.ServiceManagemenet.Common.Models;
using Xunit.Abstractions;

namespace Commands.Network.Test.ScenarioTests
{
    public class VirtualNetworkGatewayTests : Microsoft.WindowsAzure.Commands.Test.Utilities.Common.RMTestBase
    {
        public VirtualNetworkGatewayTests(ITestOutputHelper output)
        {
            XunitTracingInterceptor.AddToContext(new XunitTracingInterceptor(output));
        }

        [Fact]
        [Trait(Category.AcceptanceType, Category.CheckIn)]
        [Trait(Category.Owner, Category.brooklynft)]
        public void TestVirtualNetworkExpressRouteGatewayCRUD()
        {
            NetworkResourcesController.NewInstance.RunPsTest("Test-VirtualNetworkExpressRouteGatewayCRUD");
        }

        [Fact]
        [Trait(Category.AcceptanceType, Category.CheckIn)]
        [Trait(Category.Owner, Category.brooklynft)]
        public void TestVirtualNetworkGatewayCRUD()
        {
            NetworkResourcesController.NewInstance.RunPsTest("Test-VirtualNetworkGatewayCRUD");
        }

        [Fact]
        [Trait(Category.AcceptanceType, Category.CheckIn)]
        [Trait(Category.Owner, Category.brooklynft)]
        public void TestVirtualNetworkGatewayP2SAndSKU()
        {
            NetworkResourcesController.NewInstance.RunPsTest("Test-VirtualNetworkGatewayP2SAndSKU");
        }

        [Fact]
        [Trait(Category.AcceptanceType, Category.CheckIn)]
        [Trait(Category.Owner, Category.brooklynft)]
        public void TestSetVirtualNetworkGatewayCRUD()
        {
            NetworkResourcesController.NewInstance.RunPsTest("Test-SetVirtualNetworkGatewayCRUD");
        }

        [Fact]
        [Trait(Category.AcceptanceType, Category.CheckIn)]
        [Trait(Category.Owner, Category.brooklynft)]
        public void VirtualNetworkGatewayActiveActiveFeatureTest()
        {
            NetworkResourcesController.NewInstance.RunPsTest("Test-VirtualNetworkGatewayActiveActiveFeatureOperations");
        }

        [Fact]
        [Trait(Category.AcceptanceType, Category.CheckIn)]
        [Trait(Category.Owner, Category.brooklynft)]
        public void VirtualNetworkGatewayRouteApiTest()
        {
            NetworkResourcesController.NewInstance.RunPsTest("Test-VirtualNetworkGatewayBgpRouteApi");
        }

        [Fact]
        [Trait(Category.AcceptanceType, Category.CheckIn)]
        [Trait(Category.Owner, Category.brooklynft)]
        public void TestVirtualNetworkGatewayP2SVpnProfile()
        {
            NetworkResourcesController.NewInstance.RunPsTest(string.Format(
                "Test-VirtualNetworkGatewayGenerateVpnProfile -baseDir '{0}'", AppDomain.CurrentDomain.BaseDirectory));
        }

        [Fact]
        [Trait(Category.AcceptanceType, Category.CheckIn)]
        [Trait(Category.Owner, Category.brooklynft)]
        public void VirtualNetworkGatewayIkeV2Test()
        {
            NetworkResourcesController.NewInstance.RunPsTest("Test-VirtualNetworkGatewayIkeV2");
        }

        [Fact]
        [Trait(Category.AcceptanceType, Category.CheckIn)]
        [Trait(Category.Owner, Category.brooklynft)]
<<<<<<< HEAD
        public void VirtualNetworkGatewayOpenVPNTest()
        {
            NetworkResourcesController.NewInstance.RunPsTest("Test-VirtualNetworkGatewayOpenVPN");
        }

        [Fact]
        [Trait(Category.AcceptanceType, Category.CheckIn)]
=======
>>>>>>> f97a904c
        public void VirtualNetworkGatewayVpnCustomIpsecPolicySetTest()
        {
            NetworkResourcesController.NewInstance.RunPsTest("Test-VirtualNetworkGatewayVpnCustomIpsecPolicySet");
        }
    }
}<|MERGE_RESOLUTION|>--- conflicted
+++ resolved
@@ -95,7 +95,6 @@
         [Fact]
         [Trait(Category.AcceptanceType, Category.CheckIn)]
         [Trait(Category.Owner, Category.brooklynft)]
-<<<<<<< HEAD
         public void VirtualNetworkGatewayOpenVPNTest()
         {
             NetworkResourcesController.NewInstance.RunPsTest("Test-VirtualNetworkGatewayOpenVPN");
@@ -103,8 +102,7 @@
 
         [Fact]
         [Trait(Category.AcceptanceType, Category.CheckIn)]
-=======
->>>>>>> f97a904c
+        [Trait(Category.Owner, Category.brooklynft)]
         public void VirtualNetworkGatewayVpnCustomIpsecPolicySetTest()
         {
             NetworkResourcesController.NewInstance.RunPsTest("Test-VirtualNetworkGatewayVpnCustomIpsecPolicySet");
