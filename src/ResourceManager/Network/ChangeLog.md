<!--
    Please leave this section at the top of the change log.

    Changes for the current release should go under the section titled "Current Release", and should adhere to the following format:

    ## Current Release
    * Overview of change #1
        - Additional information about change #1
    * Overview of change #2
        - Additional information about change #2
        - Additional information about change #2
    * Overview of change #3
    * Overview of change #4
        - Additional information about change #4

    ## YYYY.MM.DD - Version X.Y.Z (Previous Release)
    * Overview of change #1
        - Additional information about change #1
--->

## Current Release
* Set minimum dependency of module to PowerShell 5.0
<<<<<<< HEAD
* Add support for DDoS protection plan resource
=======
* Introduced multiple breaking changes
    - Please refer to the migration guide for more information
>>>>>>> 53d2a119

## Version 5.4.2
* Fix error message with Network cmdlets
* Updated to the latest version of the Azure ClientRuntime

## Version 5.4.1
* Fix issue with Default Resource Group in CloudShell

## Version 5.4.0
* Updating model types for compatibility with DNS cmdlets.

## Version 5.3.0
* Fixed issue with importing aliases
* Fix bug to serialize and display IPTags

## Version 5.2.0
* Added cmdlet to create a new connection monitor
    - New-AzureRmNetworkWatcherConnectionMonitor
* Added cmdlet to update a connection monitor
    - Set-AzureRmNetworkWatcherConnectionMonitor
* Added cmdlet to get connection monitor or connection monitor list
    - Get-AzureRmNetworkWatcherConnectionMonitor
* Added cmdlet to query connection monitor
    - Get-AzureRmNetworkWatcherConnectionMonitorReport
* Added cmdlet to start connection monitor
    - Start-AzureRmNetworkWatcherConnectionMonitor
* Added cmdlet to stop connection monitor
    - Stop-AzureRmNetworkWatcherConnectionMonitor
* Added cmdlet to remove connection monitor
    - Remove-AzureRmNetworkWatcherConnectionMonitor
* Updated Set-AzureRmApplicationGatewayBackendAddressPool documentation to remove deprecated example
* Fix to support 32 bit AS Numbers in the Powershell API for Public and Private Expressroute Peerings
* Added EnableHttp2 flag to Application Gateway
    - Updated New-AzureRmApplicationGateway: Added optional parameter -EnableHttp2
* Add IpTags to PublicIpAddress
    - Updated New-AzureRmPublicIpAddress: Added IpTags
    - New-AzureRmPublicIpTag to add Iptag
* Add DisableBgpRoutePropagation property in RouteTable and effectiveRoute.

## Version 5.1.1
* Fix overwrite message 'Are you sure you want to overwriteresource'

## Version 5.1.0
* Added -AsJob support for long-running Network cmdlets. Allows selected cmdlets to run in the background and return a job to track and control progress.
* Added Location Completer to -Location parameters allowing tab completion through valid Locations
* Added ResourceGroup Completer to -ResourceGroup parameters allowing tab completion through resource groups in current subscription

## Version 5.0.0
* NOTE: This is a breaking change release. Please see the migration guide (https://aka.ms/azps-migration-guide) for a full list of breaking changes introduced.
* Added cmdlet to list available internet service providers for a specified Azure region
    - Get-AzureRmNetworkWatcherReachabilityProvidersList
* Added cmdlet to get the relative latency score for internet service providers from a specified location to Azure regions
    - Get-AzureRmNetworkWatcherReachabilityReport
* Add support for online help
    - Run Get-Help with the -Online parameter to open the online help in your default Internet browser
    
## Version 4.4.1

## Version 4.4.0
* Added support for endpoint services to Virtual Network Subnets
    - Updated Add-AzureRmVirtualSubnetConfig: Added optional parameter -ServiceEndpoint
    - Updated New-AzureRmVirtualSubnetConfig: Added optional parameter -ServiceEndpoint
    - Updated Set-AzureRmVirtualSubnetConfig: Added optional parameter -ServiceEndpoint
* Added cmdlet to list endpoint services available in the location
    - Get-AzureRmVirtualNetworkAvailableEndpointService
* Added the ability to configure external radius based P2S authentication to the following commandlets
    - New-AzureVirtualNetworkGateway
    - Set-AzureVirtualNetworkGateway
    - Set-AzureRmVirtualNetworkGatewayVpnClientConfig
* Added cmdlet to allow generation of VpnProfiles for external radius based P2S
    - New-AzureRmVpnClientConfiguration
	  - Get-AzureRmVpnClientConfiguration
* Added support for SKU parameter to Public IP Addresses and Load Balancers
    - Updated New-AzureRMLoadBalancer: Added optional parameter -Sku
    - Updated New-AzureRMPublicIpAddress: Added optional parameter -Sku
* Added support for DisableOutboundSNAT to Load Balancer Rules
    - Updated New-AzureRMLoadBalancerRuleConfig: Added optional parameter DisableOutboundSNAT
    - Updated Add-AzureRMLoadBalancerRuleConfig: Added optional parameter DisableOutboundSNAT
    - Updated Set-AzureRMLoadBalancerRuleConfig: Added optional parameter DisableOutboundSNAT
* Added support for IkeV2 P2S
    - Updated New-AzureRmVirtualNetworkGateway: Added optional parameter -VpnClientProtocol, defaults to [ "SSTP", "IkeV2" ]
    - Updated Set-AzureRmVirtualNetworkGateway: Added optional parameter -VpnClientProtocol
* Added new commands for VpnDeviceConfiguration Scripts
    - Get-AzureRmVirtualNetworkGatewaySupportedVpnDevices
    - Get-AzureRmVirtualNetworkGatewayConnectionVpnDeviceConfigScript
* Added support for MultiValued rules in Network Security Rules and Effective Network Security Rules
    - Updated Add-AzureRmNetworkSecurityRuleConfig: Updated SourcePortRange, DestinationPortRange, SourceAddressPrefix parameters to accept a list of strings
    - Updated New-AzureRmNetworkSecurityRuleConfig: Updated SourcePortRange, DestinationPortRange, SourceAddressPrefix  parameter to accept a list of strings
    - Updated Set-AzureRmNetworkSecurityRuleConfig: Updated SourcePortRange, DestinationPortRange, SourceAddressPrefix parameter to accept a list of strings
    - Updated Add-AzureRmNetworkSecurityRuleConfig: Updated SourcePortRange, DestinationPortRange, SourceAddressPrefix parameter to accept a list of strings
    - Updated New-AzureRmNetworkSecurityGroup : Updated SecurityRules parameter to accept SourcePortRange, DestinationPortRange, SourceAddressPrefix parameters which are list of strings in PSSecurityRule object
    - Updated Get-AzureRmEffectiveNetworkSecurityGroup: Added parameter TagMap
    - Updated Get-AzureRmEffectiveNetworkSecurityGroup: Updated returned PSEffectiveSecurityRule object with SourcePortRange, DestinationPortRange, SourceAddressPrefix parameters which are list of strings.
* Added support for DDoS protection for virtual networks
    - Updated New-AzureRmVirtualNetwork: Added switch parameters EnableDDoSProtection and EnableVmProtection
    - Added properties EnableDDoSProtection and EnableVmProtection in PSVirtualNetwork object
* Added support for Highly Available Internal Load Balancer
    - Updated Add-AzureRmLoadBalancerRuleConfig: Added All as an acceptable value for Protocol parameter
    - Updated New-AzureRmLoadBalancerRuleConfig: Added All as an acceptable value for Protocol parameter
    - Updated Set-AzureRmLoadBalancerRuleConfig: Added All as an acceptable value for Protocol parameter
* Added support for Application Security Groups
    - Added New-AzureRmApplicationSecurityGroup
    - Added Get-AzureRmApplicationSecurityGroup
    - Added Remove-AzureRmApplicationSecurityGroup
    - Updated New-AzureRmNetworkInterface: Added optional parameters ApplicationSecurityGroup and ApplicationSecurityGroupId
    - Updated New-AzureRmNetworkInterfaceIpConfig: Added optional parameters ApplicationSecurityGroup and ApplicationSecurityGroupId
    - Updated Add-AzureRmNetworkInterfaceIpConfig: Added optional parameters ApplicationSecurityGroup and ApplicationSecurityGroupId
    - Updated Set-AzureRmNetworkInterfaceIpConfig: Added optional parameters ApplicationSecurityGroup and ApplicationSecurityGroupId
    - Updated New-AzureRmNetworkSecurityRuleConfig: Added optional parameters SourceApplicationSecurityGroup, SourceApplicationSecurityGroupId, DestinationApplicationSecurityGroup, and DestinationApplicationSecurityGroupId
    - Updated Add-AzureRmNetworkSecurityRuleConfig: Added optional parameters SourceApplicationSecurityGroup, SourceApplicationSecurityGroupId, DestinationApplicationSecurityGroup, and DestinationApplicationSecurityGroupId
    - Updated Set-AzureRmNetworkSecurityRuleConfig: Added optional parameters SourceApplicationSecurityGroup, SourceApplicationSecurityGroupId, DestinationApplicationSecurityGroup, and DestinationApplicationSecurityGroupId
	
## Version 4.3.1

## Version 4.3.0
* New-AzureRmExpressRouteCircuitPeeringConfig: Added IPv6 support. New optional parameter added
	- PeerAddressType
* Set-AzureRmExpressRouteCircuitPeeringConfig: Added IPv6 support. New optional parameter added
	- PeerAddressType
* Remove-AzureRmExpressRouteCircuitPeeringConfig: Added IPv6 support. New optional parameter added
	- PeerAddressType
* Marked parameter -ProbeEnabled as obsolete
    - Add-AzureRmApplicationGatewayBackendHttpSettings
    - New-AzureRmApplicationGatewayBackendHttpSettings
    - Set-AzureRmApplicationGatewayBackendHttpSettings 

## Version 4.2.1

## Version 4.2.0
* New-AzureRmIpsecPolicy: SALifeTimeSeconds and SADataSizeKilobytes are no longer mandatory parameters
    - SALifeTimeSeconds defaults to 27000 seconds
    - SADataSizeKilobytes defaults to 102400000 KB
* Added support for custom cipher suite configuration using ssl policy and listing all ssl options api in Application Gateway
    - Added optional parameter -PolicyType, -PolicyName, -MinProtocolVersion, -Ciphersuite
        - Add-AzureRmApplicationGatewaySslPolicy
        - New-AzureRmApplicationGatewaySslPolicy
        - Set-AzureRmApplicationGatewaySslPolicy
    - Added Get-AzureRmApplicationGatewayAvailableSslOptions (Alias: List-AzureRmApplicationGatewayAvailableSslOptions)
    - Added Get-AzureRmApplicationGatewaySslPredefinedPolicy (Alias: List-AzureRmApplicationGatewaySslPredefinedPolicy)
* Added redirect support in Application Gateway
    - Added Add-AzureRmApplicationGatewayRedirectConfiguration
    - Added Get-AzureRmApplicationGatewayRedirectConfiguration
    - Added New-AzureRmApplicationGatewayRedirectConfiguration
    - Added Remove-AzureRmApplicationGatewayRedirectConfiguration
    - Added Set-AzureRmApplicationGatewayRedirectConfiguration
    - Added optional parameter -RedirectConfiguration
        - Add-AzureRmApplicationGatewayRequestRoutingRule
        - New-AzureRmApplicationGatewayRequestRoutingRule
        - Set-AzureRmApplicationGatewayRequestRoutingRule
    - Added optional parameter -DefaultRedirectConfiguration
        - Add-AzureRmApplicationGatewayUrlPathMapConfig
        - New-AzureRmApplicationGatewayUrlPathMapConfig
        - Set-AzureRmApplicationGatewayUrlPathMapConfig
    - Added optional parameter -RedirectConfiguration
        - Add-AzureRmApplicationGatewayPathRuleConfig
        - New-AzureRmApplicationGatewayPathRuleConfig
        - Set-AzureRmApplicationGatewayPathRuleConfig
    - Added optional parameter -RedirectConfigurations
        - New-AzureRmApplicationGateway 
        - Set-AzureRmApplicationGateway
* Added support for azure websites in Application Gateway
    - Added New-AzureRmApplicationGatewayProbeHealthResponseMatch
    - Added optional parameters -PickHostNameFromBackendHttpSettings, -MinServers, -Match
        - Add-AzureRmApplicationGatewayProbeConfig 
        - New-AzureRmApplicationGatewayProbeConfig
        - Set-AzureRmApplicationGatewayProbeConfig
    - Added optional parameters -PickHostNameFromBackendAddress, -AffinityCookieName, -ProbeEnabled, -Path
        - Add-AzureRmApplicationGatewayBackendHttpSettings
        - New-AzureRmApplicationGatewayBackendHttpSettings
        - Set-AzureRmApplicationGatewayBackendHttpSettings
* Update Get-AzureRmPublicIPaddress to retrieve publicipaddress resources created via VM Scale Set
* Added cmdlet to get virtual network current usage
    - Get-AzureRmVirtualNetworkUsageList

## Version 4.1.0
* Get-AzureRmNetworkUsage: New cmdlet to show network usage and capacity details
* Added new GatewaySku options for VirtualNetworkGateways
    - VpnGw1, VpnGw2, VpnGw3 are the new Skus added for Vpn gateways
* Set-AzureRmNetworkWatcherConfigFlowLog
  * Fixed  help examples
 
## Version 4.0.1

## Version 4.0.0
* Added Test-AzureRmNetworkWatcherConnectivity cmdlet
    - Returns connectivity information for a specified source VM and a destination
    - If connectivity between the source and destination cannot be established, the cmdlet returns details about the issue

## Version 3.7.0
* Added support for new web application firewall features to Application Gateways
    - Added New-AzureRmApplicationGatewayFirewallDisabledRuleGroupConfig
    - Added Get-AzureRmApplicationGatewayAvailableWafRuleSets (Alias: List-AzureRmApplicationGatewayAvailableWafRuleSets)
    - Updated New-AzureRmApplicationGatewayWebApplicationFirewallConfiguration: Added parameter -RuleSetType -RuleSetVersion and -DisabledRuleGroups
    - Updated Set-AzureRmApplicationGatewayWebApplicationFirewallConfiguration: Added parameter -RuleSetType -RuleSetVersion and -DisabledRuleGroups

* Added support for IPSec policies to Virtual Network Gateway Connections
	- Added New-AzureRmIpsecPolicy
	- Updated New-AzureRmVirtualNetworkGatewayConnection: Added parameter -IpsecPolicies and -UsePolicyBasedTrafficSelectors

## Version 3.6.0
* Added support for connection draining to Application Gateways
    - Added Get-AzureRmApplicationGatewayConnectionDraining 
    - Added New-AzureRmApplicationGatewayConnectionDraining
    - Added Remove-AzureRmApplicationGatewayConnectionDraining 
    - Added Set-AzureRmApplicationGatewayConnectionDraining
    - Updated Add-AzureRmApplicationGatewayBackendHttpSettings: Added optional parameter -ConnectionDraining
    - Updated New-AzureRmApplicationGatewayBackendHttpSettings: Added optional parameter -ConnectionDraining
    - Updated Set-AzureRmApplicationGatewayBackendHttpSettings: Added optional parameter -ConnectionDraining

* Remapped unused 'Name' parameter in ExpressRoute cmdlets to 'ExpressRouteCircuitName'
    - Get-AzureRmExpressRouteCircuitARPTable
    - Get-AzureRmExpressRouteCircuitRouteTable
    - Get-AzureRmExpressRouteCircuitRouteTableSummary
    - Get-AzureRmExpressRouteCircuitStats

## Version 3.5.0
* Added support for network Watcher APIs
    - New-AzureRmNetworkWatcher
    - Get-AzureRmNetworkWatcher
    - Remove-AzureRmNetworkWatcher
    - New-AzureRmPacketCaptureFilterConfig
    - New-AzureRmNetworkWatcherPacketCapture
    - Get-AzureRmNetworkWatcherPacketCapture
    - Stop-AzureRmNetworkWatcherPacketCapture
    - Remove-AzureRmNetworkWatcherPacketCapture
    - Get-AzureRmNetworkWatcherFlowLogSatus
    - Get-AzureRmNetworkWatcherNextHop
    - Get-AzureRmNetworkWatcherSecurityGroupView
    - Get-AzureRmNetworkWatcherTopology
    - Get-AzureRmNetworkWatcherTroubleshootingResult
    - Set-AzureRmNetworkWatcherConfigFlowLog
    - Start-AzureRmNetworkWatcherResourceTroubleshooting
    - Test-AzureRmNetworkWatcherIPFlow
* Add-AzureRmExpressRouteCircuitPeeringConfig
    - Added new param :-RouteFilter to associate the BGP with route filter to filter out BGP communities via Microsoft peering. This parameter is set by resource
    - Added new param :-RouteFilterId to associate the BGP with route filter to filter out BGP communities via Microsoft peering. This parameter is set by resource id
* New-AzureRmExpressRouteCircuitPeeringConfig
    - Added new param :-RouteFilter to associate the BGP with route filter to filter out BGP communities via Microsoft peering. This parameter is set by resource
    - Added new param :-RouteFilterId to associate the BGP with route filter to filter out BGP communities via Microsoft peering. This parameter is set by resource id
* Set-AzureRmExpressRouteCircuitPeeringConfig
    - Added new param :-RouteFilter to associate the BGP with route filter to filter out BGP communities via Microsoft peering. This parameter is set by resource
    - Added new param :-RouteFilterId to associate the BGP with route filter to filter out BGP communities via Microsoft peering. This parameter is set by resource id
* New cmdlets for selective service feature 
    - Get-AzureRmRouteFilter
    - New-AzureRmRouteFilter
    - Set-AzureRmRouteFilter
    - Remove-AzureRmRouteFilter
    - Add-AzureRmRouteFilterRuleConfig
    - Get-AzureRmRouteFilterRuleConfigobject
    - New-AzureRmRouteFilterRuleConfig
    - Set-AzureRmRouteFilterRuleConfig
    - Remove-AzureRmRouteFilterRuleConfig

## Version 3.4.0

## Version 3.3.0

## Version 3.2.0
* Get-AzureRmVirtualNetworkGatewayConnection
    - Added new param :- TunnelConnectionStatus in output Connection object to show per tunnel connection health status.
* Reset-AzureRmVirtualNetworkGateway
    - Added optional input param:- gatewayVip to pass gateway vip for ResetGateway API in case of Active-Active feature enabled gateways.
    - Gateway Vip can be retrieved from PublicIPs refered in VirtualNetworkGateway object. 

## Version 3.1.0
* Add-AzureRmVirtualNetworkPeering
    - Parameter AlloowGatewayTransit renamed to AllowGatewayTransit (an alias for the old parameter was created)
    - Fixed issue where UseRemoteGateway property was not being populated in the request to the server
* Get-AzureRmEffectiveNetworkSecurityGroup
    - Add warning if there is no response from GetEffectiveNSG
* Add Source property to EffectiveRoute <|MERGE_RESOLUTION|>--- conflicted
+++ resolved
@@ -20,12 +20,9 @@
 
 ## Current Release
 * Set minimum dependency of module to PowerShell 5.0
-<<<<<<< HEAD
 * Add support for DDoS protection plan resource
-=======
 * Introduced multiple breaking changes
     - Please refer to the migration guide for more information
->>>>>>> 53d2a119
 
 ## Version 5.4.2
 * Fix error message with Network cmdlets
