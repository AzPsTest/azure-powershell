﻿<!--
    Please leave this section at the top of the change log.

    Changes for the current release should go under the section titled "Current Release", and should adhere to the following format:

    ## Current Release
    * Overview of change #1
        - Additional information about change #1
    * Overview of change #2
        - Additional information about change #2
        - Additional information about change #2
    * Overview of change #3
    * Overview of change #4
        - Additional information about change #4

    ## YYYY.MM.DD - Version X.Y.Z (Previous Release)
    * Overview of change #1
        - Additional information about change #1
-->
## Current Release
<<<<<<< HEAD
* Parameter ``Password`` being replaced in favor of a ``SecureString`` for the following cmdlets:
    - Add-AzureRmApplicationGatewaySslCertificate
    - New-AzureRmApplicationGatewaySslCertificate
    - Set-AzureRmApplicationGatewaySslCertificate

=======
* Added cmdlet to list available internet service providers for a specified Azure region
    - Get-AzureRmNetworkWatcherReachabilityProvidersList
* Added cmdlet to get the relative latency score for internet service providers from a specified location to Azure regions
    - Get-AzureRmNetworkWatcherReachabilityReport
    
>>>>>>> 832c5915
## Version 4.4.1

## Version 4.4.0
* Added support for endpoint services to Virtual Network Subnets
    - Updated Add-AzureRmVirtualSubnetConfig: Added optional parameter -ServiceEndpoint
    - Updated New-AzureRmVirtualSubnetConfig: Added optional parameter -ServiceEndpoint
    - Updated Set-AzureRmVirtualSubnetConfig: Added optional parameter -ServiceEndpoint
* Added cmdlet to list endpoint services available in the location
    - Get-AzureRmVirtualNetworkAvailableEndpointService
* Added the ability to configure external radius based P2S authentication to the following commandlets
    - New-AzureVirtualNetworkGateway
    - Set-AzureVirtualNetworkGateway
    - Set-AzureRmVirtualNetworkGatewayVpnClientConfig
* Added cmdlet to allow generation of VpnProfiles for external radius based P2S
    - New-AzureRmVpnClientConfiguration
	  - Get-AzureRmVpnClientConfiguration
* Added support for SKU parameter to Public IP Addresses and Load Balancers
    - Updated New-AzureRMLoadBalancer: Added optional parameter -Sku
    - Updated New-AzureRMPublicIpAddress: Added optional parameter -Sku
* Added support for DisableOutboundSNAT to Load Balancer Rules
    - Updated New-AzureRMLoadBalancerRuleConfig: Added optional parameter DisableOutboundSNAT
    - Updated Add-AzureRMLoadBalancerRuleConfig: Added optional parameter DisableOutboundSNAT
    - Updated Set-AzureRMLoadBalancerRuleConfig: Added optional parameter DisableOutboundSNAT
* Added support for IkeV2 P2S
    - Updated New-AzureRmVirtualNetworkGateway: Added optional parameter -VpnClientProtocol, defaults to [ "SSTP", "IkeV2" ]
    - Updated Set-AzureRmVirtualNetworkGateway: Added optional parameter -VpnClientProtocol
* Added new commands for VpnDeviceConfiguration Scripts
    - Get-AzureRmVirtualNetworkGatewaySupportedVpnDevices
    - Get-AzureRmVirtualNetworkGatewayConnectionVpnDeviceConfigScript
* Added support for MultiValued rules in Network Security Rules and Effective Network Security Rules
    - Updated Add-AzureRmNetworkSecurityRuleConfig: Updated SourcePortRange, DestinationPortRange, SourceAddressPrefix parameters to accept a list of strings
    - Updated New-AzureRmNetworkSecurityRuleConfig: Updated SourcePortRange, DestinationPortRange, SourceAddressPrefix  parameter to accept a list of strings
    - Updated Set-AzureRmNetworkSecurityRuleConfig: Updated SourcePortRange, DestinationPortRange, SourceAddressPrefix parameter to accept a list of strings
    - Updated Add-AzureRmNetworkSecurityRuleConfig: Updated SourcePortRange, DestinationPortRange, SourceAddressPrefix parameter to accept a list of strings
    - Updated New-AzureRmNetworkSecurityGroup : Updated SecurityRules parameter to accept SourcePortRange, DestinationPortRange, SourceAddressPrefix parameters which are list of strings in PSSecurityRule object
    - Updated Get-AzureRmEffectiveNetworkSecurityGroup: Added parameter TagMap
    - Updated Get-AzureRmEffectiveNetworkSecurityGroup: Updated returned PSEffectiveSecurityRule object with SourcePortRange, DestinationPortRange, SourceAddressPrefix parameters which are list of strings.
* Added support for DDoS protection for virtual networks
    - Updated New-AzureRmVirtualNetwork: Added switch parameters EnableDDoSProtection and EnableVmProtection
    - Added properties EnableDDoSProtection and EnableVmProtection in PSVirtualNetwork object
* Added support for Highly Available Internal Load Balancer
    - Updated Add-AzureRmLoadBalancerRuleConfig: Added All as an acceptable value for Protocol parameter
    - Updated New-AzureRmLoadBalancerRuleConfig: Added All as an acceptable value for Protocol parameter
    - Updated Set-AzureRmLoadBalancerRuleConfig: Added All as an acceptable value for Protocol parameter
* Added support for Application Security Groups
    - Added New-AzureRmApplicationSecurityGroup
    - Added Get-AzureRmApplicationSecurityGroup
    - Added Remove-AzureRmApplicationSecurityGroup
    - Updated New-AzureRmNetworkInterface: Added optional parameters ApplicationSecurityGroup and ApplicationSecurityGroupId
    - Updated New-AzureRmNetworkInterfaceIpConfig: Added optional parameters ApplicationSecurityGroup and ApplicationSecurityGroupId
    - Updated Add-AzureRmNetworkInterfaceIpConfig: Added optional parameters ApplicationSecurityGroup and ApplicationSecurityGroupId
    - Updated Set-AzureRmNetworkInterfaceIpConfig: Added optional parameters ApplicationSecurityGroup and ApplicationSecurityGroupId
    - Updated New-AzureRmNetworkSecurityRuleConfig: Added optional parameters SourceApplicationSecurityGroup, SourceApplicationSecurityGroupId, DestinationApplicationSecurityGroup, and DestinationApplicationSecurityGroupId
    - Updated Add-AzureRmNetworkSecurityRuleConfig: Added optional parameters SourceApplicationSecurityGroup, SourceApplicationSecurityGroupId, DestinationApplicationSecurityGroup, and DestinationApplicationSecurityGroupId
    - Updated Set-AzureRmNetworkSecurityRuleConfig: Added optional parameters SourceApplicationSecurityGroup, SourceApplicationSecurityGroupId, DestinationApplicationSecurityGroup, and DestinationApplicationSecurityGroupId
	
## Version 4.3.1

## Version 4.3.0
* New-AzureRmExpressRouteCircuitPeeringConfig: Added IPv6 support. New optional parameter added
	- PeerAddressType
* Set-AzureRmExpressRouteCircuitPeeringConfig: Added IPv6 support. New optional parameter added
	- PeerAddressType
* Remove-AzureRmExpressRouteCircuitPeeringConfig: Added IPv6 support. New optional parameter added
	- PeerAddressType
* Marked parameter -ProbeEnabled as obsolete
    - Add-AzureRmApplicationGatewayBackendHttpSettings
    - New-AzureRmApplicationGatewayBackendHttpSettings
    - Set-AzureRmApplicationGatewayBackendHttpSettings 

## Version 4.2.1

## Version 4.2.0
* New-AzureRmIpsecPolicy: SALifeTimeSeconds and SADataSizeKilobytes are no longer mandatory parameters
    - SALifeTimeSeconds defaults to 27000 seconds
    - SADataSizeKilobytes defaults to 102400000 KB
* Added support for custom cipher suite configuration using ssl policy and listing all ssl options api in Application Gateway
    - Added optional parameter -PolicyType, -PolicyName, -MinProtocolVersion, -Ciphersuite
        - Add-AzureRmApplicationGatewaySslPolicy
        - New-AzureRmApplicationGatewaySslPolicy
        - Set-AzureRmApplicationGatewaySslPolicy
    - Added Get-AzureRmApplicationGatewayAvailableSslOptions (Alias: List-AzureRmApplicationGatewayAvailableSslOptions)
    - Added Get-AzureRmApplicationGatewaySslPredefinedPolicy (Alias: List-AzureRmApplicationGatewaySslPredefinedPolicy)
* Added redirect support in Application Gateway
    - Added Add-AzureRmApplicationGatewayRedirectConfiguration
    - Added Get-AzureRmApplicationGatewayRedirectConfiguration
    - Added New-AzureRmApplicationGatewayRedirectConfiguration
    - Added Remove-AzureRmApplicationGatewayRedirectConfiguration
    - Added Set-AzureRmApplicationGatewayRedirectConfiguration
    - Added optional parameter -RedirectConfiguration
        - Add-AzureRmApplicationGatewayRequestRoutingRule
        - New-AzureRmApplicationGatewayRequestRoutingRule
        - Set-AzureRmApplicationGatewayRequestRoutingRule
    - Added optional parameter -DefaultRedirectConfiguration
        - Add-AzureRmApplicationGatewayUrlPathMapConfig
        - New-AzureRmApplicationGatewayUrlPathMapConfig
        - Set-AzureRmApplicationGatewayUrlPathMapConfig
    - Added optional parameter -RedirectConfiguration
        - Add-AzureRmApplicationGatewayPathRuleConfig
        - New-AzureRmApplicationGatewayPathRuleConfig
        - Set-AzureRmApplicationGatewayPathRuleConfig
    - Added optional parameter -RedirectConfigurations
        - New-AzureRmApplicationGateway 
        - Set-AzureRmApplicationGateway
* Added support for azure websites in Application Gateway
    - Added New-AzureRmApplicationGatewayProbeHealthResponseMatch
    - Added optional parameters -PickHostNameFromBackendHttpSettings, -MinServers, -Match
        - Add-AzureRmApplicationGatewayProbeConfig 
        - New-AzureRmApplicationGatewayProbeConfig
        - Set-AzureRmApplicationGatewayProbeConfig
    - Added optional parameters -PickHostNameFromBackendAddress, -AffinityCookieName, -ProbeEnabled, -Path
        - Add-AzureRmApplicationGatewayBackendHttpSettings
        - New-AzureRmApplicationGatewayBackendHttpSettings
        - Set-AzureRmApplicationGatewayBackendHttpSettings
* Update Get-AzureRmPublicIPaddress to retrieve publicipaddress resources created via VM Scale Set
* Added cmdlet to get virtual network current usage
    - Get-AzureRmVirtualNetworkUsageList

## Version 4.1.0
* Get-AzureRmNetworkUsage: New cmdlet to show network usage and capacity details
* Added new GatewaySku options for VirtualNetworkGateways
    - VpnGw1, VpnGw2, VpnGw3 are the new Skus added for Vpn gateways
* Set-AzureRmNetworkWatcherConfigFlowLog
  * Fixed  help examples
 
## Version 4.0.1

## Version 4.0.0
* Added Test-AzureRmNetworkWatcherConnectivity cmdlet
    - Returns connectivity information for a specified source VM and a destination
    - If connectivity between the source and destination cannot be established, the cmdlet returns details about the issue

## Version 3.7.0
* Added support for new web application firewall features to Application Gateways
    - Added New-AzureRmApplicationGatewayFirewallDisabledRuleGroupConfig
    - Added Get-AzureRmApplicationGatewayAvailableWafRuleSets (Alias: List-AzureRmApplicationGatewayAvailableWafRuleSets)
    - Updated New-AzureRmApplicationGatewayWebApplicationFirewallConfiguration: Added parameter -RuleSetType -RuleSetVersion and -DisabledRuleGroups
    - Updated Set-AzureRmApplicationGatewayWebApplicationFirewallConfiguration: Added parameter -RuleSetType -RuleSetVersion and -DisabledRuleGroups

* Added support for IPSec policies to Virtual Network Gateway Connections
	- Added New-AzureRmIpsecPolicy
	- Updated New-AzureRmVirtualNetworkGatewayConnection: Added parameter -IpsecPolicies and -UsePolicyBasedTrafficSelectors

## Version 3.6.0
* Added support for connection draining to Application Gateways
    - Added Get-AzureRmApplicationGatewayConnectionDraining 
    - Added New-AzureRmApplicationGatewayConnectionDraining
    - Added Remove-AzureRmApplicationGatewayConnectionDraining 
    - Added Set-AzureRmApplicationGatewayConnectionDraining
    - Updated Add-AzureRmApplicationGatewayBackendHttpSettings: Added optional parameter -ConnectionDraining
    - Updated New-AzureRmApplicationGatewayBackendHttpSettings: Added optional parameter -ConnectionDraining
    - Updated Set-AzureRmApplicationGatewayBackendHttpSettings: Added optional parameter -ConnectionDraining

* Remapped unused 'Name' parameter in ExpressRoute cmdlets to 'ExpressRouteCircuitName'
    - Get-AzureRmExpressRouteCircuitARPTable
    - Get-AzureRmExpressRouteCircuitRouteTable
    - Get-AzureRmExpressRouteCircuitRouteTableSummary
    - Get-AzureRmExpressRouteCircuitStats

## Version 3.5.0
* Added support for network Watcher APIs
    - New-AzureRmNetworkWatcher
    - Get-AzureRmNetworkWatcher
    - Remove-AzureRmNetworkWatcher
    - New-AzureRmPacketCaptureFilterConfig
    - New-AzureRmNetworkWatcherPacketCapture
    - Get-AzureRmNetworkWatcherPacketCapture
    - Stop-AzureRmNetworkWatcherPacketCapture
    - Remove-AzureRmNetworkWatcherPacketCapture
    - Get-AzureRmNetworkWatcherFlowLogSatus
    - Get-AzureRmNetworkWatcherNextHop
    - Get-AzureRmNetworkWatcherSecurityGroupView
    - Get-AzureRmNetworkWatcherTopology
    - Get-AzureRmNetworkWatcherTroubleshootingResult
    - Set-AzureRmNetworkWatcherConfigFlowLog
    - Start-AzureRmNetworkWatcherResourceTroubleshooting
    - Test-AzureRmNetworkWatcherIPFlow
* Add-AzureRmExpressRouteCircuitPeeringConfig
    - Added new param :-RouteFilter to associate the BGP with route filter to filter out BGP communities via Microsoft peering. This parameter is set by resource
    - Added new param :-RouteFilterId to associate the BGP with route filter to filter out BGP communities via Microsoft peering. This parameter is set by resource id
* New-AzureRmExpressRouteCircuitPeeringConfig
    - Added new param :-RouteFilter to associate the BGP with route filter to filter out BGP communities via Microsoft peering. This parameter is set by resource
    - Added new param :-RouteFilterId to associate the BGP with route filter to filter out BGP communities via Microsoft peering. This parameter is set by resource id
* Set-AzureRmExpressRouteCircuitPeeringConfig
    - Added new param :-RouteFilter to associate the BGP with route filter to filter out BGP communities via Microsoft peering. This parameter is set by resource
    - Added new param :-RouteFilterId to associate the BGP with route filter to filter out BGP communities via Microsoft peering. This parameter is set by resource id
* New cmdlets for selective service feature 
    - Get-AzureRmRouteFilter
    - New-AzureRmRouteFilter
    - Set-AzureRmRouteFilter
    - Remove-AzureRmRouteFilter
    - Add-AzureRmRouteFilterRuleConfig
    - Get-AzureRmRouteFilterRuleConfigobject
    - New-AzureRmRouteFilterRuleConfig
    - Set-AzureRmRouteFilterRuleConfig
    - Remove-AzureRmRouteFilterRuleConfig

## Version 3.4.0

## Version 3.3.0

## Version 3.2.0
* Get-AzureRmVirtualNetworkGatewayConnection
    - Added new param :- TunnelConnectionStatus in output Connection object to show per tunnel connection health status.
* Reset-AzureRmVirtualNetworkGateway
    - Added optional input param:- gatewayVip to pass gateway vip for ResetGateway API in case of Active-Active feature enabled gateways.
    - Gateway Vip can be retrieved from PublicIPs refered in VirtualNetworkGateway object. 

## Version 3.1.0
* Add-AzureRmVirtualNetworkPeering
    - Parameter AlloowGatewayTransit renamed to AllowGatewayTransit (an alias for the old parameter was created)
    - Fixed issue where UseRemoteGateway property was not being populated in the request to the server
* Get-AzureRmEffectiveNetworkSecurityGroup
    - Add warning if there is no response from GetEffectiveNSG
* Add Source property to EffectiveRoute <|MERGE_RESOLUTION|>--- conflicted
+++ resolved
@@ -18,19 +18,15 @@
         - Additional information about change #1
 -->
 ## Current Release
-<<<<<<< HEAD
-* Parameter ``Password`` being replaced in favor of a ``SecureString`` for the following cmdlets:
+* Changed type of parameter -Password from String to SecureString for the following cmdlets:
     - Add-AzureRmApplicationGatewaySslCertificate
     - New-AzureRmApplicationGatewaySslCertificate
     - Set-AzureRmApplicationGatewaySslCertificate
-
-=======
 * Added cmdlet to list available internet service providers for a specified Azure region
     - Get-AzureRmNetworkWatcherReachabilityProvidersList
 * Added cmdlet to get the relative latency score for internet service providers from a specified location to Azure regions
     - Get-AzureRmNetworkWatcherReachabilityReport
     
->>>>>>> 832c5915
 ## Version 4.4.1
 
 ## Version 4.4.0
