﻿<!--
    Please leave this section at the top of the change log.

    Changes for the current release should go under the section titled "Current Release", and should adhere to the following format:

    ## Current Release
    * Overview of change #1
        - Additional information about change #1
    * Overview of change #2
        - Additional information about change #2
        - Additional information about change #2
    * Overview of change #3
    * Overview of change #4
        - Additional information about change #4

    ## YYYY.MM.DD - Version X.Y.Z (Previous Release)
    * Overview of change #1
        - Additional information about change #1
-->
## Current Release
* New-AzureRmExpressRouteCircuitPeeringConfig: Added IPv6 support. New optional parameter added
	- PeerAddressType
* Set-AzureRmExpressRouteCircuitPeeringConfig: Added IPv6 support. New optional parameter added
	- PeerAddressType
* Remove-AzureRmExpressRouteCircuitPeeringConfig: Added IPv6 support. New optional parameter added
	- PeerAddressType

<<<<<<< HEAD
* Added support for private access services to Virtual Network Subnets
    - Updated Add-AzureRmVirtualSubnetConfig: Added optional parameter -PrivateAccessService
    - Updated New-AzureRmVirtualSubnetConfig: Added optional parameter -PrivateAccessService
    - Updated Set-AzureRmVirtualSubnetConfig: Added optional parameter -PrivateAccessService
* Added cmdlet to list private access services available in the location
    - Get-AzureRmVirtualNetworkPrivateAccessService
* Marked parameter -ProbeEnabled as obsolete
    - Add-AzureRmApplicationGatewayBackendHttpSettings
    - New-AzureRmApplicationGatewayBackendHttpSettings
    - Set-AzureRmApplicationGatewayBackendHttpSettings 

=======
>>>>>>> c9012da1
## Version 4.2.1

## Version 4.2.0
* New-AzureRmIpsecPolicy: SALifeTimeSeconds and SADataSizeKilobytes are no longer mandatory parameters
    - SALifeTimeSeconds defaults to 27000 seconds
    - SADataSizeKilobytes defaults to 102400000 KB
* Added support for custom cipher suite configuration using ssl policy and listing all ssl options api in Application Gateway
    - Added optional parameter -PolicyType, -PolicyName, -MinProtocolVersion, -Ciphersuite
        - Add-AzureRmApplicationGatewaySslPolicy
        - New-AzureRmApplicationGatewaySslPolicy
        - Set-AzureRmApplicationGatewaySslPolicy
    - Added Get-AzureRmApplicationGatewayAvailableSslOptions (Alias: List-AzureRmApplicationGatewayAvailableSslOptions)
    - Added Get-AzureRmApplicationGatewaySslPredefinedPolicy (Alias: List-AzureRmApplicationGatewaySslPredefinedPolicy)
* Added redirect support in Application Gateway
    - Added Add-AzureRmApplicationGatewayRedirectConfiguration
    - Added Get-AzureRmApplicationGatewayRedirectConfiguration
    - Added New-AzureRmApplicationGatewayRedirectConfiguration
    - Added Remove-AzureRmApplicationGatewayRedirectConfiguration
    - Added Set-AzureRmApplicationGatewayRedirectConfiguration
    - Added optional parameter -RedirectConfiguration
        - Add-AzureRmApplicationGatewayRequestRoutingRule
        - New-AzureRmApplicationGatewayRequestRoutingRule
        - Set-AzureRmApplicationGatewayRequestRoutingRule
    - Added optional parameter -DefaultRedirectConfiguration
        - Add-AzureRmApplicationGatewayUrlPathMapConfig
        - New-AzureRmApplicationGatewayUrlPathMapConfig
        - Set-AzureRmApplicationGatewayUrlPathMapConfig
    - Added optional parameter -RedirectConfiguration
        - Add-AzureRmApplicationGatewayPathRuleConfig
        - New-AzureRmApplicationGatewayPathRuleConfig
        - Set-AzureRmApplicationGatewayPathRuleConfig
    - Added optional parameter -RedirectConfigurations
        - New-AzureRmApplicationGateway 
        - Set-AzureRmApplicationGateway
* Added support for azure websites in Application Gateway
    - Added New-AzureRmApplicationGatewayProbeHealthResponseMatch
    - Added optional parameters -PickHostNameFromBackendHttpSettings, -MinServers, -Match
        - Add-AzureRmApplicationGatewayProbeConfig 
        - New-AzureRmApplicationGatewayProbeConfig
        - Set-AzureRmApplicationGatewayProbeConfig
    - Added optional parameters -PickHostNameFromBackendAddress, -AffinityCookieName, -ProbeEnabled, -Path
        - Add-AzureRmApplicationGatewayBackendHttpSettings
        - New-AzureRmApplicationGatewayBackendHttpSettings
        - Set-AzureRmApplicationGatewayBackendHttpSettings
* Update Get-AzureRmPublicIPaddress to retrieve publicipaddress resources created via VM Scale Set
* Added cmdlet to get virtual network current usage
    - Get-AzureRmVirtualNetworkUsageList

## Version 4.1.0
* Get-AzureRmNetworkUsage: New cmdlet to show network usage and capacity details
* Added new GatewaySku options for VirtualNetworkGateways
    - VpnGw1, VpnGw2, VpnGw3 are the new Skus added for Vpn gateways
* Set-AzureRmNetworkWatcherConfigFlowLog
  * Fixed  help examples
 
## Version 4.0.1

## Version 4.0.0
* Added Test-AzureRmNetworkWatcherConnectivity cmdlet
    - Returns connectivity information for a specified source VM and a destination
    - If connectivity between the source and destination cannot be established, the cmdlet returns details about the issue

## Version 3.7.0
* Added support for new web application firewall features to Application Gateways
    - Added New-AzureRmApplicationGatewayFirewallDisabledRuleGroupConfig
    - Added Get-AzureRmApplicationGatewayAvailableWafRuleSets (Alias: List-AzureRmApplicationGatewayAvailableWafRuleSets)
    - Updated New-AzureRmApplicationGatewayWebApplicationFirewallConfiguration: Added parameter -RuleSetType -RuleSetVersion and -DisabledRuleGroups
    - Updated Set-AzureRmApplicationGatewayWebApplicationFirewallConfiguration: Added parameter -RuleSetType -RuleSetVersion and -DisabledRuleGroups

* Added support for IPSec policies to Virtual Network Gateway Connections
	- Added New-AzureRmIpsecPolicy
	- Updated New-AzureRmVirtualNetworkGatewayConnection: Added parameter -IpsecPolicies and -UsePolicyBasedTrafficSelectors

## Version 3.6.0
* Added support for connection draining to Application Gateways
    - Added Get-AzureRmApplicationGatewayConnectionDraining 
    - Added New-AzureRmApplicationGatewayConnectionDraining
    - Added Remove-AzureRmApplicationGatewayConnectionDraining 
    - Added Set-AzureRmApplicationGatewayConnectionDraining
    - Updated Add-AzureRmApplicationGatewayBackendHttpSettings: Added optional parameter -ConnectionDraining
    - Updated New-AzureRmApplicationGatewayBackendHttpSettings: Added optional parameter -ConnectionDraining
    - Updated Set-AzureRmApplicationGatewayBackendHttpSettings: Added optional parameter -ConnectionDraining

* Remapped unused 'Name' parameter in ExpressRoute cmdlets to 'ExpressRouteCircuitName'
    - Get-AzureRmExpressRouteCircuitARPTable
    - Get-AzureRmExpressRouteCircuitRouteTable
    - Get-AzureRmExpressRouteCircuitRouteTableSummary
    - Get-AzureRmExpressRouteCircuitStats

## Version 3.5.0
* Added support for network Watcher APIs
    - New-AzureRmNetworkWatcher
    - Get-AzureRmNetworkWatcher
    - Remove-AzureRmNetworkWatcher
    - New-AzureRmPacketCaptureFilterConfig
    - New-AzureRmNetworkWatcherPacketCapture
    - Get-AzureRmNetworkWatcherPacketCapture
    - Stop-AzureRmNetworkWatcherPacketCapture
    - Remove-AzureRmNetworkWatcherPacketCapture
    - Get-AzureRmNetworkWatcherFlowLogSatus
    - Get-AzureRmNetworkWatcherNextHop
    - Get-AzureRmNetworkWatcherSecurityGroupView
    - Get-AzureRmNetworkWatcherTopology
    - Get-AzureRmNetworkWatcherTroubleshootingResult
    - Set-AzureRmNetworkWatcherConfigFlowLog
    - Start-AzureRmNetworkWatcherResourceTroubleshooting
    - Test-AzureRmNetworkWatcherIPFlow
* Add-AzureRmExpressRouteCircuitPeeringConfig
    - Added new param :-RouteFilter to associate the BGP with route filter to filter out BGP communities via Microsoft peering. This parameter is set by resource
    - Added new param :-RouteFilterId to associate the BGP with route filter to filter out BGP communities via Microsoft peering. This parameter is set by resource id
* New-AzureRmExpressRouteCircuitPeeringConfig
    - Added new param :-RouteFilter to associate the BGP with route filter to filter out BGP communities via Microsoft peering. This parameter is set by resource
    - Added new param :-RouteFilterId to associate the BGP with route filter to filter out BGP communities via Microsoft peering. This parameter is set by resource id
* Set-AzureRmExpressRouteCircuitPeeringConfig
    - Added new param :-RouteFilter to associate the BGP with route filter to filter out BGP communities via Microsoft peering. This parameter is set by resource
    - Added new param :-RouteFilterId to associate the BGP with route filter to filter out BGP communities via Microsoft peering. This parameter is set by resource id
* New cmdlets for selective service feature 
    - Get-AzureRmRouteFilter
    - New-AzureRmRouteFilter
    - Set-AzureRmRouteFilter
    - Remove-AzureRmRouteFilter
    - Add-AzureRmRouteFilterRuleConfig
    - Get-AzureRmRouteFilterRuleConfigobject
    - New-AzureRmRouteFilterRuleConfig
    - Set-AzureRmRouteFilterRuleConfig
    - Remove-AzureRmRouteFilterRuleConfig

## Version 3.4.0

## Version 3.3.0

## Version 3.2.0
* Get-AzureRmVirtualNetworkGatewayConnection
    - Added new param :- TunnelConnectionStatus in output Connection object to show per tunnel connection health status.
* Reset-AzureRmVirtualNetworkGateway
    - Added optional input param:- gatewayVip to pass gateway vip for ResetGateway API in case of Active-Active feature enabled gateways.
    - Gateway Vip can be retrieved from PublicIPs refered in VirtualNetworkGateway object. 

## Version 3.1.0
* Add-AzureRmVirtualNetworkPeering
    - Parameter AlloowGatewayTransit renamed to AllowGatewayTransit (an alias for the old parameter was created)
    - Fixed issue where UseRemoteGateway property was not being populated in the request to the server
* Get-AzureRmEffectiveNetworkSecurityGroup
    - Add warning if there is no response from GetEffectiveNSG
* Add Source property to EffectiveRoute <|MERGE_RESOLUTION|>--- conflicted
+++ resolved
@@ -24,21 +24,11 @@
 	- PeerAddressType
 * Remove-AzureRmExpressRouteCircuitPeeringConfig: Added IPv6 support. New optional parameter added
 	- PeerAddressType
-
-<<<<<<< HEAD
-* Added support for private access services to Virtual Network Subnets
-    - Updated Add-AzureRmVirtualSubnetConfig: Added optional parameter -PrivateAccessService
-    - Updated New-AzureRmVirtualSubnetConfig: Added optional parameter -PrivateAccessService
-    - Updated Set-AzureRmVirtualSubnetConfig: Added optional parameter -PrivateAccessService
-* Added cmdlet to list private access services available in the location
-    - Get-AzureRmVirtualNetworkPrivateAccessService
 * Marked parameter -ProbeEnabled as obsolete
     - Add-AzureRmApplicationGatewayBackendHttpSettings
     - New-AzureRmApplicationGatewayBackendHttpSettings
     - Set-AzureRmApplicationGatewayBackendHttpSettings 
 
-=======
->>>>>>> c9012da1
 ## Version 4.2.1
 
 ## Version 4.2.0
