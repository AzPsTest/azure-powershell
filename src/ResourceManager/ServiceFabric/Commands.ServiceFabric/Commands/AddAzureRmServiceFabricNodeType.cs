--- conflicted
+++ resolved
@@ -194,11 +194,7 @@
                  new VirtualMachineScaleSet
                  {
                      Location = GetLocation(),
-<<<<<<< HEAD
-                     Sku = new Management.Compute.Models.Sku(VmSku, Tier, Capacity),
-=======
-                     Sku = new Sku(this.VmSku, this.Tier, this.Capacity),
->>>>>>> f1cab48c
+                     Sku = new Sku(VmSku, Tier, Capacity),
                      Overprovision = false,
                      Tags = GetServiceFabricTags(),
                      UpgradePolicy = new UpgradePolicy
@@ -462,11 +458,7 @@
                     new LoadBalancingRule
                     {
                         Name = "LBRule",
-<<<<<<< HEAD
-                        BackendAddressPool = new Management.Network.Models.SubResource
-=======
                         BackendAddressPool = new Management.Internal.Network.Version2017_10_01.Models.SubResource()
->>>>>>> f1cab48c
                         {
                            Id = string.Format(
                                BackendAddressIdFormat,
@@ -477,11 +469,7 @@
                         },
                         BackendPort = Constants.DefaultTcpPort,
                         EnableFloatingIP = false,
-<<<<<<< HEAD
-                        FrontendIPConfiguration = new Management.Network.Models.SubResource
-=======
                         FrontendIPConfiguration = new Management.Internal.Network.Version2017_10_01.Models.SubResource()
->>>>>>> f1cab48c
                         {
                             Id = string.Format(
                                 FrontendIdFormat,
@@ -493,11 +481,7 @@
                        FrontendPort = Constants.DefaultTcpPort,
                        IdleTimeoutInMinutes = 5,
                        Protocol = "tcp",
-<<<<<<< HEAD
-                       Probe = new Management.Network.Models.SubResource
-=======
                        Probe = new Management.Internal.Network.Version2017_10_01.Models.SubResource()
->>>>>>> f1cab48c
                        {
                            Id = string.Format(
                                 ProbeIdFormat,
@@ -510,11 +494,7 @@
                     new LoadBalancingRule
                     {
                         Name = "LBHttpRule",
-<<<<<<< HEAD
-                        BackendAddressPool = new Management.Network.Models.SubResource
-=======
                         BackendAddressPool = new Management.Internal.Network.Version2017_10_01.Models.SubResource()
->>>>>>> f1cab48c
                         {
                            Id = string.Format(
                                BackendAddressIdFormat,
@@ -525,11 +505,7 @@
                         },
                         BackendPort = Constants.DefaultHttpPort,
                         EnableFloatingIP = false,
-<<<<<<< HEAD
-                        FrontendIPConfiguration = new Management.Network.Models.SubResource
-=======
                         FrontendIPConfiguration = new Management.Internal.Network.Version2017_10_01.Models.SubResource()
->>>>>>> f1cab48c
                         {
                             Id = string.Format(
                                 FrontendIdFormat,
@@ -541,11 +517,7 @@
                         FrontendPort = Constants.DefaultHttpPort,
                         IdleTimeoutInMinutes = 5,
                         Protocol = "tcp",
-<<<<<<< HEAD
-                        Probe = new Management.Network.Models.SubResource
-=======
                         Probe = new Management.Internal.Network.Version2017_10_01.Models.SubResource()
->>>>>>> f1cab48c
                         {
                            Id = string.Format(
                                 ProbeIdFormat,
@@ -579,11 +551,7 @@
                     {
                         Name = inboundNatPoolName,
                         BackendPort = Constants.DefaultBackendPort,
-<<<<<<< HEAD
-                        FrontendIPConfiguration = new Management.Network.Models.SubResource
-=======
                         FrontendIPConfiguration = new Management.Internal.Network.Version2017_10_01.Models.SubResource()
->>>>>>> f1cab48c
                         {
                              Id = string.Format(
                                 FrontendIdFormat,
@@ -618,22 +586,14 @@
                             {
                                 Name = ipconfigName,
                                 LoadBalancerBackendAddressPools = newLoadBalancer.BackendAddressPools.Select(
-<<<<<<< HEAD
-                                    b => new Management.Compute.Models.SubResource
-=======
                                     b => new Azure.Commands.Common.Compute.Version_2018_04.Models.SubResource()
->>>>>>> f1cab48c
                                     {
                                         Id = b.Id
                                     }
                                     ).ToList(),
 
                                 LoadBalancerInboundNatPools = newLoadBalancer.InboundNatPools.Select(
-<<<<<<< HEAD
-                                    p => new Management.Compute.Models.SubResource
-=======
                                     p => new Azure.Commands.Common.Compute.Version_2018_04.Models.SubResource()
->>>>>>> f1cab48c
                                     {
                                         Id = p.Id
                                     }
