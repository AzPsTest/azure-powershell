--- conflicted
+++ resolved
@@ -24,11 +24,7 @@
     /// Creates a new resource group.
     /// </summary>
     [Cmdlet(VerbsCommon.New, "AzureRmResourceGroup", DefaultParameterSetName = ParameterSet.Empty), OutputType(typeof(PSResourceGroup))]
-<<<<<<< HEAD
-    [CliCommandAlias("resource;group;create")]
-=======
-    [CliCommandAlias("resourcemanager group create")]
->>>>>>> 41dd4e7f
+    [CliCommandAlias("resource group create")]
     public class NewAzureResourceGroupCommand : ResourcesBaseCmdlet
     {
         [Parameter(Mandatory = true, ValueFromPipelineByPropertyName = true, HelpMessage = "The resource group name.")]
