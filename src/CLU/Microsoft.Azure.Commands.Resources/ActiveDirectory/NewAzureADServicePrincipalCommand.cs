﻿// ----------------------------------------------------------------------------------
//
// Copyright Microsoft Corporation
// Licensed under the Apache License, Version 2.0 (the "License");
// you may not use this file except in compliance with the License.
// You may obtain a copy of the License at
// http://www.apache.org/licenses/LICENSE-2.0
// Unless required by applicable law or agreed to in writing, software
// distributed under the License is distributed on an "AS IS" BASIS,
// WITHOUT WARRANTIES OR CONDITIONS OF ANY KIND, either express or implied.
// See the License for the specific language governing permissions and
// limitations under the License.
// ----------------------------------------------------------------------------------

using Microsoft.Azure.Commands.ActiveDirectory.Models;
using Microsoft.Azure.Commands.Resources.Models.ActiveDirectory;
using System;
using System.Management.Automation;

namespace Microsoft.Azure.Commands.ActiveDirectory
{
    /// <summary>
    /// Creates a new service principal.
    /// </summary>
    [Cmdlet(VerbsCommon.New, "AzureRmADServicePrincipal"), OutputType(typeof(PSADServicePrincipal))]
<<<<<<< HEAD
    [CliCommandAlias("ad;service;principal;create")]
=======
    [CliCommandAlias("activedirectory sp principal create")]
>>>>>>> 41dd4e7f
    public class NewAzureADServicePrincipalCommand : ActiveDirectoryBaseCmdlet
    {
        [Parameter(Mandatory = true, ValueFromPipelineByPropertyName = true, HelpMessage = "The application id for which service principal is created.")]
        [Alias("id")]
        public Guid ApplicationId { get; set; }

        [Parameter(Mandatory = false, HelpMessage = "Create the service principal with account disabled.")]
        [Alias("d")]
        public SwitchParameter DisableAccount { get; set; }

        protected override void ProcessRecord()
        {
            CreatePSServicePrincipalParameters createParameters = new CreatePSServicePrincipalParameters
            {
                ApplicationId = ApplicationId,
                AccountEnabled = !DisableAccount.IsPresent
            };

            WriteObject(ActiveDirectoryClient.CreateServicePrincipal(createParameters));
        }
    }
}<|MERGE_RESOLUTION|>--- conflicted
+++ resolved
@@ -23,11 +23,7 @@
     /// Creates a new service principal.
     /// </summary>
     [Cmdlet(VerbsCommon.New, "AzureRmADServicePrincipal"), OutputType(typeof(PSADServicePrincipal))]
-<<<<<<< HEAD
-    [CliCommandAlias("ad;service;principal;create")]
-=======
-    [CliCommandAlias("activedirectory sp principal create")]
->>>>>>> 41dd4e7f
+    [CliCommandAlias("ad service principal create")]
     public class NewAzureADServicePrincipalCommand : ActiveDirectoryBaseCmdlet
     {
         [Parameter(Mandatory = true, ValueFromPipelineByPropertyName = true, HelpMessage = "The application id for which service principal is created.")]
