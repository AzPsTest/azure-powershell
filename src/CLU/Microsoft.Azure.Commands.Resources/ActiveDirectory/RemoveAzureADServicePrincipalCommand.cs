--- conflicted
+++ resolved
@@ -24,11 +24,7 @@
     /// Removes the service principal.
     /// </summary>
     [Cmdlet(VerbsCommon.Remove, "AzureRmADServicePrincipal"), OutputType(typeof(PSADServicePrincipal))]
-<<<<<<< HEAD
-    [CliCommandAlias("ad;service;principal;rm")]
-=======
-    [CliCommandAlias("activedirectory sp principal rm")]
->>>>>>> 41dd4e7f
+    [CliCommandAlias("ad service principal rm")]
     public class RemoveAzureADServicePrincipalCommand : ActiveDirectoryBaseCmdlet
     {
         [Parameter(Mandatory = true, ValueFromPipelineByPropertyName = true, ParameterSetName = ParameterSet.ObjectId,
