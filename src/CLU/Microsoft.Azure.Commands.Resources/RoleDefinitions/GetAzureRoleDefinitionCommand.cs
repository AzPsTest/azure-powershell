﻿// ----------------------------------------------------------------------------------
//
// Copyright Microsoft Corporation
// Licensed under the Apache License, Version 2.0 (the "License");
// you may not use this file except in compliance with the License.
// You may obtain a copy of the License at
// http://www.apache.org/licenses/LICENSE-2.0
// Unless required by applicable law or agreed to in writing, software
// distributed under the License is distributed on an "AS IS" BASIS,
// WITHOUT WARRANTIES OR CONDITIONS OF ANY KIND, either express or implied.
// See the License for the specific language governing permissions and
// limitations under the License.
// ----------------------------------------------------------------------------------

using Microsoft.Azure.Commands.Resources.Models;
using Microsoft.Azure.Commands.Resources.Models.ActiveDirectory;
using Microsoft.Azure.Commands.Resources.Models.Authorization;
using Microsoft.Azure.Commands.Common;
using System;
using System.Collections.Generic;
using System.Management.Automation;

namespace Microsoft.Azure.Commands.Resources
{
    /// <summary>
    /// Get the available role Definitions for certain resource types.
    /// </summary>
    [Cmdlet(VerbsCommon.Get, "AzureRmRoleDefinition"), OutputType(typeof(List<PSRoleDefinition>))]
<<<<<<< HEAD
    [CliCommandAlias("resource;role;definition;ls")]
=======
    [CliCommandAlias("networksecurityrole definition ls")]
>>>>>>> 41dd4e7f
    public class GetAzureRoleDefinitionCommand : ResourcesBaseCmdlet
    {
        [Parameter(Position = 0, Mandatory = false, ValueFromPipelineByPropertyName = true, ParameterSetName = ParameterSet.RoleDefinitionName,
            HelpMessage = "Role definition name. For e.g. Reader, Contributor, Virtual Machine Contributor.")]
        [ValidateNotNullOrEmpty]
        [Alias("n")]
        public string Name { get; set; }

        [Parameter(Position = 0, Mandatory = true, ValueFromPipelineByPropertyName = true, ParameterSetName = ParameterSet.RoleDefinitionId,
            HelpMessage = "Role definition id.")]
        [ValidateGuidNotEmpty]
        public Guid Id { get; set; }

        [ValidateNotNullOrEmpty]
        [Parameter(Mandatory = false, ValueFromPipeline = true, ParameterSetName = ParameterSet.RoleDefinitionName, HelpMessage = "Scope of the existing role definition.")]
        [Parameter(Mandatory = false, ValueFromPipeline = true, ParameterSetName = ParameterSet.RoleDefinitionId, HelpMessage = "Scope of the existing role definition.")]
        [Parameter(Mandatory = false, ValueFromPipeline = true, ParameterSetName = ParameterSet.RoleDefinitionCustom, HelpMessage = "Scope of the existing role definition.")]
        public string Scope { get; set; }

        [Parameter(Mandatory = true, ValueFromPipelineByPropertyName = true, ParameterSetName = ParameterSet.RoleDefinitionCustom,
            HelpMessage = "If specified, only displays the custom created roles in the directory.")]
        public SwitchParameter Custom { get; set; }

        [Parameter(Mandatory = false, ValueFromPipelineByPropertyName = true, ParameterSetName = ParameterSet.RoleDefinitionName, HelpMessage = "If specified, displays the roles at and below scope.")]
        [Parameter(Mandatory = false, ValueFromPipelineByPropertyName = true, ParameterSetName = ParameterSet.RoleDefinitionCustom, HelpMessage = "If specified, displays the roles at and below scope.")]
        public SwitchParameter AtScopeAndBelow { get; set; }

        protected override void ProcessRecord()
        {
            FilterRoleDefinitionOptions options = new FilterRoleDefinitionOptions
            {
                CustomOnly = Custom.IsPresent ? true : false,
                ScopeAndBelow = AtScopeAndBelow.IsPresent ? true : false,
                Scope = Scope,
                ResourceIdentifier = new ResourceIdentifier
                {
                    Subscription = DefaultProfile.Context.Subscription.Id.ToString()
                },
                RoleDefinitionId = Id,
                RoleDefinitionName = Name,
            };

            WriteObject(PoliciesClient.FilterRoleDefinitions(options), enumerateCollection: true);
        }
    }
}<|MERGE_RESOLUTION|>--- conflicted
+++ resolved
@@ -26,11 +26,7 @@
     /// Get the available role Definitions for certain resource types.
     /// </summary>
     [Cmdlet(VerbsCommon.Get, "AzureRmRoleDefinition"), OutputType(typeof(List<PSRoleDefinition>))]
-<<<<<<< HEAD
-    [CliCommandAlias("resource;role;definition;ls")]
-=======
-    [CliCommandAlias("networksecurityrole definition ls")]
->>>>>>> 41dd4e7f
+    [CliCommandAlias("resource role definition ls")]
     public class GetAzureRoleDefinitionCommand : ResourcesBaseCmdlet
     {
         [Parameter(Position = 0, Mandatory = false, ValueFromPipelineByPropertyName = true, ParameterSetName = ParameterSet.RoleDefinitionName,
