--- conflicted
+++ resolved
@@ -21,11 +21,8 @@
     [Cmdlet(
         VerbsCommon.Remove,
         ProfileNouns.VirtualMachineAccessExtension)]
-<<<<<<< HEAD
+    [CliCommandAlias("vm;accessextension;rm")]
     [OutputType(typeof(void))]
-=======
-    [CliCommandAlias("vm;accessextension;rm")]
->>>>>>> ba037917
     public class RemoveAzureVMAccessExtensionCommand : VirtualMachineExtensionBaseCmdlet
     {
         [Parameter(
