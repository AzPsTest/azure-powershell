--- conflicted
+++ resolved
@@ -25,12 +25,8 @@
     [Cmdlet(
         VerbsCommon.Set,
         ProfileNouns.VirtualMachineAccessExtension)]
-<<<<<<< HEAD
-    [CliCommandAlias("vm;extension;access;set")]
-=======
     [CliCommandAlias("vm accessextension set")]
     [OutputType(typeof(void))]
->>>>>>> 45506478
     public class SetAzureVMAccessExtensionCommand : VirtualMachineExtensionBaseCmdlet
     {
         private const string userNameKey = "UserName";
