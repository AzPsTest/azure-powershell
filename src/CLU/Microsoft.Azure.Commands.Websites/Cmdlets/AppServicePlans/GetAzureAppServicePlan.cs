﻿// ----------------------------------------------------------------------------------
//
// Copyright Microsoft Corporation
// Licensed under the Apache License, Version 2.0 (the "License");
// you may not use this file except in compliance with the License.
// You may obtain a copy of the License at
// http://www.apache.org/licenses/LICENSE-2.0
// Unless required by applicable law or agreed to in writing, software
// distributed under the License is distributed on an "AS IS" BASIS,
// WITHOUT WARRANTIES OR CONDITIONS OF ANY KIND, either express or implied.
// See the License for the specific language governing permissions and
// limitations under the License.
// ----------------------------------------------------------------------------------


using System;
using System.Collections.Generic;
using System.Linq;
using System.Management.Automation;
using Microsoft.Azure.Commands.WebApps.Models;
using Microsoft.Azure.Commands.Websites.Models.WebApp;
using Microsoft.Azure.Management.WebSites.Models;
using PSResourceManagerModels = Microsoft.Azure.Commands.Resources.Models;

namespace Microsoft.Azure.Commands.WebApps.Cmdlets.AppServicePlans
{
    /// <summary>
    /// this commandlet will let you Get an Azure App Service Plan using ARM APIs
    /// </summary>
<<<<<<< HEAD
    [Cmdlet(VerbsCommon.Get, "AzureRMAppServicePlan"), OutputType(typeof(PSServerFarmWithRichSku), typeof(ServerFarmCollection))]
=======
    [Cmdlet(VerbsCommon.Get, "AzureRMAppServicePlan"), OutputType(typeof(ServerFarmWithRichSku), typeof(ServerFarmCollection))]
    [CliCommandAlias("appservice;plan;ls")]
>>>>>>> ba037917
    public class GetAppServicePlanCmdlet : WebAppBaseClientCmdLet
    {
        private const string ParameterSet1 = "S1";
        private const string ParameterSet2 = "S2";

        [Parameter(ParameterSetName = ParameterSet1, Position = 0, Mandatory = false, HelpMessage = "The name of the resource group.")]
        [ValidateNotNullOrEmpty]
        [Alias("group", "g")]
        public string ResourceGroupName { get; set; }

        [Parameter(ParameterSetName = ParameterSet1, Position = 1, Mandatory = false, HelpMessage = "The name of the app service plan.")]
        [ValidateNotNullOrEmpty]
        [Alias("n")]
        public string Name { get; set; }

        
        [Parameter(ParameterSetName = ParameterSet2, Position = 0, Mandatory = true, HelpMessage = "The location of the app service plan.")]
        [ValidateNotNullOrEmpty]
        [Alias("l")]
        public string Location { get; set; }

        protected override void ProcessRecord()
        {
            switch (ParameterSetName)
            {
                case ParameterSet1:
                    if (!string.IsNullOrEmpty(ResourceGroupName) && !string.IsNullOrEmpty(Name))
                    {
                        GetAppServicePlan();
                    }
                    else if (!string.IsNullOrEmpty(ResourceGroupName))
                    {
                        GetByResourceGroup();
                    }
                    else if (!string.IsNullOrEmpty(Name))
                    {
                        GetByAppServicePlanName();
                    }
                    else
                    {
                        GetBySubscription();
                    }
                    break;
                case ParameterSet2:
                    GetByLocation();
                    break;
            }            
        }

        private void GetAppServicePlan()
        {
            WriteObject((PSServerFarmWithRichSku)WebsitesClient.GetAppServicePlan(ResourceGroupName, Name), true);
        }

        private void GetByAppServicePlanName()
        {
            const string progressDescriptionFormat = "Progress: {0}/{1} app service plans processed.";
            var progressRecord = new ProgressRecord(1, string.Format("Get app service plans with name '{0}'", Name), "Progress:");

            WriteProgress(progressRecord);

            var serverFarmResources = this.ResourcesClient.FilterPSResources(new PSResourceManagerModels.BasePSResourceParameters()
            {
                ResourceType = "Microsoft.Web/ServerFarms"
            }).Where(sf => string.Equals(sf.Name, Name, StringComparison.OrdinalIgnoreCase)).ToArray();

            var list = new List<ServerFarmWithRichSku>();
            for (var i = 0; i < serverFarmResources.Length; i++)
            {
                var sf = serverFarmResources[i];
                try
                {
                    var result = WebsitesClient.GetAppServicePlan(sf.ResourceGroupName, sf.Name);
                    if (result != null)
                    {
                        list.Add(result);
                    }
                }
                catch (Exception e)
                {
                    WriteExceptionError(e);
                }
                
                progressRecord.StatusDescription = string.Format(progressDescriptionFormat, i + 1, serverFarmResources.Length);
                progressRecord.PercentComplete = (100 * (i + 1)) / serverFarmResources.Length;
                WriteProgress(progressRecord);
            }

            WriteObject(list.Select(f => (PSServerFarmWithRichSku)f), true);
        }

        private void GetByResourceGroup()
        {
            WriteObject(WebsitesClient.ListAppServicePlans(ResourceGroupName).GetValues(), true);
        }

        private void GetBySubscription()
        {
            const string progressDescriptionFormat = "Progress: {0}/{1} resource groups processed.";
            const string progressCurrentOperationFormat = "Getting app service plans for resource group '{0}'";
            var progressRecord = new ProgressRecord(1, "Get app service plans from all resource groups", "Progress:")
            {
                CurrentOperation = "Getting all subscription resource groups ..."
            };

            WriteProgress(progressRecord);

            var resourceGroups = this.ResourcesClient.FilterPSResources(new PSResourceManagerModels.BasePSResourceParameters()
                {
                    ResourceType = "Microsoft.Web/ServerFarms"
                }).Select(sf => sf.ResourceGroupName).Distinct(StringComparer.OrdinalIgnoreCase).ToArray();

            var list = new List<ServerFarmWithRichSku>();
            
            
            for (var i = 0; i < resourceGroups.Length; i++)
            {
                var rg = resourceGroups[i];
                try
                {
                    var result = WebsitesClient.ListAppServicePlans(rg);
                    if (result != null && result.Value != null)
                    {
                        list.AddRange(result.Value);
                    }
                }
                catch (Exception e)
                {
                    WriteExceptionError(e);
                }
                
                progressRecord.CurrentOperation = string.Format(progressCurrentOperationFormat, rg);
                progressRecord.StatusDescription = string.Format(progressDescriptionFormat, i+1, resourceGroups.Length);
                progressRecord.PercentComplete = (100*(i+1))/resourceGroups.Length; 
                WriteProgress(progressRecord);
            }

            WriteObject(list.Select(f => (PSServerFarmWithRichSku)f), true);
        }

        private void GetByLocation()
        {
            const string progressDescriptionFormat = "Progress: {0}/{1} app service plans processed.";
            var progressRecord = new ProgressRecord(1, string.Format("Get app service plans at location '{0}'", Location), "Progress:");

            WriteProgress(progressRecord);

            var serverFarmResources = this.ResourcesClient.FilterPSResources(new PSResourceManagerModels.BasePSResourceParameters()
            {
                ResourceType = "Microsoft.Web/ServerFarms"
            }).Where(sf => string.Equals(sf.Location, Location.Replace(" ", string.Empty), StringComparison.OrdinalIgnoreCase)).ToArray();

            var list = new List<ServerFarmWithRichSku>();
            for (var i = 0; i < serverFarmResources.Length; i++)
            {
                var sf = serverFarmResources[i];
                try
                {
                    var result = WebsitesClient.GetAppServicePlan(sf.ResourceGroupName, sf.Name);
                    if (result != null)
                    {
                        list.Add(result);
                    }
                }
                catch (Exception e)
                {
                    WriteExceptionError(e);
                }

                progressRecord.StatusDescription = string.Format(progressDescriptionFormat, i + 1, serverFarmResources.Length);
                progressRecord.PercentComplete = (100 * (i + 1)) / serverFarmResources.Length;
                WriteProgress(progressRecord);
            }

            WriteObject(list.Select(f => (PSServerFarmWithRichSku)f), true);
        }
    }
}
<|MERGE_RESOLUTION|>--- conflicted
+++ resolved
@@ -27,12 +27,8 @@
     /// <summary>
     /// this commandlet will let you Get an Azure App Service Plan using ARM APIs
     /// </summary>
-<<<<<<< HEAD
     [Cmdlet(VerbsCommon.Get, "AzureRMAppServicePlan"), OutputType(typeof(PSServerFarmWithRichSku), typeof(ServerFarmCollection))]
-=======
-    [Cmdlet(VerbsCommon.Get, "AzureRMAppServicePlan"), OutputType(typeof(ServerFarmWithRichSku), typeof(ServerFarmCollection))]
     [CliCommandAlias("appservice;plan;ls")]
->>>>>>> ba037917
     public class GetAppServicePlanCmdlet : WebAppBaseClientCmdLet
     {
         private const string ParameterSet1 = "S1";
