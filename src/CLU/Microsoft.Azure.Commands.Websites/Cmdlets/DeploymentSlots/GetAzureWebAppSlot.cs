﻿
// ----------------------------------------------------------------------------------
//
// Copyright Microsoft Corporation
// Licensed under the Apache License, Version 2.0 (the "License");
// you may not use this file except in compliance with the License.
// You may obtain a copy of the License at
// http://www.apache.org/licenses/LICENSE-2.0
// Unless required by applicable law or agreed to in writing, software
// distributed under the License is distributed on an "AS IS" BASIS,
// WITHOUT WARRANTIES OR CONDITIONS OF ANY KIND, either express or implied.
// See the License for the specific language governing permissions and
// limitations under the License.
// ----------------------------------------------------------------------------------


using System.Management.Automation;
using Microsoft.Azure.Commands.WebApps.Models;
using Microsoft.Azure.Commands.WebApps.Utilities;
using Microsoft.Azure.Commands.Websites.Models.WebApp;
using Microsoft.Azure.Management.WebSites.Models;
using PSResourceManagerModels = Microsoft.Azure.Commands.Resources.Models;
using System.Linq;

namespace Microsoft.Azure.Commands.WebApps.Cmdlets.DeploymentSlots
{
    /// <summary>
    /// this commandlet will let you get a new Azure Web app slot using ARM APIs
    /// </summary>
    [Cmdlet(VerbsCommon.Get, "AzureRMWebAppSlot")]
<<<<<<< HEAD
    [OutputType(typeof(PSSite))]
=======
    [CliCommandAlias("appservice;slot;ls")]
>>>>>>> ba037917
    public class GetAzureWebAppSlotCmdlet : WebAppBaseClientCmdLet
    {
        protected const string ParameterSet1Name = "S1";
        protected const string ParameterSet2Name = "S2";

        [Parameter(ParameterSetName = ParameterSet1Name, Position = 0, Mandatory = true, HelpMessage = "The name of the resource group.")]
        [ValidateNotNullOrEmpty]
        [Alias("group", "g")]
        public string ResourceGroupName { get; set; }

        [Parameter(ParameterSetName = ParameterSet1Name, Position = 1, Mandatory = true, HelpMessage = "The name of the web app.", ValueFromPipelineByPropertyName = true)]
        [ValidateNotNullOrEmpty]
        [Alias("n")]
        public string Name { get; set; }

        [Parameter(Position = 2, Mandatory = false, HelpMessage = "The name of the web app slot.")]
        [ValidateNotNullOrEmpty]
        public string Slot { get; set; }

        [Parameter(ParameterSetName = ParameterSet2Name, Position = 0, Mandatory = true, HelpMessage = "The web app object", ValueFromPipeline = true)]
        [ValidateNotNullOrEmpty]
        public Site WebApp { get; set; }

        protected override void ProcessRecord()
        {
            if (string.Equals(ParameterSetName, ParameterSet2Name))
            {
                string rg, name, slot;

                if (!CmdletHelpers.TryParseWebAppMetadataFromResourceId(WebApp.Id, out rg, out name, out slot, true))
                {
                    throw new PSArgumentException("Input object is a deployment slot but should be a production web app");
                }

                ResourceGroupName = rg;
                Name = name;
            }

            if (string.IsNullOrWhiteSpace(Slot))
            {
                WriteObject(WebsitesClient.ListWebApps(ResourceGroupName, Name).Select(s => (PSSite)s));
            }
            else
            {
                WriteObject((PSSite)WebsitesClient.GetWebApp(ResourceGroupName, Name, Slot));
            }
        }
    }
}<|MERGE_RESOLUTION|>--- conflicted
+++ resolved
@@ -28,11 +28,8 @@
     /// this commandlet will let you get a new Azure Web app slot using ARM APIs
     /// </summary>
     [Cmdlet(VerbsCommon.Get, "AzureRMWebAppSlot")]
-<<<<<<< HEAD
     [OutputType(typeof(PSSite))]
-=======
     [CliCommandAlias("appservice;slot;ls")]
->>>>>>> ba037917
     public class GetAzureWebAppSlotCmdlet : WebAppBaseClientCmdLet
     {
         protected const string ParameterSet1Name = "S1";
