﻿<?xml version="1.0" encoding="utf-8"?>
<Project ToolsVersion="4.0" DefaultTargets="Build" xmlns="http://schemas.microsoft.com/developer/msbuild/2003">
  <Import Project="$(MSBuildExtensionsPath)\$(MSBuildToolsVersion)\Microsoft.Common.props" Condition="Exists('$(MSBuildExtensionsPath)\$(MSBuildToolsVersion)\Microsoft.Common.props')" />
  <PropertyGroup>
    <Configuration Condition=" '$(Configuration)' == '' ">Debug</Configuration>
    <Platform Condition=" '$(Platform)' == '' ">AnyCPU</Platform>
    <ProjectGuid>{5EE72C53-1720-4309-B54B-5FB79703195F}</ProjectGuid>
    <OutputType>Library</OutputType>
    <AppDesignerFolder>Properties</AppDesignerFolder>
    <RootNamespace>Microsoft.WindowsAzure.Commands.Common</RootNamespace>
    <AssemblyName>Microsoft.WindowsAzure.Commands.Common</AssemblyName>
    <TargetFrameworkVersion>v4.5</TargetFrameworkVersion>
    <FileAlignment>512</FileAlignment>
    <TargetFrameworkProfile />
    <SolutionDir Condition="$(SolutionDir) == '' Or $(SolutionDir) == '*Undefined*'">..\..\</SolutionDir>
    <RestorePackages>true</RestorePackages>
    <CodeAnalysisAdditionalOptions>/assemblyCompareMode:StrongNameIgnoringVersion</CodeAnalysisAdditionalOptions>
  </PropertyGroup>
  <PropertyGroup Condition=" '$(Configuration)|$(Platform)' == 'Debug|AnyCPU' ">
    <DebugSymbols>true</DebugSymbols>
    <DebugType>full</DebugType>
    <Optimize>false</Optimize>
    <OutputPath>bin\Debug</OutputPath>
    <DefineConstants>DEBUG;TRACE</DefineConstants>
    <ErrorReport>prompt</ErrorReport>
    <WarningLevel>4</WarningLevel>
    <RunCodeAnalysis>true</RunCodeAnalysis>
    <TreatWarningsAsErrors>true</TreatWarningsAsErrors>
    <Prefer32Bit>false</Prefer32Bit>
    <AllowUnsafeBlocks>true</AllowUnsafeBlocks>
  </PropertyGroup>
  <PropertyGroup Condition="'$(Configuration)|$(Platform)' == 'Release|AnyCPU'">
    <OutputPath>bin\Release</OutputPath>
    <DefineConstants>TRACE;SIGN</DefineConstants>
    <Optimize>true</Optimize>
    <DebugType>pdbonly</DebugType>
    <PlatformTarget>AnyCPU</PlatformTarget>
    <CodeAnalysisLogFile>bin\Release\Management.Utilities.dll.CodeAnalysisLog.xml</CodeAnalysisLogFile>
    <CodeAnalysisUseTypeNameInSuppression>true</CodeAnalysisUseTypeNameInSuppression>
    <CodeAnalysisModuleSuppressionsFile>GlobalSuppressions.cs</CodeAnalysisModuleSuppressionsFile>
    <ErrorReport>prompt</ErrorReport>
    <CodeAnalysisRuleSet>MinimumRecommendedRules.ruleset</CodeAnalysisRuleSet>
    <CodeAnalysisRuleSetDirectories>;$(ProgramFiles)\Microsoft Visual Studio 12.0\Team Tools\Static Analysis Tools\Rule Sets</CodeAnalysisRuleSetDirectories>
    <CodeAnalysisRuleDirectories>;$(ProgramFiles)\Microsoft Visual Studio 12.0\Team Tools\Static Analysis Tools\FxCop\Rules</CodeAnalysisRuleDirectories>
    <SignAssembly>true</SignAssembly>
    <AssemblyOriginatorKeyFile>MSSharedLibKey.snk</AssemblyOriginatorKeyFile>
    <DelaySign>true</DelaySign>
    <TreatWarningsAsErrors>true</TreatWarningsAsErrors>
    <Prefer32Bit>false</Prefer32Bit>
    <AllowUnsafeBlocks>true</AllowUnsafeBlocks>
  </PropertyGroup>
  <ItemGroup>
    <Reference Include="Hyak.Common, Version=1.0.0.0, Culture=neutral, PublicKeyToken=31bf3856ad364e35, processorArchitecture=MSIL">
      <SpecificVersion>False</SpecificVersion>
      <HintPath>..\..\packages\Hyak.Common.1.0.2\lib\portable-net403+win+wpa81\Hyak.Common.dll</HintPath>
    </Reference>
    <Reference Include="Microsoft.Azure.Common">
      <SpecificVersion>False</SpecificVersion>
      <HintPath>..\..\packages\Microsoft.Azure.Common.2.1.0\lib\net45\Microsoft.Azure.Common.dll</HintPath>
    </Reference>
    <Reference Include="Microsoft.Azure.Common.Authentication, Version=1.0.0.0, Culture=neutral, PublicKeyToken=31bf3856ad364e35, processorArchitecture=MSIL">
      <SpecificVersion>False</SpecificVersion>
      <HintPath>..\..\packages\Microsoft.Azure.Common.Authentication.1.0.27-preview\lib\net45\Microsoft.Azure.Common.Authentication.dll</HintPath>
    </Reference>
    <Reference Include="Microsoft.Azure.Common.NetFramework">
      <SpecificVersion>False</SpecificVersion>
      <HintPath>..\..\packages\Microsoft.Azure.Common.2.1.0\lib\net45\Microsoft.Azure.Common.NetFramework.dll</HintPath>
    </Reference>
    <Reference Include="Microsoft.Azure.ResourceManager, Version=2.0.0.0, Culture=neutral, PublicKeyToken=31bf3856ad364e35, processorArchitecture=MSIL">
      <SpecificVersion>False</SpecificVersion>
      <HintPath>..\..\packages\Microsoft.Azure.Management.Resources.2.18.1-preview\lib\net40\Microsoft.Azure.ResourceManager.dll</HintPath>
    </Reference>
    <Reference Include="Microsoft.Data.Edm, Version=5.6.0.0, Culture=neutral, PublicKeyToken=31bf3856ad364e35, processorArchitecture=MSIL">
      <HintPath>..\..\packages\Microsoft.Data.Edm.5.6.0\lib\net40\Microsoft.Data.Edm.dll</HintPath>
    </Reference>
    <Reference Include="Microsoft.Data.OData, Version=5.6.0.0, Culture=neutral, PublicKeyToken=31bf3856ad364e35, processorArchitecture=MSIL">
      <HintPath>..\..\packages\Microsoft.Data.OData.5.6.0\lib\net40\Microsoft.Data.OData.dll</HintPath>
    </Reference>
    <Reference Include="Microsoft.Data.Services.Client, Version=5.6.0.0, Culture=neutral, PublicKeyToken=31bf3856ad364e35, processorArchitecture=MSIL">
      <HintPath>..\..\packages\Microsoft.Data.Services.Client.5.6.0\lib\net40\Microsoft.Data.Services.Client.dll</HintPath>
    </Reference>
    <Reference Include="Microsoft.IdentityModel.Clients.ActiveDirectory">
      <SpecificVersion>False</SpecificVersion>
      <HintPath>..\..\packages\Microsoft.IdentityModel.Clients.ActiveDirectory.2.14.201151115\lib\net45\Microsoft.IdentityModel.Clients.ActiveDirectory.dll</HintPath>
    </Reference>
    <Reference Include="Microsoft.IdentityModel.Clients.ActiveDirectory.WindowsForms">
      <SpecificVersion>False</SpecificVersion>
      <HintPath>..\..\packages\Microsoft.IdentityModel.Clients.ActiveDirectory.2.14.201151115\lib\net45\Microsoft.IdentityModel.Clients.ActiveDirectory.WindowsForms.dll</HintPath>
    </Reference>
    <Reference Include="Microsoft.Threading.Tasks, Version=1.0.12.0, Culture=neutral, PublicKeyToken=b03f5f7f11d50a3a, processorArchitecture=MSIL">
      <SpecificVersion>False</SpecificVersion>
      <HintPath>..\..\packages\Microsoft.Bcl.Async.1.0.168\lib\net40\Microsoft.Threading.Tasks.dll</HintPath>
    </Reference>
    <Reference Include="Microsoft.Threading.Tasks.Extensions, Version=1.0.12.0, Culture=neutral, PublicKeyToken=b03f5f7f11d50a3a, processorArchitecture=MSIL">
      <SpecificVersion>False</SpecificVersion>
      <HintPath>..\..\packages\Microsoft.Bcl.Async.1.0.168\lib\net40\Microsoft.Threading.Tasks.Extensions.dll</HintPath>
    </Reference>
    <Reference Include="Microsoft.Threading.Tasks.Extensions.Desktop, Version=1.0.168.0, Culture=neutral, PublicKeyToken=b03f5f7f11d50a3a, processorArchitecture=MSIL">
      <SpecificVersion>False</SpecificVersion>
      <HintPath>..\..\packages\Microsoft.Bcl.Async.1.0.168\lib\net40\Microsoft.Threading.Tasks.Extensions.Desktop.dll</HintPath>
    </Reference>
    <Reference Include="Microsoft.WindowsAzure.Management, Version=4.0.0.0, Culture=neutral, PublicKeyToken=31bf3856ad364e35, processorArchitecture=MSIL">
      <SpecificVersion>False</SpecificVersion>
      <HintPath>..\..\packages\Microsoft.WindowsAzure.Management.4.1.1\lib\net40\Microsoft.WindowsAzure.Management.dll</HintPath>
    </Reference>
<<<<<<< HEAD
    <Reference Include="Newtonsoft.Json, Version=6.0.0.0, Culture=neutral, PublicKeyToken=30ad4fe6b2a6aeed, processorArchitecture=MSIL">
      <SpecificVersion>False</SpecificVersion>
      <HintPath>..\..\packages\Newtonsoft.Json.6.0.8\lib\net45\Newtonsoft.Json.dll</HintPath>
=======
    <Reference Include="Microsoft.WindowsAzure.Storage">
      <HintPath>..\..\packages\WindowsAzure.Storage.4.0.0\lib\net40\Microsoft.WindowsAzure.Storage.dll</HintPath>
    </Reference>
    <Reference Include="Newtonsoft.Json">
      <HintPath>..\..\packages\Newtonsoft.Json.6.0.4\lib\net45\Newtonsoft.Json.dll</HintPath>
      <Private>True</Private>
>>>>>>> cc23ae09
    </Reference>
    <Reference Include="System" />
    <Reference Include="System.Core" />
    <Reference Include="System.IO.Compression.FileSystem" />
    <Reference Include="System.Management.Automation, Version=3.0.0.0, Culture=neutral, PublicKeyToken=31bf3856ad364e35, processorArchitecture=MSIL" />
    <Reference Include="System.Net" />
    <Reference Include="System.Net.Http" />
    <Reference Include="System.Net.Http.Extensions, Version=2.2.28.0, Culture=neutral, PublicKeyToken=b03f5f7f11d50a3a, processorArchitecture=MSIL">
      <SpecificVersion>False</SpecificVersion>
      <HintPath>..\..\packages\Microsoft.Net.Http.2.2.28\lib\net45\System.Net.Http.Extensions.dll</HintPath>
    </Reference>
    <Reference Include="System.Net.Http.Formatting, Version=5.2.2.0, Culture=neutral, PublicKeyToken=31bf3856ad364e35, processorArchitecture=MSIL">
      <SpecificVersion>False</SpecificVersion>
      <HintPath>..\..\packages\Microsoft.AspNet.WebApi.Client.5.2.2\lib\net45\System.Net.Http.Formatting.dll</HintPath>
    </Reference>
    <Reference Include="System.Net.Http.Primitives, Version=4.2.28.0, Culture=neutral, PublicKeyToken=b03f5f7f11d50a3a, processorArchitecture=MSIL">
      <SpecificVersion>False</SpecificVersion>
      <HintPath>..\..\packages\Microsoft.Net.Http.2.2.28\lib\net45\System.Net.Http.Primitives.dll</HintPath>
    </Reference>
    <Reference Include="System.Net.Http.WebRequest" />
    <Reference Include="System.Runtime.Serialization" />
    <Reference Include="System.Security" />
    <Reference Include="System.ServiceModel" />
    <Reference Include="System.ServiceModel.Channels" />
    <Reference Include="System.ServiceModel.Web" />
    <Reference Include="System.Spatial, Version=5.6.0.0, Culture=neutral, PublicKeyToken=31bf3856ad364e35, processorArchitecture=MSIL">
      <HintPath>..\..\packages\System.Spatial.5.6.0\lib\net40\System.Spatial.dll</HintPath>
    </Reference>
    <Reference Include="System.Web.Extensions" />
    <Reference Include="System.Windows.Forms" />
    <Reference Include="System.Xml.Linq" />
    <Reference Include="System.Data.DataSetExtensions" />
    <Reference Include="Microsoft.CSharp" />
    <Reference Include="System.Data" />
    <Reference Include="System.Xml" />
  </ItemGroup>
  <ItemGroup>
    <Compile Include="AzurePowerShell.cs" />
    <Compile Include="ComputeCloudException.cs" />
    <Compile Include="Constants.cs" />
    <Compile Include="Extensions\DSC\DscExtensionCmdletConstants.cs" />
    <Compile Include="Extensions\DSC\DscExtensionPrivateSettings.cs" />
    <Compile Include="Extensions\DSC\DscExtensionPublicSettings.cs" />
    <Compile Include="Extensions\DSC\DscExtensionSettingsSerializer.cs" />
    <Compile Include="Extensions\DSC\Exceptions\GetDscResourceException.cs" />
    <Compile Include="Extensions\DSC\Publish\ConfigurationParseResult.cs" />
    <Compile Include="Extensions\DSC\Publish\ConfigurationParsingHelper.cs" />
    <Compile Include="Extensions\DSC\Publish\DscExtensionPublishCmdletCommonBase.cs" />
    <Compile Include="SecureStringExtensions.cs" />
    <Compile Include="ConversionUtilities.cs" />
    <Compile Include="DebugStreamTraceListener.cs" />
    <Compile Include="GeneralUtilities.cs" />
    <Compile Include="PowerShellUtilities.cs" />
    <Compile Include="RecordingTracingInterceptor.cs" />
    <Compile Include="ProfileClientExtensions.cs" />
    <Compile Include="ServiceManagementTypes.cs" />
    <Compile Include="ChannelHelper.cs" />
    <Compile Include="ClientCreatedArgs.cs" />
    <Compile Include="CloudBaseCmdlet.cs" />
    <Compile Include="AzurePSCmdlet.cs" />
    <Compile Include="CmdletExtensions.cs" />
    <Compile Include="ConfigurationConstants.cs" />
    <Compile Include="DiagnosticsHelper.cs" />
    <Compile Include="ErrorHelper.cs" />
    <Compile Include="IdnHelper.cs" />
    <Compile Include="ManagementOperationContext.cs" />
    <Compile Include="Parameters.cs" />
    <Compile Include="SubscriptionCmdletBase.cs" />
    <Compile Include="TestMockSupport.cs" />
    <Compile Include="HttpClientExtensions.cs" />
    <Compile Include="HttpRestCallLogger.cs" />
    <Compile Include="HttpRestMessageInspector.cs" />
    <Compile Include="ProcessHelper.cs" />
    <Compile Include="Tasks.cs" />
    <Compile Include="PSAzureAccount.cs" />
    <Compile Include="Properties\AssemblyInfo.cs" />
    <Compile Include="Properties\Resources.Designer.cs">
      <AutoGen>True</AutoGen>
      <DesignTime>True</DesignTime>
      <DependentUpon>Resources.resx</DependentUpon>
    </Compile>
  </ItemGroup>
  <ItemGroup>
    <EmbeddedResource Include="Properties\Resources.resx">
      <Generator>PublicResXFileCodeGenerator</Generator>
      <LastGenOutput>Resources.Designer.cs</LastGenOutput>
      <SubType>Designer</SubType>
    </EmbeddedResource>
  </ItemGroup>
  <ItemGroup>
    <None Include="packages.config">
      <SubType>Designer</SubType>
    </None>
  </ItemGroup>
  <ItemGroup />
  <Import Project="$(MSBuildToolsPath)\Microsoft.CSharp.targets" />
  <Import Project="$(SolutionDir)\.nuget\nuget.targets" />
  <Import Project="..\..\packages\Microsoft.Bcl.Build.1.0.14\tools\Microsoft.Bcl.Build.targets" Condition="Exists('..\..\packages\Microsoft.Bcl.Build.1.0.14\tools\Microsoft.Bcl.Build.targets')" />
  <Target Name="EnsureBclBuildImported" BeforeTargets="BeforeBuild" Condition="'$(BclBuildImported)' == ''">
    <Error Condition="!Exists('..\..\packages\Microsoft.Bcl.Build.1.0.14\tools\Microsoft.Bcl.Build.targets')" Text="This project references NuGet package(s) that are missing on this computer. Enable NuGet Package Restore to download them.  For more information, see http://go.microsoft.com/fwlink/?LinkID=317567." HelpKeyword="BCLBUILD2001" />
    <Error Condition="Exists('..\..\packages\Microsoft.Bcl.Build.1.0.14\tools\Microsoft.Bcl.Build.targets')" Text="The build restored NuGet packages. Build the project again to include these packages in the build. For more information, see http://go.microsoft.com/fwlink/?LinkID=317568." HelpKeyword="BCLBUILD2002" />
  </Target>
</Project><|MERGE_RESOLUTION|>--- conflicted
+++ resolved
@@ -103,18 +103,12 @@
       <SpecificVersion>False</SpecificVersion>
       <HintPath>..\..\packages\Microsoft.WindowsAzure.Management.4.1.1\lib\net40\Microsoft.WindowsAzure.Management.dll</HintPath>
     </Reference>
-<<<<<<< HEAD
-    <Reference Include="Newtonsoft.Json, Version=6.0.0.0, Culture=neutral, PublicKeyToken=30ad4fe6b2a6aeed, processorArchitecture=MSIL">
-      <SpecificVersion>False</SpecificVersion>
-      <HintPath>..\..\packages\Newtonsoft.Json.6.0.8\lib\net45\Newtonsoft.Json.dll</HintPath>
-=======
     <Reference Include="Microsoft.WindowsAzure.Storage">
       <HintPath>..\..\packages\WindowsAzure.Storage.4.0.0\lib\net40\Microsoft.WindowsAzure.Storage.dll</HintPath>
     </Reference>
     <Reference Include="Newtonsoft.Json">
       <HintPath>..\..\packages\Newtonsoft.Json.6.0.4\lib\net45\Newtonsoft.Json.dll</HintPath>
       <Private>True</Private>
->>>>>>> cc23ae09
     </Reference>
     <Reference Include="System" />
     <Reference Include="System.Core" />
