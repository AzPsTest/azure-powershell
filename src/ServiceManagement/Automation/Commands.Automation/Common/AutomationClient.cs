--- conflicted
+++ resolved
@@ -937,7 +937,6 @@
 
         #endregion
 
-<<<<<<< HEAD
         #region Account Operations
 
         public IEnumerable<AutomationAccount> ListAutomationAccounts(string automationAccountName, string location)
@@ -1027,10 +1026,7 @@
 
         #endregion
 
-        #region Private Methods
-=======
         #region JobSchedules
->>>>>>> 183beb12
 
         public JobSchedule GetJobSchedule(string automationAccountName, Guid jobScheduleId)
         {
@@ -1275,7 +1271,6 @@
             return filteredParameters;
         }
 
-<<<<<<< HEAD
         private string GetCloudServiceName(string subscriptionId, string region)
         {
             string hashedSubId = string.Empty;
@@ -1314,8 +1309,8 @@
             return result.ToString();
         }
 
-        #endregion
-=======
+        
+
         private JobStream CreateJobStreamFromJobStreamModel(AutomationManagement.Models.JobStream jobStream, string automationAccountName, Guid jobId)
         {
             Requires.Argument("jobStream", jobStream).NotNull();
@@ -1342,8 +1337,6 @@
         private AutomationManagement.Models.Schedule GetScheduleModel(string automationAccountName, string scheduleName)
         {
             AutomationManagement.Models.Schedule scheduleModel;
->>>>>>> 183beb12
-
             try
             {
                 scheduleModel = this.automationManagementClient.Schedules.Get(
