--- conflicted
+++ resolved
@@ -220,10 +220,6 @@
         {
             this.ID = pc.ID;
             this.Name = pc.Name;
-<<<<<<< HEAD
-=======
-            ////this.ConfigurationStatus = pc.ConfigurationStatus;
->>>>>>> 489de547
             this.Role = pc.Role;
             this.ServerId = pc.ServerId;
             this.FabricObjectId = pc.FabricObjectId;
