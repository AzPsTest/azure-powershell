﻿<?xml version="1.0" encoding="utf-8"?>
<root>
  <!-- 
    Microsoft ResX Schema 
    
    Version 2.0
    
    The primary goals of this format is to allow a simple XML format 
    that is mostly human readable. The generation and parsing of the 
    various data types are done through the TypeConverter classes 
    associated with the data types.
    
    Example:
    
    ... ado.net/XML headers & schema ...
    <resheader name="resmimetype">text/microsoft-resx</resheader>
    <resheader name="version">2.0</resheader>
    <resheader name="reader">System.Resources.ResXResourceReader, System.Windows.Forms, ...</resheader>
    <resheader name="writer">System.Resources.ResXResourceWriter, System.Windows.Forms, ...</resheader>
    <data name="Name1"><value>this is my long string</value><comment>this is a comment</comment></data>
    <data name="Color1" type="System.Drawing.Color, System.Drawing">Blue</data>
    <data name="Bitmap1" mimetype="application/x-microsoft.net.object.binary.base64">
        <value>[base64 mime encoded serialized .NET Framework object]</value>
    </data>
    <data name="Icon1" type="System.Drawing.Icon, System.Drawing" mimetype="application/x-microsoft.net.object.bytearray.base64">
        <value>[base64 mime encoded string representing a byte array form of the .NET Framework object]</value>
        <comment>This is a comment</comment>
    </data>
                
    There are any number of "resheader" rows that contain simple 
    name/value pairs.
    
    Each data row contains a name, and value. The row also contains a 
    type or mimetype. Type corresponds to a .NET class that support 
    text/value conversion through the TypeConverter architecture. 
    Classes that don't support this are serialized and stored with the 
    mimetype set.
    
    The mimetype is used for serialized objects, and tells the 
    ResXResourceReader how to depersist the object. This is currently not 
    extensible. For a given mimetype the value must be set accordingly:
    
    Note - application/x-microsoft.net.object.binary.base64 is the format 
    that the ResXResourceWriter will generate, however the reader can 
    read any of the formats listed below.
    
    mimetype: application/x-microsoft.net.object.binary.base64
    value   : The object must be serialized with 
            : System.Runtime.Serialization.Formatters.Binary.BinaryFormatter
            : and then encoded with base64 encoding.
    
    mimetype: application/x-microsoft.net.object.soap.base64
    value   : The object must be serialized with 
            : System.Runtime.Serialization.Formatters.Soap.SoapFormatter
            : and then encoded with base64 encoding.

    mimetype: application/x-microsoft.net.object.bytearray.base64
    value   : The object must be serialized into a byte array 
            : using a System.ComponentModel.TypeConverter
            : and then encoded with base64 encoding.
    -->
  <xsd:schema id="root" xmlns="" xmlns:xsd="http://www.w3.org/2001/XMLSchema" xmlns:msdata="urn:schemas-microsoft-com:xml-msdata">
    <xsd:import namespace="http://www.w3.org/XML/1998/namespace" />
    <xsd:element name="root" msdata:IsDataSet="true">
      <xsd:complexType>
        <xsd:choice maxOccurs="unbounded">
          <xsd:element name="metadata">
            <xsd:complexType>
              <xsd:sequence>
                <xsd:element name="value" type="xsd:string" minOccurs="0" />
              </xsd:sequence>
              <xsd:attribute name="name" use="required" type="xsd:string" />
              <xsd:attribute name="type" type="xsd:string" />
              <xsd:attribute name="mimetype" type="xsd:string" />
              <xsd:attribute ref="xml:space" />
            </xsd:complexType>
          </xsd:element>
          <xsd:element name="assembly">
            <xsd:complexType>
              <xsd:attribute name="alias" type="xsd:string" />
              <xsd:attribute name="name" type="xsd:string" />
            </xsd:complexType>
          </xsd:element>
          <xsd:element name="data">
            <xsd:complexType>
              <xsd:sequence>
                <xsd:element name="value" type="xsd:string" minOccurs="0" msdata:Ordinal="1" />
                <xsd:element name="comment" type="xsd:string" minOccurs="0" msdata:Ordinal="2" />
              </xsd:sequence>
              <xsd:attribute name="name" type="xsd:string" use="required" msdata:Ordinal="1" />
              <xsd:attribute name="type" type="xsd:string" msdata:Ordinal="3" />
              <xsd:attribute name="mimetype" type="xsd:string" msdata:Ordinal="4" />
              <xsd:attribute ref="xml:space" />
            </xsd:complexType>
          </xsd:element>
          <xsd:element name="resheader">
            <xsd:complexType>
              <xsd:sequence>
                <xsd:element name="value" type="xsd:string" minOccurs="0" msdata:Ordinal="1" />
              </xsd:sequence>
              <xsd:attribute name="name" type="xsd:string" use="required" />
            </xsd:complexType>
          </xsd:element>
        </xsd:choice>
      </xsd:complexType>
    </xsd:element>
  </xsd:schema>
  <resheader name="resmimetype">
    <value>text/microsoft-resx</value>
  </resheader>
  <resheader name="version">
    <value>2.0</value>
  </resheader>
  <resheader name="reader">
    <value>System.Resources.ResXResourceReader, System.Windows.Forms, Version=4.0.0.0, Culture=neutral, PublicKeyToken=b77a5c561934e089</value>
  </resheader>
  <resheader name="writer">
    <value>System.Resources.ResXResourceWriter, System.Windows.Forms, Version=4.0.0.0, Culture=neutral, PublicKeyToken=b77a5c561934e089</value>
  </resheader>
  <data name="CloudExceptionDetails" xml:space="preserve">
    <value>Operation Failed.
Message: {0}
Possible Causes: {1}
Recommended Action: {2}
ClientRequestId: {3}</value>
  </data>
  <data name="CloudServiceNameNullOrEmpty" xml:space="preserve">
    <value>Cloud Service name mentioned is either null or empty</value>
  </data>
  <data name="InvalidCloudExceptionErrorMessage" xml:space="preserve">
    <value>Operation failed.
{0}</value>
  </data>
  <data name="InvalidCloudService" xml:space="preserve">
    <value>Cloud Service is not associated with the selected Subscription</value>
  </data>
  <data name="InvalidResource" xml:space="preserve">
    <value>Resource is not associted with the selected Cloud Service</value>
  </data>
  <data name="InvalidXml" xml:space="preserve">
    <value>XML is malformed or file is empty, exception details: {0}</value>
  </data>
  <data name="MissingVaultSettings" xml:space="preserve">
    <value>Vault Settings are missing. Please import Vault Settings and verify the same</value>
  </data>
  <data name="NullRecoveryServicesClient" xml:space="preserve">
    <value>RecoveryServices client is null, please check Resource, Cloud Service information in Vault Settings</value>
  </data>
  <data name="ProtectionContainerNotFound" xml:space="preserve">
    <value>Protection Container {0} is not associated with the Vault {1}</value>
  </data>
  <data name="RecoveryPlanNotFound" xml:space="preserve">
    <value>RecoveryPlan  {0} is not associated with the Vault {1}</value>
  </data>
  <data name="ResourceNameNullOrEmpty" xml:space="preserve">
    <value>Resource name mentioned is either null or empty</value>
  </data>
  <data name="ServerNotFound" xml:space="preserve">
    <value>Server {0} is not associated with the Vault {1}</value>
  </data>
  <data name="VaultSettingFileNotFound" xml:space="preserve">
    <value>Vault settings file not found, please pass the file downloaded from portal</value>
  </data>
  <data name="VirtualMachineNotFound" xml:space="preserve">
    <value>Virtual Machine {0} is not associated with Protection Container {1}</value>
  </data>
  <data name="VirtualMachineGroupNotFound" xml:space="preserve">
    <value>Virtual Machine Group {0} is not associated with Protection Container {1}</value>
  </data>
  <data name="ProtectionEntityNotFound" xml:space="preserve">
    <value>Protection Entity {0} is not associated with Protection Container {1}</value>
  </data>
  <data name="ProtectionEntityNotProtected" xml:space="preserve">
    <value>Protection Entity {0} is not protected.</value>
  </data>
  <data name="MissingChannelIntergrityKey" xml:space="preserve">
    <value>Vault Key value is missing. Please import Vault Settings and verify the same</value>
  </data>
  <data name="WaitingForCompletion" xml:space="preserve">
    <value>Waiting for completion</value>
  </data>
  <data name="DisableProtectionWarning" xml:space="preserve">
    <value>Are you sure want to disable protection on {0}</value>
  </data>
  <data name="DisableProtectionWhatIfMessage" xml:space="preserve">
    <value>{0}s protection</value>
  </data>
  <data name="RemoveRPWarning" xml:space="preserve">
    <value>Are you sure want to remove Recovery Plan {0}</value>
  </data>
  <data name="RemoveRPWhatIfMessage" xml:space="preserve">
    <value>Removing Recovery Plan</value>
  </data>
  <data name="SubscriptionIsNotAssociatedWithTheAccount" xml:space="preserve">
    <value>Subscription {0} is not associated with the account</value>
  </data>
  <data name="ProtectionEntityAlreadyDisabled" xml:space="preserve">
    <value>Protection entity {0} is already disabled</value>
  </data>
  <data name="ProtectionEntityAlreadyEnabled" xml:space="preserve">
    <value>Protection entity {0} is already enabled</value>
  </data>
  <data name="AzureVMNetworkIsNotAssociatedWithTheSubscription" xml:space="preserve">
    <value>AzureVMNetwork {0} is not associated with the Subscription {1}</value>
  </data>
  <data name="VaultSettingsGenerationUnSupported" xml:space="preserve">
    <value>Cannot generate vault settings file for this vault. Download it from the Azure Portal.</value>
  </data>
  <data name="StorageIsNotAssociatedWithTheAccount" xml:space="preserve">
    <value>Storage account {0} is not associated with the account</value>
  </data>
  <data name="VaultCreationSuccessMessage" xml:space="preserve">
    <value>Vault has been created</value>
  </data>
  <data name="ReplicationStartTimeInvalid" xml:space="preserve">
    <value>Replication Start Time span value cannot be greater then 24 hours.</value>
  </data>
  <data name="StorageAccountNameIsNotValid" xml:space="preserve">
    <value>Please enter the storage account name details in the protection profile.</value>
  </data>
  <data name="SubscriptionIdIsNotValid" xml:space="preserve">
    <value>Please enter the subscription ID details.</value>
  </data>
  <data name="IncorrectReplicationProvider" xml:space="preserve">
    <value>Replication Provider {0} entered invalid for the current set of parameters.</value>
  </data>
<<<<<<< HEAD
  <data name="ArgumentsMissingForUpdateVmProperties" xml:space="preserve">
    <value>Please pass on required VM properties to update</value>
  </data>
  <data name="NetworkArgumentsMissingForUpdateVmProperties" xml:space="preserve">
    <value>Please pass on both Source Nic and Recovery Target to update</value>
=======
  <data name="InvalidReplicationFrequency" xml:space="preserve">
    <value>Replication Frequency {0} is invalid</value>
>>>>>>> a44847af
  </data>
</root><|MERGE_RESOLUTION|>--- conflicted
+++ resolved
@@ -224,15 +224,12 @@
   <data name="IncorrectReplicationProvider" xml:space="preserve">
     <value>Replication Provider {0} entered invalid for the current set of parameters.</value>
   </data>
-<<<<<<< HEAD
   <data name="ArgumentsMissingForUpdateVmProperties" xml:space="preserve">
     <value>Please pass on required VM properties to update</value>
   </data>
   <data name="NetworkArgumentsMissingForUpdateVmProperties" xml:space="preserve">
     <value>Please pass on both Source Nic and Recovery Target to update</value>
-=======
   <data name="InvalidReplicationFrequency" xml:space="preserve">
     <value>Replication Frequency {0} is invalid</value>
->>>>>>> a44847af
   </data>
 </root>