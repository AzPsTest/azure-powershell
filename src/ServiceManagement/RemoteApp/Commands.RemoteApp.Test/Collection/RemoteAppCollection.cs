﻿// ----------------------------------------------------------------------------------
//
// Copyright Microsoft Corporation
// Licensed under the Apache License, Version 2.0 (the "License");
// you may not use this file except in compliance with the License.
// You may obtain a copy of the License at
// http://www.apache.org/licenses/LICENSE-2.0
// Unless required by applicable law or agreed to in writing, software
// distributed under the License is distributed on an "AS IS" BASIS,
// WITHOUT WARRANTIES OR CONDITIONS OF ANY KIND, either express or implied.
// See the License for the specific language governing permissions and
// limitations under the License.
// ----------------------------------------------------------------------------------

using Microsoft.WindowsAzure.Commands.ScenarioTest;

namespace Microsoft.Azure.Commands.RemoteApp.Test
{
    using Common;
    using Microsoft.Azure.Management.RemoteApp;
    using Microsoft.Azure.Management.RemoteApp.Cmdlets;
    using Microsoft.Azure.Management.RemoteApp.Models;
    using Microsoft.WindowsAzure.Commands.Common.Test.Mocks;
    using Moq;
    using Moq.Language.Flow;
    using System;
    using System.Collections.Generic;
    using System.Linq;
    using System.Management.Automation;
    using System.Threading;
    using System.Threading.Tasks;
    using Xunit;

    // Get-AzureRemoteAppCollectionUsageDetails, Get-AzureRemoteAppCollectionUsageSummary, 
    public class RemoteAppCollectionTest : RemoteAppClientTest
    {

        [Fact]
        [Trait(Category.AcceptanceType, Category.CheckIn)]
        public void GetAllCollections()
        {
            int countOfExpectedCollections = 0;
            GetAzureRemoteAppCollection mockCmdlet = SetUpTestCommon<GetAzureRemoteAppCollection>();

            // Setup the environment for testing this cmdlet
            countOfExpectedCollections = MockObject.SetUpDefaultRemoteAppCollection(remoteAppManagementClientMock, collectionName);
            mockCmdlet.ResetPipelines();

            Log("Calling Get-AzureRemoteAppCollection which should have {0} collections.", countOfExpectedCollections);

            mockCmdlet.ExecuteCmdlet();
            if (mockCmdlet.runTime().ErrorStream.Count != 0)
            {
                Assert.True(false,
                    String.Format("Get-AzureRemoteAppCollection returned the following error {0}.",
                        mockCmdlet.runTime().ErrorStream[0].Exception.Message
                    )
                );
            }

            List<Collection> collections = MockObject.ConvertList<Collection>(mockCmdlet.runTime().OutputPipeline);
            Assert.NotNull(collections);

            Assert.True(collections.Count == countOfExpectedCollections,
                String.Format("The expected number of collections returned {0} does not match the actual {1}.",
                    countOfExpectedCollections,
                    collections.Count
                )
            );

            Assert.True(MockObject.HasExpectedResults<Collection>(collections, MockObject.ContainsExpectedCollection),
                "The actual result does not match the expected."
            );

            Log("The test for Get-AzureRemoteAppCollection with {0} collections completed successfully", countOfExpectedCollections);
        }

        [Fact]
        [Trait(Category.AcceptanceType, Category.CheckIn)]
        public void GetCollectionsByName()
        {
            int countOfExpectedCollections = 1;
            GetAzureRemoteAppCollection mockCmdlet = SetUpTestCommon<GetAzureRemoteAppCollection>();

            // Required parameters for this test
            mockCmdlet.CollectionName = collectionName;

            // Setup the environment for testing this cmdlet
            MockObject.SetUpDefaultRemoteAppCollectionByName(remoteAppManagementClientMock, collectionName);
            mockCmdlet.ResetPipelines();

            Log("Calling Get-AzureRemoteAppCollection to get this collection {0}.", mockCmdlet.CollectionName);

            mockCmdlet.ExecuteCmdlet();

            if (mockCmdlet.runTime().ErrorStream.Count != 0)
            {
                Assert.True(false,
                    String.Format("Get-AzureRemoteAppUser returned the following error {0}.",
                        mockCmdlet.runTime().ErrorStream[0].Exception.Message
                    )
                );
            }

            List<Collection> collections = MockObject.ConvertList<Collection>(mockCmdlet.runTime().OutputPipeline);
            Assert.NotNull(collections);

            Assert.True(collections.Count == countOfExpectedCollections,
               String.Format("The expected number of collections returned {0} does not match the actual {1}.",
                   countOfExpectedCollections,
                   collections.Count
               )
           );

            Assert.True(MockObject.HasExpectedResults<Collection>(collections, MockObject.ContainsExpectedCollection),
               "The actual result does not match the expected."
           );
        }

        [Fact]
        [Trait(Category.AcceptanceType, Category.CheckIn)]
        public void AddCollection()
        {
            List<TrackingResult> trackingIds = null;
            int countOfExpectedCollections = 0;
            NewAzureRemoteAppCollection mockCmdlet = SetUpTestCommon<NewAzureRemoteAppCollection>();

            // Required parameters for this test
            mockCmdlet.CollectionName = collectionName;
            mockCmdlet.Location = region;
            mockCmdlet.Plan = billingPlan;
            mockCmdlet.ImageName = templateName;
            mockCmdlet.Description = description;
            mockCmdlet.CustomRdpProperty = customRDPString;

            // Setup the environment for testing this cmdlet
            countOfExpectedCollections = MockObject.SetUpDefaultRemoteAppCollectionCreate(remoteAppManagementClientMock, mockCmdlet.CollectionName, mockCmdlet.Location, mockCmdlet.Plan, mockCmdlet.ImageName, mockCmdlet.Description, mockCmdlet.CustomRdpProperty, trackingId);
            mockCmdlet.ResetPipelines();

            mockCmdlet.ExecuteCmdlet();
            if (mockCmdlet.runTime().ErrorStream.Count != 0)
            {
                Assert.True(false,
                    String.Format("New-AzureRemoteAppCollection returned the following error {0}",
                        mockCmdlet.runTime().ErrorStream[0].Exception.Message
                    )
                );
            }

            trackingIds = MockObject.ConvertList<TrackingResult>(mockCmdlet.runTime().OutputPipeline);
            Assert.NotNull(trackingIds);

            Assert.True(trackingIds.Count == countOfExpectedCollections,
                String.Format("The expected number of collections returned {0} does not match the actual {1}",
                    countOfExpectedCollections,
                    trackingIds.Count
                 )
            );

            Assert.True(MockObject.HasExpectedResults<TrackingResult>(trackingIds, MockObject.ContainsExpectedTrackingId),
               "The actual result does not match the expected."
            );
        }

        [Fact]
        [Trait(Category.AcceptanceType, Category.CheckIn)]
        public void UpdateCollection()
        {
            List<TrackingResult> trackingIds = null;
            int countOfExpectedCollections = 0;
            UpdateAzureRemoteAppCollection mockCmdlet = SetUpTestCommon<UpdateAzureRemoteAppCollection>();

            // Required parameters for this test
            mockCmdlet.CollectionName = collectionName;
            mockCmdlet.ImageName = templateName;

            // Setup the environment for testing this cmdlet
            MockObject.SetUpDefaultRemoteAppCollectionByName(remoteAppManagementClientMock, mockCmdlet.CollectionName);
            countOfExpectedCollections = MockObject.SetUpDefaultRemoteAppCollectionSet(remoteAppManagementClientMock, mockCmdlet.CollectionName, subscriptionId, String.Empty, mockCmdlet.ImageName, null, String.Empty, trackingId);
            mockCmdlet.ResetPipelines();

            mockCmdlet.ExecuteCmdlet();
            if (mockCmdlet.runTime().ErrorStream.Count != 0)
            {
                Assert.True(false,
                    String.Format("New-AzureRemoteAppCollection returned the following error {0}",
                        mockCmdlet.runTime().ErrorStream[0].Exception.Message
                    )
                );
            }

            trackingIds = MockObject.ConvertList<TrackingResult>(mockCmdlet.runTime().OutputPipeline);
            Assert.NotNull(trackingIds);

            Assert.True(trackingIds.Count == countOfExpectedCollections,
                String.Format("The expected number of collections returned {0} does not match the actual {1}",
                    countOfExpectedCollections,
                    trackingIds.Count
                 )
            );

            Assert.True(MockObject.HasExpectedResults<TrackingResult>(trackingIds, MockObject.ContainsExpectedTrackingId),
               "The actual result does not match the expected."
            );
        }

        [Fact]
        public void PatchCollectionTest()
        {
            UpdateAzureRemoteAppCollection mockCmdlet = SetUpTestCommon<UpdateAzureRemoteAppCollection>();
            string collectionName = "mycol";
            string expectedTrackingId = "2432145";
            String imageName = "my template image";
            CollectionUpdateDetails requestData = null;
            Collection expectedCollection = null;

            // Required parameters for this test
            mockCmdlet.CollectionName = collectionName;
            mockCmdlet.ImageName = imageName;
            requestData = new CollectionUpdateDetails()
            {
                TemplateImageName = mockCmdlet.ImageName
            };

            expectedCollection = new Collection()
            {
                Name = collectionName,
                Status = "Active"
            };

            PerfomrCollectionTestHelper(mockCmdlet, collectionName, expectedCollection, expectedTrackingId, requestData, true);
        }

        [Fact]
<<<<<<< HEAD
        public void SetCollectionPlanTest()
=======
        [Trait(Category.AcceptanceType, Category.CheckIn)]
        public void SetCollection()
>>>>>>> 45e6b197
        {
            SetAzureRemoteAppCollection mockCmdlet = SetUpTestCommon<SetAzureRemoteAppCollection>();
            string collectionName = "mycol";
            string expectedTrackingId = "2432145";
            CollectionUpdateDetails requestData = null;
            Collection expectedCollection = null;

            // Required parameters for this test
            mockCmdlet.CollectionName = collectionName;
            mockCmdlet.Plan = billingPlan;
            requestData = new CollectionUpdateDetails()
            {
                PlanName = mockCmdlet.Plan,
                AdInfo = null
            };

            expectedCollection = new Collection()
            {
                Name = collectionName,
                Status = "Active"
            };

            PerfomrCollectionTestHelper(mockCmdlet, collectionName, expectedCollection, expectedTrackingId, requestData, false);
        }

        [Fact]
        public void SetCollectionCustomRdpPropertyTest()
        {
            SetAzureRemoteAppCollection mockCmdlet = SetUpTestCommon<SetAzureRemoteAppCollection>();
            string collectionName = "mycol";
            string expectedTrackingId = "fdadffdas";
            CollectionUpdateDetails requestData = null;
            Collection expectedCollection = null;

            // Required parameters for this test
            mockCmdlet.CollectionName = collectionName;
            mockCmdlet.CustomRdpProperty = "some:value:*";
            requestData = new CollectionUpdateDetails()
            {
                CustomRdpProperty = mockCmdlet.CustomRdpProperty
            };

            expectedCollection = new Collection()
            {
                Name = collectionName,
                Status = "Active"
            };

            PerfomrCollectionTestHelper(mockCmdlet, collectionName, expectedCollection, expectedTrackingId, requestData, false);
        }

        [Fact]
        public void SetCollectionDescriptionTest()
        {
            SetAzureRemoteAppCollection mockCmdlet = SetUpTestCommon<SetAzureRemoteAppCollection>();
            string collectionName = "mycol";
            string expectedTrackingId = "213145";
            CollectionUpdateDetails requestData = null;
            Collection expectedCollection = null;

            // Required parameters for this test
            mockCmdlet.CollectionName = collectionName;
            mockCmdlet.Description = "This is my test collection";
            requestData = new CollectionUpdateDetails()
            {
                Description = mockCmdlet.Description
            };

            expectedCollection = new Collection()
            {
                Name = collectionName,
                Status = "Active"
            };

            PerfomrCollectionTestHelper(mockCmdlet, collectionName, expectedCollection, expectedTrackingId, requestData, false);

        }

        private void PerformCollectionTestWithAdInfoHelper(
            RdsCmdlet mockCmdlet,
            string collectionName,
            Collection expectedCollection,
            String trackingId,
            CollectionUpdateDetails reqestData,
            bool forceRedeploy)
        {
            ISetup<IRemoteAppManagementClient, Task<CollectionResult>> setupGet = null;
            ISetup<IRemoteAppManagementClient, Task<OperationResultWithTrackingId>> setupSetApi = null;
            MockCommandRuntime cmdRuntime = null;
            IEnumerable<TrackingResult> trackingIds = null;

            // Setup the environment for testing this cmdlet
            setupGet = remoteAppManagementClientMock.Setup(c => c.Collections.GetAsync(collectionName, It.IsAny<CancellationToken>()));

            setupGet.Returns(Task.Factory.StartNew(
                () =>
                    new CollectionResult()
                    {
                        Collection = expectedCollection,
                        StatusCode = System.Net.HttpStatusCode.OK
                    }));

            setupSetApi = remoteAppManagementClientMock.Setup(
                        c => c.Collections.SetAsync(
                                collectionName,
                                forceRedeploy,
                                false,
                                It.Is<CollectionUpdateDetails>(col =>
                                            col.CustomRdpProperty == reqestData.CustomRdpProperty &&
                                            col.Description == reqestData.Description &&
                                            col.PlanName == reqestData.PlanName &&
                                            col.TemplateImageName == reqestData.TemplateImageName &&
                                            (col.AdInfo == null ||
                                                (reqestData.AdInfo != null &&
                                                    col.AdInfo.DomainName == reqestData.AdInfo.DomainName &&
                                                    col.AdInfo.OrganizationalUnit == reqestData.AdInfo.OrganizationalUnit &&
                                                    col.AdInfo.UserName == reqestData.AdInfo.UserName &&
                                                    col.AdInfo.Password == reqestData.AdInfo.Password)
                                                 )
                                             ),
                                It.IsAny<CancellationToken>()));
            setupSetApi.Returns(Task.Factory.StartNew(() => new OperationResultWithTrackingId()
            {
                TrackingId = trackingId
            }));

            mockCmdlet.ResetPipelines();

            mockCmdlet.ExecuteCmdlet();

            cmdRuntime = mockCmdlet.runTime();
            if (cmdRuntime.ErrorStream.Count > 0)
            {
                Assert.True(cmdRuntime.ErrorStream.Count == 0,
                        String.Format("Set-AzureRemoteAppCollection returned the following error {0}",
                            mockCmdlet.runTime().ErrorStream[0].Exception.Message));
            }

            trackingIds = LanguagePrimitives.GetEnumerable(mockCmdlet.runTime().OutputPipeline).Cast<TrackingResult>();
            Assert.NotNull(trackingIds);

            Assert.Equal(1, trackingIds.Count());

            Assert.True(trackingIds.Any(t => t.TrackingId == trackingId), "The actual result does not match the expected.");
        }


        private void PerfomrCollectionTestHelper(
            RdsCmdlet mockCmdlet,
            string collectionName,
            Collection expectedCollection,
            String trackingId,
            CollectionUpdateDetails reqestData,
            bool forceRedeploy)
        {
            ISetup<IRemoteAppManagementClient, Task<CollectionResult>> setupGet = null;
            ISetup<IRemoteAppManagementClient, Task<OperationResultWithTrackingId>> setupSetApi = null;
            MockCommandRuntime cmdRuntime = null;
            IEnumerable<TrackingResult> trackingIds = null;

            // Setup the environment for testing this cmdlet
            setupGet = remoteAppManagementClientMock.Setup(c => c.Collections.GetAsync(collectionName, It.IsAny<CancellationToken>()));

            setupGet.Returns(Task.Factory.StartNew(
                () =>
                    new CollectionResult()
                    {
                        Collection = expectedCollection,
                        StatusCode = System.Net.HttpStatusCode.OK
                    }));

            setupSetApi = remoteAppManagementClientMock.Setup(
                        c => c.Collections.SetAsync(
                                collectionName,
                                forceRedeploy,
                                false,
                                It.Is<CollectionUpdateDetails>(col =>
                                            col.CustomRdpProperty == reqestData.CustomRdpProperty &&
                                            col.Description == reqestData.Description &&
                                            col.PlanName == reqestData.PlanName &&
                                            col.TemplateImageName == reqestData.TemplateImageName &&
                                            col.AdInfo == null),
                                It.IsAny<CancellationToken>()));
            setupSetApi.Returns(Task.Factory.StartNew(() => new OperationResultWithTrackingId()
            {
                TrackingId = trackingId
            }));

            mockCmdlet.ResetPipelines();

            mockCmdlet.ExecuteCmdlet();

            cmdRuntime = mockCmdlet.runTime();
            if (cmdRuntime.ErrorStream.Count > 0)
            {
                Assert.True(cmdRuntime.ErrorStream.Count == 0,
                        String.Format("Set-AzureRemoteAppCollection returned the following error {0}",
                            mockCmdlet.runTime().ErrorStream[0].Exception.Message));
            }

            trackingIds = LanguagePrimitives.GetEnumerable(mockCmdlet.runTime().OutputPipeline).Cast<TrackingResult>();
            Assert.NotNull(trackingIds);

            Assert.Equal(1, trackingIds.Count());

            Assert.True(trackingIds.Any(t => t.TrackingId == trackingId), "The actual result does not match the expected.");
        }

        [Fact]
        public void SetCollectionAdConfigTest()
        {
            SetAzureRemoteAppCollection mockCmdlet = SetUpTestCommon<SetAzureRemoteAppCollection>();
            string collectionName = "mycol";
            System.Security.SecureString password = new System.Security.SecureString();
            string expectedTrackingId = "2432145";
            CollectionUpdateDetails requestData = null;
            string userName = @"Administrator@MyDomain";
            Collection expectedCollection = null;

            // Required parameters for this test
            mockCmdlet.CollectionName = collectionName;
            password.AppendChar('p');
            mockCmdlet.Credential = new PSCredential(userName, password);
            requestData = new CollectionUpdateDetails()
            {
                AdInfo = new ActiveDirectoryConfig()
                {
                    UserName = userName,
                    Password = "p"
                }
            };

            expectedCollection = new Collection()
            {
                Name = collectionName,
                Status = "Active",
                AdInfo = new ActiveDirectoryConfig()
            };

            PerformCollectionTestWithAdInfoHelper(mockCmdlet, collectionName, expectedCollection, expectedTrackingId, requestData, false);
        }

        [Fact]
        public void SetInactiveCollectionAdConfigTest()
        {
            SetAzureRemoteAppCollection mockCmdlet = SetUpTestCommon<SetAzureRemoteAppCollection>();
            string collectionName = "mycol";
            System.Security.SecureString password = new System.Security.SecureString();
            string expectedTrackingId = "fasdfsadfsdf";
            CollectionUpdateDetails requestData = null;
            string userName = @"MyDomain\Administrator";
            Collection expectedCollection = null;

            // Required parameters for this test
            mockCmdlet.CollectionName = collectionName;
            password.AppendChar('f');
            mockCmdlet.Credential = new PSCredential(userName, password);
            requestData = new CollectionUpdateDetails()
            {
                AdInfo = new ActiveDirectoryConfig()
                {
                    UserName = userName,
                    Password = "f"
                }
            };

            expectedCollection = new Collection()
            {
                Name = collectionName,
                Status = "Inactive",
                AdInfo = new ActiveDirectoryConfig()
            };

            PerformCollectionTestWithAdInfoHelper(mockCmdlet, collectionName, expectedCollection, expectedTrackingId, requestData, true);
        }

        [Fact]
        [Trait(Category.AcceptanceType, Category.CheckIn)]
        public void RemoveCollection()
        {
            List<TrackingResult> trackingIds = null;
            RemoveAzureRemoteAppCollection mockCmdlet = SetUpTestCommon<RemoveAzureRemoteAppCollection>();

            // Required parameters for this test
            mockCmdlet.CollectionName = collectionName;

            // Setup the environment for testing this cmdlet
            MockObject.SetUpDefaultRemoteAppCollectionByName(remoteAppManagementClientMock, collectionName);
            MockObject.SetUpDefaultRemoteAppCollectionDelete(remoteAppManagementClientMock, mockCmdlet.CollectionName, trackingId);
            mockCmdlet.ResetPipelines();

            Log("Calling Remove-AzureRemoteAppCollection");

            mockCmdlet.ExecuteCmdlet();
            if (mockCmdlet.runTime().ErrorStream.Count != 0)
            {
                Assert.True(false,
                    String.Format("Remove-AzureRemoteAppCollection returned the following error {0}",
                        mockCmdlet.runTime().ErrorStream[0].Exception.Message
                    )
                );
            }

            trackingIds = MockObject.ConvertList<TrackingResult>(mockCmdlet.runTime().OutputPipeline);
            Assert.NotNull(trackingIds);

            Assert.True(MockObject.HasExpectedResults<TrackingResult>(trackingIds, MockObject.ContainsExpectedTrackingId),
               "The actual result does not match the expected."
            );

            Log("The test for Remove-AzureRemoteAppCollection completed successfully");
        }

        [Fact]
        [Trait(Category.AcceptanceType, Category.CheckIn)]
        public void GetRegionList()
        {
            List<Region> regionList = null;
            GetAzureRemoteAppLocation mockCmdlet = SetUpTestCommon<GetAzureRemoteAppLocation>();

            // Setup the environment for testing this cmdlet
            MockObject.SetUpDefaultRemoteAppRegionList(remoteAppManagementClientMock);
            mockCmdlet.ResetPipelines();

            Log("Calling Get-AzureRemoteAppRegionList");

            mockCmdlet.ExecuteCmdlet();
            if (mockCmdlet.runTime().ErrorStream.Count != 0)
            {
                Assert.True(false,
                    String.Format("Get-AzureRemoteAppRegionList returned the following error {0}.",
                        mockCmdlet.runTime().ErrorStream[0].Exception.Message
                    )
                );
            }

            regionList = MockObject.ConvertList<Region>(mockCmdlet.runTime().OutputPipeline);
            Assert.NotNull(regionList);

            Assert.True(MockObject.HasExpectedResults<Region>(regionList, MockObject.ContainsExpectedRegion),
                "The actual result does not match the expected."
            );

            Log("The test for Get-AzureRemoteAppRegionList");
        }

    }
}<|MERGE_RESOLUTION|>--- conflicted
+++ resolved
@@ -232,12 +232,8 @@
         }
 
         [Fact]
-<<<<<<< HEAD
-        public void SetCollectionPlanTest()
-=======
         [Trait(Category.AcceptanceType, Category.CheckIn)]
         public void SetCollection()
->>>>>>> 45e6b197
         {
             SetAzureRemoteAppCollection mockCmdlet = SetUpTestCommon<SetAzureRemoteAppCollection>();
             string collectionName = "mycol";
@@ -447,74 +443,6 @@
         }
 
         [Fact]
-        public void SetCollectionAdConfigTest()
-        {
-            SetAzureRemoteAppCollection mockCmdlet = SetUpTestCommon<SetAzureRemoteAppCollection>();
-            string collectionName = "mycol";
-            System.Security.SecureString password = new System.Security.SecureString();
-            string expectedTrackingId = "2432145";
-            CollectionUpdateDetails requestData = null;
-            string userName = @"Administrator@MyDomain";
-            Collection expectedCollection = null;
-
-            // Required parameters for this test
-            mockCmdlet.CollectionName = collectionName;
-            password.AppendChar('p');
-            mockCmdlet.Credential = new PSCredential(userName, password);
-            requestData = new CollectionUpdateDetails()
-            {
-                AdInfo = new ActiveDirectoryConfig()
-                {
-                    UserName = userName,
-                    Password = "p"
-                }
-            };
-
-            expectedCollection = new Collection()
-            {
-                Name = collectionName,
-                Status = "Active",
-                AdInfo = new ActiveDirectoryConfig()
-            };
-
-            PerformCollectionTestWithAdInfoHelper(mockCmdlet, collectionName, expectedCollection, expectedTrackingId, requestData, false);
-        }
-
-        [Fact]
-        public void SetInactiveCollectionAdConfigTest()
-        {
-            SetAzureRemoteAppCollection mockCmdlet = SetUpTestCommon<SetAzureRemoteAppCollection>();
-            string collectionName = "mycol";
-            System.Security.SecureString password = new System.Security.SecureString();
-            string expectedTrackingId = "fasdfsadfsdf";
-            CollectionUpdateDetails requestData = null;
-            string userName = @"MyDomain\Administrator";
-            Collection expectedCollection = null;
-
-            // Required parameters for this test
-            mockCmdlet.CollectionName = collectionName;
-            password.AppendChar('f');
-            mockCmdlet.Credential = new PSCredential(userName, password);
-            requestData = new CollectionUpdateDetails()
-            {
-                AdInfo = new ActiveDirectoryConfig()
-                {
-                    UserName = userName,
-                    Password = "f"
-                }
-            };
-
-            expectedCollection = new Collection()
-            {
-                Name = collectionName,
-                Status = "Inactive",
-                AdInfo = new ActiveDirectoryConfig()
-            };
-
-            PerformCollectionTestWithAdInfoHelper(mockCmdlet, collectionName, expectedCollection, expectedTrackingId, requestData, true);
-        }
-
-        [Fact]
         [Trait(Category.AcceptanceType, Category.CheckIn)]
         public void RemoveCollection()
         {
