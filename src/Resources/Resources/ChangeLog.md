--- conflicted
+++ resolved
@@ -18,12 +18,9 @@
         - Additional information about change #1
 -->
 ## Upcoming Release
-<<<<<<< HEAD
 * Fix for issue https://github.com/Azure/azure-powershell/issues/8235
-=======
 
 ## Version 1.1.1
->>>>>>> 9f6a5f92
 * Fix incorrect examples in `New-AzADAppCredential` and `New-AzADSpCredential` reference documentation
 * Fix issue where path for `-TemplateFile` parameter was not being resolved before executing resource group deployment cmdlets
 * Az.Resources: Correct documentation for New-AzureRmPolicyDefinition -Mode default value
