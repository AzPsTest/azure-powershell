--- conflicted
+++ resolved
@@ -1,9 +1,4 @@
 ﻿2015.06.25 version 0.9.4
-<<<<<<< HEAD
-* Added Test-AzureResourceGroup and Test-AzureResource cmdlets
-* Refactored Resource Lock cmdlets
-* Removed unnecessary code when getting a resource
-=======
 * Added Batch cmdlets
     * Start-AzureBatchPoolResize
     * Stop-AzureBatchPoolResize
@@ -13,7 +8,9 @@
 * Azure Key Vault cmdlets
     * Updated Key Vault package versions
     * Fixed bugs related to secrets
->>>>>>> 66aa895d
+* Added Test-AzureResourceGroup and Test-AzureResource cmdlets
+* Refactored Resource Lock cmdlets
+* Removed unnecessary code when getting a resource
 
 2015.06.05 version 0.9.3
 * Fixed bug in Websites cmdlets related to slots #454
