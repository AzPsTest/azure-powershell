<meta name="google-site-verification" content="tZgbB2s-hTI0IePQQRCjHqL_Vf0j_XJmehXAHJerrn4" />

# Microsoft Azure PowerShell

This repository contains a set of PowerShell cmdlets for developers and administrators to develop, deploy and manage Microsoft Azure applications.

Take a test run now from Azure Cloud Shell! 

[![](https://shell.azure.com/images/launchcloudshell.png "Launch Azure Cloud Shell")](https://shell.azure.com/powershell) 


## Modules

Below is a table containing the various Azure PowerShell rollup modules found in this repository. For a full list of modules found in this repository, please see the [Azure PowerShell Modules](documentation/azure-powershell-modules.md) page.

| Description                                                     | Module Name       | PowerShell Gallery Link |
| --------------------------------------------------------------- | ----------------- | ----------------------- |
| Rollup Module for ARM Cmdlets                                   | `AzureRM`         | [![AzureRM](https://img.shields.io/powershellgallery/v/AzureRM.svg?style=flat-square&label=AzureRM)](https://www.powershellgallery.com/packages/AzureRM/) |
| Rollup Module for .NET Core Cmdlets                             | `AzureRM.Netcore` | [![AzureRM.Netcore](https://img.shields.io/powershellgallery/v/AzureRM.Netcore.svg?style=flat-square&label=AzureRM.Netcore)](https://www.powershellgallery.com/packages/AzureRM.Netcore/) |
| Rollup Module for Administrative Modules in Azure Stack         | `AzureStack`      | [![AzureStack](https://img.shields.io/powershellgallery/v/AzureStack.svg?style=flat-square&label=AzureStack)](https://www.powershellgallery.com/packages/AzureStack/) |
| Rollup Module for Service Management Cmdlets                  | `Azure`           | [![Azure](https://img.shields.io/powershellgallery/v/Azure.svg?style=flat-square&label=Azure)](https://www.powershellgallery.com/packages/Azure/) |

## Installation

For more detailed instructions on installing Azure PowerShell, please refer to the [installation guide](https://docs.microsoft.com/en-us/powershell/azure/install-azurerm-ps).

### PowerShell Gallery

Run the following command in an elevated PowerShell session to install the rollup module for Azure Resource Manager cmdlets:

```powershell
Install-Module -Name AzureRM
```

To install the module containing the legacy RDFE cmdlets, run the following command in an elevated PowerShell session:

```powershell
Install-Module -Name Azure
```

If you have an earlier version of the Azure PowerShell modules installed from the PowerShell Gallery and would like to update to the latest version, run the following commands in an elevated PowerShell session:

```powershell
# Update to the latest version of AzureRM
Update-Module -Name AzureRM

# Update to the latest version of Azure
Update-Module -Name Azure
```

### Web Platform Installer

Download and install the [Microsoft Web Platform Installer](https://www.microsoft.com/web/downloads/platform.aspx). Once installed, open the program and search for _Microsoft Azure PowerShell_. Click the _Add_ button followed by the _Install_ button at the bottom to begin the installation process.

## Usage

For more detailed instructions on using Azure PowerShell, please refer to the [getting started guide](https://docs.microsoft.com/en-us/powershell/azure/get-started-azureps).

### Log in to Azure

To connect to Azure, use the [`Add-AzureRmAccount`](https://docs.microsoft.com/en-us/powershell/module/azurerm.profile/add-azurermaccount) cmdlet.

```powershell
# Interactive login - you will get a dialog box asking for your Azure credentials
Connect-AzureRmAccount

<<<<<<< HEAD
# Non-interactive login - you will need to use a service principal
Add-AzureRmAccount -ServicePrincipal -ApplicationId "http://my-app" -Credential $PSCredential -TenantId $TenantId
=======
# Non-interactive login - use service principals
Connect-AzureRmAccount -ServicePrincipal -ApplicationId "http://my-app" -Credential $pscredential -TenantId $tenantid

# Use the cmdlets to manage your services/applications
New-AzureRmResourceGroup -Name myresourceGroup -Location "West US"
>>>>>>> 3c89e5af
```

To log into a specific cloud (_AzureChinaCloud_, _AzureCloud_, _AzureGermanCloud_, _AzureUSGovernment_), use the `Environment` parameter:

```powershell
<<<<<<< HEAD
# Log into a specific cloud - in this case, the Azure China cloud
Add-AzureRmAccount -Environment AzureChinaCloud
=======
Connect-AzureRmAccount -EnvironmentName AzureChinaCloud

# Use the cmdlets to manage your services/applications
New-AzureRmResourceGroup -Name myresourceGroup -Location "China East"
>>>>>>> 3c89e5af
```

### Getting and setting your session context

To view the context you are using in the current session, which contains the subscription and tenant, use the [`Get-AzureRmContext`](https://docs.microsoft.com/en-us/powershell/module/azurerm.profile/get-azurermcontext) cmdlet:

```powershell
<<<<<<< HEAD
# Get the context you are currently using
Get-AzureRmContext
=======
Connect-AzureRmAccount -EnvironmentName AzureUSGovernment
>>>>>>> 3c89e5af

# List all available contexts in the current session
Get-AzureRmContext -ListAvailable
```

To get the subscriptions in a tenant, use the [`Get-AzureRmSubscription`](https://docs.microsoft.com/en-us/powershell/module/azurerm.profile/get-azurermsubscription) cmdlet:

```powershell
<<<<<<< HEAD
# Get all of the subscriptions in your current tenant
Get-AzureRmSubscription
=======
Connect-AzureRmAccount -EnvironmentName AzureGermanCloud
>>>>>>> 3c89e5af

# Get all of the subscriptions in a specific tenant
Get-AzureRmSubscription -TenantId $TenantId
```

To change the subscription that you are using for your current context, use the [`Set-AzureRmContext`]() cmdlet:

```powershell
# Set the context to a specific subscription
Set-AzureRmContext -Subscription $SubscriptionName -Name "MyContext"

# Set the context using piping
Get-AzureRmSubscription -SubscriptionName $SubscriptionName | Set-AzureRmContext -Name "MyContext"
```

### Discovering cmdlets

Use the `Get-Command` cmdlet to discover cmdlets within a specific module, or cmdlets that follow a specific search pattern:

```powershell
# View all cmdlets in the AzureRM.Profile module
Get-Command -Module AzureRM.Profile

# View all cmdlets that contain "VirtualNetwork"
Get-Command -Name "*VirtualNetwork*"

# View all cmdlets that contain "VM" in the AzureRM.Compute module
Get-Command -Module AzureRM.Compute -Name "*VM*"
```

### Cmdlet help and examples

To view the help content for a cmdlet, use the `Get-Help` cmdlet:

```powershell
# View the basic help content for Get-AzureRmSubscription
Get-Help -Name Get-AzureRmSubscription

# View the examples for Get-AzureRmSubscription
Get-Help -Name Get-AzureRmSubscription -Examples

# View the full help content for Get-AzureRmSubscription
Get-Help -Name Get-AzureRmSubscription -Full

# View the help content for Get-AzureRmSubscription on https://docs.microsoft.com
Get-Help -Name Get-AzureRmSubscription -Online
```

## Reporting Issues and Feedback

### Issues

If you find any bugs when using the Azure PowerShell modules, please file an issue [here](https://github.com/Azure/azure-powershell/issues), making sure to fill out the provided template with the appropriate information.

Alternatively, be sure to check out the [Azure Support Community](https://azure.microsoft.com/en-us/support/forums/) if you have trouble with any of the cmdlets or Azure services.

### Feedback

If there is a feature you would like to see in Azure PowerShell, please use the [`Send-Feedback`](https://docs.microsoft.com/en-us/powershell/module/azurerm.profile/send-feedback) cmdlet, or file an issue [here](https://github.com/Azure/azure-powershell/issues), to send the team direct feedback.

## Contribute Code

If you would like to become an active contributor to this project please follow the instructions provided in [Microsoft Azure Projects Contribution Guidelines](https://azure.github.io/guidelines/).

More information about contributing to this repo can be found in [CONTRIBUTING md](https://github.com/Azure/azure-powershell/blob/preview/CONTRIBUTING.md) and the [Azure PowerShell Developer Guide](https://github.com/Azure/azure-powershell/wiki/Azure-Powershell-Developer-Guide) folder.

## Learn More

* [Microsoft Azure Documentation](https://docs.microsoft.com/en-us/azure/)
* [PowerShell Documentation](https://docs.microsoft.com/en-us/powershell/)

---
_This project has adopted the [Microsoft Open Source Code of Conduct](https://opensource.microsoft.com/codeofconduct/). For more information see the [Code of Conduct FAQ](https://opensource.microsoft.com/codeofconduct/faq/) or contact [opencode@microsoft.com](mailto:opencode@microsoft.com) with any additional questions or comments._<|MERGE_RESOLUTION|>--- conflicted
+++ resolved
@@ -58,36 +58,21 @@
 
 ### Log in to Azure
 
-To connect to Azure, use the [`Add-AzureRmAccount`](https://docs.microsoft.com/en-us/powershell/module/azurerm.profile/add-azurermaccount) cmdlet.
+To connect to Azure, use the [`Connect-AzureRmAccount`](https://docs.microsoft.com/en-us/powershell/module/azurerm.profile/connect-azurermaccount) cmdlet.
 
 ```powershell
 # Interactive login - you will get a dialog box asking for your Azure credentials
 Connect-AzureRmAccount
 
-<<<<<<< HEAD
 # Non-interactive login - you will need to use a service principal
-Add-AzureRmAccount -ServicePrincipal -ApplicationId "http://my-app" -Credential $PSCredential -TenantId $TenantId
-=======
-# Non-interactive login - use service principals
-Connect-AzureRmAccount -ServicePrincipal -ApplicationId "http://my-app" -Credential $pscredential -TenantId $tenantid
-
-# Use the cmdlets to manage your services/applications
-New-AzureRmResourceGroup -Name myresourceGroup -Location "West US"
->>>>>>> 3c89e5af
+Connect-AzureRmAccount -ServicePrincipal -ApplicationId "http://my-app" -Credential $PSCredential -TenantId $TenantId
 ```
 
 To log into a specific cloud (_AzureChinaCloud_, _AzureCloud_, _AzureGermanCloud_, _AzureUSGovernment_), use the `Environment` parameter:
 
 ```powershell
-<<<<<<< HEAD
 # Log into a specific cloud - in this case, the Azure China cloud
-Add-AzureRmAccount -Environment AzureChinaCloud
-=======
-Connect-AzureRmAccount -EnvironmentName AzureChinaCloud
-
-# Use the cmdlets to manage your services/applications
-New-AzureRmResourceGroup -Name myresourceGroup -Location "China East"
->>>>>>> 3c89e5af
+Connect-AzureRmAccount -Environment AzureChinaCloud
 ```
 
 ### Getting and setting your session context
@@ -95,12 +80,8 @@
 To view the context you are using in the current session, which contains the subscription and tenant, use the [`Get-AzureRmContext`](https://docs.microsoft.com/en-us/powershell/module/azurerm.profile/get-azurermcontext) cmdlet:
 
 ```powershell
-<<<<<<< HEAD
 # Get the context you are currently using
 Get-AzureRmContext
-=======
-Connect-AzureRmAccount -EnvironmentName AzureUSGovernment
->>>>>>> 3c89e5af
 
 # List all available contexts in the current session
 Get-AzureRmContext -ListAvailable
@@ -109,12 +90,8 @@
 To get the subscriptions in a tenant, use the [`Get-AzureRmSubscription`](https://docs.microsoft.com/en-us/powershell/module/azurerm.profile/get-azurermsubscription) cmdlet:
 
 ```powershell
-<<<<<<< HEAD
 # Get all of the subscriptions in your current tenant
 Get-AzureRmSubscription
-=======
-Connect-AzureRmAccount -EnvironmentName AzureGermanCloud
->>>>>>> 3c89e5af
 
 # Get all of the subscriptions in a specific tenant
 Get-AzureRmSubscription -TenantId $TenantId
