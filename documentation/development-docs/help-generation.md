# Azure PowerShell Help Generation

## Description

All MAML files containing the help content for cmdlets have been removed from the Azure PowerShell repository and replaced with markdown files, which are generated and maintained using the [`platyPS`](https://github.com/PowerShell/platyPS) module. Each module has a `help` folder (_e.g.,_ `src/Accounts/Accounts/help`) which contains a markdown file for each of the cmdlets found in that given module. When the help content for a cmdlet (or multiple cmdlets) needs to be updated, users will now only have to update the contents of the markdown file, _and not the MAML file as well_.

## Installing `platyPS`

In order to use the cmdlets necessary to update the markdown help files (or generate MAML help locally from these markdown files), you must first install the `platyPS` module mentioned previously.  You will need to install a minimum version of 0.11.0.

To do so, you can can follow the below steps (which are outlined in the [**Quick start**](https://github.com/PowerShell/platyPS#quick-start) section of the `platyPS` README):

```powershell
Install-Module -Name platyPS -Scope CurrentUser
Import-Module platyPS
```

**Note:** this module will need to be installed from the [PowerShell Gallery](http://www.powershellgallery.com/). If, for some reason, this isn't a registered repository when running the `Get-PSRepository` cmdlet, then you will need to register it by running the following command:

```powershell
Register-PSRepository -Name PSGallery -SourceLocation https://www.powershellgallery.com/api/v2/
```

## Using `platyPS`

### Importing your module

Before you run the `platyPS` cmdlets to update your markdown help files, you will need to first import the module containing the changes that you have made to your cmdlets into your current PowerShell session. Once you have built your project (either through Visual Studio or with `msbuild`), you can locate the module manifest that you will need to import in the `artifacts/Debug` folder of your local repository.

<<<<<<< HEAD
For example, if you have made changes to the `Accounts` module, you will find the corresponding module manifest in `src/Package/Debug/ResourceManager/AzureResourceManager/Az.Accounts/Az.Accounts.psd1`.
=======
For example, if you have made changes to the `Profile` module, you will find the corresponding module manifest in `artifacts/Debug/Az.Profile/Az.Profile.psd1`.
>>>>>>> 296128ed

Once you have located the module manifest, you can import it in your current PowerShell session by running the following command:

```powershell
$PathToModuleManifest = "../../<module>.psd1"
Import-Module -Name $PathToModuleManifest
```

**Note**: if you do not see all of the changes you made to the cmdlets in your markdown files (_e.g.,_ a cmdlet you deleted is still appearing), you may need to delete any existing Azure PowerShell modules that you have on your machine (installed either through the PowerShell Gallery or by Web Platform Installer) before you import your module.

### Updating help after making cmdlet changes

Whenever the public interface for a cmdlet has changed, the corresponding markdown file for that cmdlet will need to be updated to reflect the changes. Public interface changes include the following:

- Add/change/remove parameter set
- Add/remove parameter
- Change attribute of a parameter
    - Type
    - Parameter set(s)
    - Aliases
    - Mandatory
    - Position
    - Accept pipeline input
- Add/change output type

#### Updating all markdown files in a module

To update all of the markdown files for a single module, use the [`Update-MarkdownHelpModule`](https://github.com/PowerShell/platyPS/blob/master/docs/Update-MarkdownHelpModule.md) cmdlet:

```powershell
$PathToModuleManifest = "../../<module.psd1" # Full path to the module manifest that you have updated
Import-Module -Name $PathToModuleManifest

$PathToHelpFolder = "../../help" # Full path to help folder containing markdown files to be updated
Update-MarkdownHelpModule -Path $PathToHelpFolder -RefreshModulePage -AlphabeticParamsOrder -UseFullTypeName
```

If you would like to update the inputs/outputs for a markdown file, please run this cmdlet with the -UpdateInputOutput parameter.  Keep in mind that this will overwrite any customized descriptions of inputs and outputs, so you will need to add these descriptions back if still relevant.

This will update all of the markdown files with public interface changes made to corresponding cmdlets, add markdown files for any new cmdlets, remove markdown files for any deleted cmdlets, and update the module page (_e.g.,_ `Az.Accounts.md`) with any added or removed cmdlets.

<<<<<<< HEAD
_This seems to work better when run from within the `help` folder itself (For e.g. to generate the help files for the [`Network`](src/Network) module run the cmd from under [`Commands.Network/help`](src/Network/Network/help)). Also, you will have to import the profile module from under <Repo base path>/src/Package/Debug/ResourceManager/AzureResourceManager/Az.Accounts/Az.Accounts.psd1_
=======
_This seems to work better when run from within the `help` folder itself (For e.g. to generate the help files for the [`Network`](https://github.com/Azure/azure-powershell/tree/master/src/ResourceManager/Network) module run the cmd from under [`Commands.Network/help`](https://github.com/Azure/azure-powershell/tree/master/src/ResourceManager/Network/Commands.Network/help)). Also, you will have to import the Accounts module from under <Repo base path>/artifacts/Debug/Az.Accounts/Az.Accounts.psd1_
>>>>>>> 296128ed

#### Updating a single markdown file

To update a single markdown file with the changes made to the corresponding cmdlet, use the [`Update-MarkdownHelp`](https://github.com/PowerShell/platyPS/blob/master/docs/Update-MarkdownHelp.md) cmdlet:

```powershell
$PathToModuleManifest = "../../<module>.psd1" # Full path to the module manifest that you have updated
Import-Module -Name $PathToModuleManifest

$PathToMarkdownFile = "../../<cmdlet>.md" # Full path to the markdown file to be updated
Update-MarkdownHelp -Path $PathToMarkdownFile -AlphabeticParamsOrder -UseFullTypeName
```

If you would like to update the inputs/outputs for a markdown file, please run this cmdlet with the -UpdateInputOutput parameter.  Keep in mind that this will overwrite any customized descriptions of inputs and outputs, so you will need to add these descriptions back if still relevant.

#### Generating and viewing the MAML help

During the build, the MAML help will be generated from the markdown files in the repository. If you would like to generate the MAML help and preview what the help content will look like for each of your cmdlets, you can do so with two more commands.

To generate the MAML help based on the contents of your markdown files, use the [`New-ExternalHelp`](https://github.com/PowerShell/platyPS/blob/master/docs/New-ExternalHelp.md) cmdlet:

```powershell
$PathToHelpFolder = "../../help" # Full path to help folder containing markdown files to be updated
$PathToOutputFolder = "../../.." # Full path to folder where you want the MAML file to be generated
New-ExternalHelp -Path $PathToHelpFolder -OutputPath $PathToOutputFolder
```

To preview the help that you just generated, use the [`Get-HelpPreview`](https://github.com/PowerShell/platyPS/blob/master/docs/Get-HelpPreview.md) cmdlet:

```powershell
$PathToMAML = "../../<maml>.dll-Help.xml" # Full path to the MAML file that was generated

# Save the help locally
$help = Get-HelpPreview -Path $PathToMAML

# Get the help for a specific cmdlet
$help | where { $_.Name -eq "<cmdlet>" }
```<|MERGE_RESOLUTION|>--- conflicted
+++ resolved
@@ -27,11 +27,7 @@
 
 Before you run the `platyPS` cmdlets to update your markdown help files, you will need to first import the module containing the changes that you have made to your cmdlets into your current PowerShell session. Once you have built your project (either through Visual Studio or with `msbuild`), you can locate the module manifest that you will need to import in the `artifacts/Debug` folder of your local repository.
 
-<<<<<<< HEAD
-For example, if you have made changes to the `Accounts` module, you will find the corresponding module manifest in `src/Package/Debug/ResourceManager/AzureResourceManager/Az.Accounts/Az.Accounts.psd1`.
-=======
-For example, if you have made changes to the `Profile` module, you will find the corresponding module manifest in `artifacts/Debug/Az.Profile/Az.Profile.psd1`.
->>>>>>> 296128ed
+For example, if you have made changes to the `Accounts` module, you will find the corresponding module manifest in `artifacts/Debug/Az.Accounts/Az.Accounts.psd1`.
 
 Once you have located the module manifest, you can import it in your current PowerShell session by running the following command:
 
@@ -73,11 +69,7 @@
 
 This will update all of the markdown files with public interface changes made to corresponding cmdlets, add markdown files for any new cmdlets, remove markdown files for any deleted cmdlets, and update the module page (_e.g.,_ `Az.Accounts.md`) with any added or removed cmdlets.
 
-<<<<<<< HEAD
-_This seems to work better when run from within the `help` folder itself (For e.g. to generate the help files for the [`Network`](src/Network) module run the cmd from under [`Commands.Network/help`](src/Network/Network/help)). Also, you will have to import the profile module from under <Repo base path>/src/Package/Debug/ResourceManager/AzureResourceManager/Az.Accounts/Az.Accounts.psd1_
-=======
-_This seems to work better when run from within the `help` folder itself (For e.g. to generate the help files for the [`Network`](https://github.com/Azure/azure-powershell/tree/master/src/ResourceManager/Network) module run the cmd from under [`Commands.Network/help`](https://github.com/Azure/azure-powershell/tree/master/src/ResourceManager/Network/Commands.Network/help)). Also, you will have to import the Accounts module from under <Repo base path>/artifacts/Debug/Az.Accounts/Az.Accounts.psd1_
->>>>>>> 296128ed
+_This seems to work better when run from within the `help` folder itself (For e.g. to generate the help files for the [`Network`](src/Network) module run the cmd from under [`Commands.Network/help`](src/Network/Network/help)). Also, you will have to import the profile module from under <Repo base path>/artifacts/Debug/Az.Accounts/Az.Accounts.psd1_
 
 #### Updating a single markdown file
 
