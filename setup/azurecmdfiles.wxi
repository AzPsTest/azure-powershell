<?xml version="1.0" encoding="utf-8"?>
<Include xmlns="http://schemas.microsoft.com/wix/2006/wi">
    <Fragment>
        <DirectoryRef Id="PowerShellFolder">
            <Directory Id="dirB60B5B1F56FA5598EFFC960CA393FDCE" Name="ResourceManager">
                <Directory Id="dir9E409EB63EF03736275B51044C819FD8" Name="AzureResourceManager">
                    <Component Id="cmp96F13C307DA6E4AAC35F3D147F21553F" Guid="*">
                        <File Id="fil96C82365E5F5A2F2747805236B563DF0" KeyPath="yes" Source="$(var.sourceDir)\ResourceManager\AzureResourceManager\AzureResourceManager.psd1" />
                    </Component>
                    <Directory Id="dir2BEEAACE1371947984B11E66ADCB80DD" Name="Batch">
                        <Component Id="cmp7D23FBEE3847FF584460769B5AE3E319" Guid="*">
                            <File Id="filDAA85018E0B209874BB796A169C0F372" KeyPath="yes" Source="$(var.sourceDir)\ResourceManager\AzureResourceManager\Batch\Hyak.Common.dll" />
                        </Component>
                        <Component Id="cmp8E2BA91A40B8D59412A2943485B811AE" Guid="*">
                            <File Id="fil3E9CA69732AFBF2986E7668590D4C711" KeyPath="yes" Source="$(var.sourceDir)\ResourceManager\AzureResourceManager\Batch\Microsoft.Azure.Commands.Batch.dll" />
                        </Component>
                        <Component Id="cmp56ACCF91F66425C1037C7062BA383B3A" Guid="*">
                            <File Id="filA475415DDE3879CB50D2D0AA94E4A0BE" KeyPath="yes" Source="$(var.sourceDir)\ResourceManager\AzureResourceManager\Batch\Microsoft.Azure.Commands.Batch.dll-Help.xml" />
                        </Component>
                        <Component Id="cmpCD547779F6F6A3C6A4C63424758C4779" Guid="*">
                            <File Id="filECDA110DA4701CD07A0CFD1F131F4727" KeyPath="yes" Source="$(var.sourceDir)\ResourceManager\AzureResourceManager\Batch\Microsoft.Azure.Commands.Batch.format.ps1xml" />
                        </Component>
                        <Component Id="cmpCEE0001EFFEB1251D3C050C012D82C0A" Guid="*">
                            <File Id="fil94E921383821891E9BEEC43DE026AA50" KeyPath="yes" Source="$(var.sourceDir)\ResourceManager\AzureResourceManager\Batch\Microsoft.Azure.Common.dll" />
                        </Component>
                        <Component Id="cmp73F5A74A9817B8C108F9D19F5CA44202" Guid="*">
                            <File Id="fil83CB56A822F5856F3B58C9019D4BDA78" KeyPath="yes" Source="$(var.sourceDir)\ResourceManager\AzureResourceManager\Batch\Microsoft.Azure.Common.Extensions.dll" />
                        </Component>
                        <Component Id="cmpE76C18CD6E7A1621CB83C4FDBA75A1D9" Guid="*">
                            <File Id="filBAE155B6754D51B8CC5A754C39AA16F2" KeyPath="yes" Source="$(var.sourceDir)\ResourceManager\AzureResourceManager\Batch\Microsoft.Azure.Common.NetFramework.dll" />
                        </Component>
                        <Component Id="cmp41EB1BD4922D5F73CF3D111A30735FAA" Guid="*">
                            <File Id="fil2E5F260A3D7FD4CC7728B4E9A061C542" KeyPath="yes" Source="$(var.sourceDir)\ResourceManager\AzureResourceManager\Batch\Microsoft.Azure.Management.Batch.dll" />
                        </Component>
                        <Component Id="cmp43312667CE807A774BE498BF2F4B3591" Guid="*">
                            <File Id="fil1A4EAEADD6D5C51A6D2752E49F49086D" KeyPath="yes" Source="$(var.sourceDir)\ResourceManager\AzureResourceManager\Batch\Microsoft.Azure.ResourceManager.dll" />
                        </Component>
                        <Component Id="cmpF0D4DCA1A233C6B0FF57EE1ECED903FF" Guid="*">
                            <File Id="fil8490A1876721FDC06024B0688304BB8A" KeyPath="yes" Source="$(var.sourceDir)\ResourceManager\AzureResourceManager\Batch\Microsoft.IdentityModel.Clients.ActiveDirectory.dll" />
                        </Component>
                        <Component Id="cmp29AB9A2E4CD21A574E9DBEA49BC39BD7" Guid="*">
                            <File Id="filEE18D14567521D590144B3C9005A59D7" KeyPath="yes" Source="$(var.sourceDir)\ResourceManager\AzureResourceManager\Batch\Microsoft.IdentityModel.Clients.ActiveDirectory.WindowsForms.dll" />
                        </Component>
                        <Component Id="cmp00B8781FFCA509BA7E91A799102619B8" Guid="*">
                            <File Id="fil05FA017E0D19C6DFD8FF9DD44AA7E9A7" KeyPath="yes" Source="$(var.sourceDir)\ResourceManager\AzureResourceManager\Batch\Microsoft.Threading.Tasks.dll" />
                        </Component>
                        <Component Id="cmpE45C589BDF02585850A84D19F1C64207" Guid="*">
                            <File Id="fil16954B29A2BEE84B9F5435FA3F270FB7" KeyPath="yes" Source="$(var.sourceDir)\ResourceManager\AzureResourceManager\Batch\Microsoft.Threading.Tasks.Extensions.Desktop.dll" />
                        </Component>
                        <Component Id="cmp8C936982E09C2E3DFCD8A10D48F5BEA7" Guid="*">
                            <File Id="filA0C84A7EF6ACA76813D90B583D0B7C4D" KeyPath="yes" Source="$(var.sourceDir)\ResourceManager\AzureResourceManager\Batch\Microsoft.Threading.Tasks.Extensions.dll" />
                        </Component>
                        <Component Id="cmp732ED6285E136B55594D7025192C1083" Guid="*">
                            <File Id="filBE297BAC2F72AF992CD9635C5A1CA7A5" KeyPath="yes" Source="$(var.sourceDir)\ResourceManager\AzureResourceManager\Batch\Microsoft.WindowsAzure.Commands.Common.dll" />
                        </Component>
                        <Component Id="cmpDCC2D18CD2906785A9B84E415FDDF53A" Guid="*">
                            <File Id="fil175B411AA6D5E213A50275AC3F300F2D" KeyPath="yes" Source="$(var.sourceDir)\ResourceManager\AzureResourceManager\Batch\Microsoft.WindowsAzure.Management.dll" />
                        </Component>
                        <Component Id="cmp8405C6675181F577BECE0BC14A6B78AF" Guid="*">
                            <File Id="fil02ABBD132A6F54547B0DB9CDBF08601A" KeyPath="yes" Source="$(var.sourceDir)\ResourceManager\AzureResourceManager\Batch\Newtonsoft.Json.dll" />
                        </Component>
                        <Component Id="cmp1080AE7EE64EE09F5084344782F732C4" Guid="*">
                            <File Id="fil06158AAC72E98C22B26D66FC3AA5402D" KeyPath="yes" Source="$(var.sourceDir)\ResourceManager\AzureResourceManager\Batch\System.Net.Http.Extensions.dll" />
                        </Component>
                        <Component Id="cmp23BAA5F27F989B6A570DA6BAB5AF6468" Guid="*">
                            <File Id="fil696569EA64AEAD96C2F6B1A67958F7D9" KeyPath="yes" Source="$(var.sourceDir)\ResourceManager\AzureResourceManager\Batch\System.Net.Http.Formatting.dll" />
                        </Component>
                        <Component Id="cmpEE1426977F06792DC1DF6EC28AA3443B" Guid="*">
                            <File Id="filF464C694C4B0CCC59A6B0ECC63E7D689" KeyPath="yes" Source="$(var.sourceDir)\ResourceManager\AzureResourceManager\Batch\System.Net.Http.Primitives.dll" />
                        </Component>
                    </Directory>
                    <Directory Id="dir130578A4F470BDF58FEC794CB8389E91" Name="Compute">
                        <Component Id="cmp9F0624F1A60FEC6C92BD00C0FF6D3687" Guid="*">
                            <File Id="fil0F1880F9AF225B647105636C1209B2AD" KeyPath="yes" Source="$(var.sourceDir)\ResourceManager\AzureResourceManager\Compute\AutoMapper.dll" />
                        </Component>
                        <Component Id="cmp8114720BD4403889B36408A1E7F419B1" Guid="*">
                            <File Id="fil5A8265B48813A0104CB5DEEDA9CEAEAA" KeyPath="yes" Source="$(var.sourceDir)\ResourceManager\AzureResourceManager\Compute\AutoMapper.Net4.dll" />
                        </Component>
                        <Component Id="cmp1A9472BC4D15B6030BB6F05D11229806" Guid="*">
                            <File Id="filF0631AB8794D12700657664AC8441ACA" KeyPath="yes" Source="$(var.sourceDir)\ResourceManager\AzureResourceManager\Compute\Hyak.Common.dll" />
                        </Component>
                        <Component Id="cmpEDFE5B7CD43B10FD4C5F82D443DA0C5D" Guid="*">
                            <File Id="fil3E1AD32F04CFF244686C4DD4C07D2F19" KeyPath="yes" Source="$(var.sourceDir)\ResourceManager\AzureResourceManager\Compute\Microsoft.Azure.Commands.Compute.dll" />
                        </Component>
                        <Component Id="cmp7F2719BE7827D3FDDF69D7ACB6135115" Guid="*">
                            <File Id="fil5F7831CF20346B8506EC74012F655FD2" KeyPath="yes" Source="$(var.sourceDir)\ResourceManager\AzureResourceManager\Compute\Microsoft.Azure.Commands.Compute.dll-Help.psd1" />
                        </Component>
                        <Component Id="cmpD5624BF8D78E80B0526773DE6E4FD2D2" Guid="*">
                            <File Id="fil81AE4D49FE4C59DD6526396037D718F7" KeyPath="yes" Source="$(var.sourceDir)\ResourceManager\AzureResourceManager\Compute\Microsoft.Azure.Commands.Compute.dll-Help.xml" />
                        </Component>
                        <Component Id="cmp62942A24352ADC631A6C9DAE39D62F70" Guid="*">
                            <File Id="fil1FB621027ABD42027FCAE84212775303" KeyPath="yes" Source="$(var.sourceDir)\ResourceManager\AzureResourceManager\Compute\Microsoft.Azure.Commands.Compute.format.ps1xml" />
                        </Component>
                        <Component Id="cmp479E4B1EF0A49C9845DB071F542F5392" Guid="*">
                            <File Id="fil6DD3CFC96544CB343D0C8F22BCFD7433" KeyPath="yes" Source="$(var.sourceDir)\ResourceManager\AzureResourceManager\Compute\Microsoft.Azure.Commands.Compute.Types.ps1xml" />
                        </Component>
                        <Component Id="cmpB0D8D366728C7E24BDC20E03F6E3800C" Guid="*">
                            <File Id="fil22F139B1AD990D7EF603F0179256EA45" KeyPath="yes" Source="$(var.sourceDir)\ResourceManager\AzureResourceManager\Compute\Microsoft.Azure.Common.dll" />
                        </Component>
                        <Component Id="cmp80379596AB5D237F7911A20E196C80F3" Guid="*">
                            <File Id="fil68C2215766B9DDF0D17011CE7C79625D" KeyPath="yes" Source="$(var.sourceDir)\ResourceManager\AzureResourceManager\Compute\Microsoft.Azure.Common.Extensions.dll" />
                        </Component>
                        <Component Id="cmpC77632620C4F3A1E0C6E785A911E9932" Guid="*">
                            <File Id="fil457A5B55785B237F4A6B8F00BAE7E48F" KeyPath="yes" Source="$(var.sourceDir)\ResourceManager\AzureResourceManager\Compute\Microsoft.Azure.Common.NetFramework.dll" />
                        </Component>
                        <Component Id="cmp0E38816FE542D1F9479E2BCD0AA15C8C" Guid="*">
                            <File Id="filBB09169AF3DD7D61128861343FC80952" KeyPath="yes" Source="$(var.sourceDir)\ResourceManager\AzureResourceManager\Compute\Microsoft.Azure.Gallery.dll" />
                        </Component>
                        <Component Id="cmp0D7B40898DEB7EE04D13AB35196E2E1B" Guid="*">
                            <File Id="fil3A5A55EBD3E7951E93771C2C19520C49" KeyPath="yes" Source="$(var.sourceDir)\ResourceManager\AzureResourceManager\Compute\Microsoft.Azure.Graph.RBAC.dll" />
                        </Component>
                        <Component Id="cmp15E123AAC081CEACA89E049BD9A58CF2" Guid="*">
                            <File Id="filD671F2C53B84AD2C47F7752F24EC7DE2" KeyPath="yes" Source="$(var.sourceDir)\ResourceManager\AzureResourceManager\Compute\Microsoft.Azure.Management.Authorization.dll" />
                        </Component>
                        <Component Id="cmp054DCB81552C931A799108E58DD71095" Guid="*">
                            <File Id="filF5F920A754551A1F476E3EBE83ADE4E0" KeyPath="yes" Source="$(var.sourceDir)\ResourceManager\AzureResourceManager\Compute\Microsoft.Azure.Management.Compute.dll" />
                        </Component>
                        <Component Id="cmp7384DD0996585EE335F20A6319D5CC59" Guid="*">
                            <File Id="fil37FF3D82AC3C550F04A5730690183DB0" KeyPath="yes" Source="$(var.sourceDir)\ResourceManager\AzureResourceManager\Compute\Microsoft.Azure.Management.Storage.dll" />
                        </Component>
                        <Component Id="cmpC31383B6374C0C73A42799DA8E38FEE7" Guid="*">
                            <File Id="fil0DBA1E2DC56D335F3A5898B75A929BF8" KeyPath="yes" Source="$(var.sourceDir)\ResourceManager\AzureResourceManager\Compute\Microsoft.Azure.ResourceManager.dll" />
                        </Component>
                        <Component Id="cmpFC9747F41AD02584992FEB90BAA4319A" Guid="*">
                            <File Id="fil073A299F7D0335499587D6C1EDBC83CF" KeyPath="yes" Source="$(var.sourceDir)\ResourceManager\AzureResourceManager\Compute\Microsoft.Data.Edm.dll" />
                        </Component>
                        <Component Id="cmp2D8A4EC7D2449E9ABDCA031EB5143C6C" Guid="*">
                            <File Id="fil80C9973CEB492BD8D800CE6BE109559A" KeyPath="yes" Source="$(var.sourceDir)\ResourceManager\AzureResourceManager\Compute\Microsoft.Data.OData.dll" />
                        </Component>
                        <Component Id="cmpB18CBAEB5514874D573A8AC3EDA1C1C9" Guid="*">
                            <File Id="filB64894EB6CC354AE53499940E64155F7" KeyPath="yes" Source="$(var.sourceDir)\ResourceManager\AzureResourceManager\Compute\Microsoft.Data.Services.Client.dll" />
                        </Component>
                        <Component Id="cmp642A0D1309077D8FFAD7BDED1B3A5626" Guid="*">
                            <File Id="filA4B1A82914F2A4D17C7BA507C23B2CBB" KeyPath="yes" Source="$(var.sourceDir)\ResourceManager\AzureResourceManager\Compute\Microsoft.IdentityModel.Clients.ActiveDirectory.dll" />
                        </Component>
                        <Component Id="cmp4B02123E3F62DE5A493B7018727C5FFE" Guid="*">
                            <File Id="fil50617F15837D4CAE22E9AB7D8F6E4ADA" KeyPath="yes" Source="$(var.sourceDir)\ResourceManager\AzureResourceManager\Compute\Microsoft.IdentityModel.Clients.ActiveDirectory.WindowsForms.dll" />
                        </Component>
                        <Component Id="cmp7A9F6AFF8BC0818295997A157A4E4B52" Guid="*">
                            <File Id="fil431CC344C2B608AB7165D78912AD5A58" KeyPath="yes" Source="$(var.sourceDir)\ResourceManager\AzureResourceManager\Compute\Microsoft.Threading.Tasks.dll" />
                        </Component>
                        <Component Id="cmp38C1EBF27855E804F8FAC43E3B281C98" Guid="*">
                            <File Id="filA42D82DFB3F71C41FFA3647468887A78" KeyPath="yes" Source="$(var.sourceDir)\ResourceManager\AzureResourceManager\Compute\Microsoft.Threading.Tasks.Extensions.Desktop.dll" />
                        </Component>
                        <Component Id="cmp204DD4347A40004F87FB2A112E6CC754" Guid="*">
                            <File Id="fil6CC35897009D3390889DDC5ECCE39D0D" KeyPath="yes" Source="$(var.sourceDir)\ResourceManager\AzureResourceManager\Compute\Microsoft.Threading.Tasks.Extensions.dll" />
                        </Component>
                        <Component Id="cmpF2432E0EC4F586E1AB1E9B6A9D5B5896" Guid="*">
                            <File Id="fil92C170721D6DAF06E1E19A9913661E02" KeyPath="yes" Source="$(var.sourceDir)\ResourceManager\AzureResourceManager\Compute\Microsoft.WindowsAzure.Commands.Common.dll" />
                        </Component>
                        <Component Id="cmp5946D7C698B05107C1DD9F2D9F9873C8" Guid="*">
                            <File Id="filD6755DC520B5A58A9F29801B352F83AD" KeyPath="yes" Source="$(var.sourceDir)\ResourceManager\AzureResourceManager\Compute\Microsoft.WindowsAzure.Commands.Common.Storage.dll" />
                        </Component>
                        <Component Id="cmp546FD7FF15A49722FF8D7B2BF219FEA7" Guid="*">
                            <File Id="fil86888F0327FD57067ED6969033A1CB7B" KeyPath="yes" Source="$(var.sourceDir)\ResourceManager\AzureResourceManager\Compute\Microsoft.WindowsAzure.Commands.Profile.dll" />
                        </Component>
                        <Component Id="cmp1AD2C119ED2C5363D313E1A08DC304AD" Guid="*">
                            <File Id="fil3F602826A3B8CEBA4C00AA2F0E5F7E2A" KeyPath="yes" Source="$(var.sourceDir)\ResourceManager\AzureResourceManager\Compute\Microsoft.WindowsAzure.Commands.Profile.dll-Help.xml" />
                        </Component>
                        <Component Id="cmpBA8DDEA9ABE5B718D55159ADB34A5AA1" Guid="*">
                            <File Id="fil25894A9AC29B5B9DB8C2E152E0A60F61" KeyPath="yes" Source="$(var.sourceDir)\ResourceManager\AzureResourceManager\Compute\Microsoft.WindowsAzure.Commands.Profile.format.ps1xml" />
                        </Component>
                        <Component Id="cmpB3E0988D507FCECBEC2C992B92E3920F" Guid="*">
                            <File Id="filD4385B21F65B6D462CCD029613959F95" KeyPath="yes" Source="$(var.sourceDir)\ResourceManager\AzureResourceManager\Compute\Microsoft.WindowsAzure.Management.dll" />
                        </Component>
                        <Component Id="cmpBFCB1E992759555E524E0637A72EE14B" Guid="*">
                            <File Id="filCC76C77BC18E3DE28D557F07ADC80E76" KeyPath="yes" Source="$(var.sourceDir)\ResourceManager\AzureResourceManager\Compute\Microsoft.WindowsAzure.Management.Storage.dll" />
                        </Component>
                        <Component Id="cmp02F11033E68D6FED58954A529B7DC8CC" Guid="*">
                            <File Id="fil6043131702FC11BFC5FB038A4FFF0357" KeyPath="yes" Source="$(var.sourceDir)\ResourceManager\AzureResourceManager\Compute\Microsoft.WindowsAzure.Storage.dll" />
                        </Component>
                        <Component Id="cmpE16AC4B0282EF42385AFF81489538517" Guid="*">
                            <File Id="fil501BC202C6E7D0F345365C993D0461C1" KeyPath="yes" Source="$(var.sourceDir)\ResourceManager\AzureResourceManager\Compute\Newtonsoft.Json.dll" />
                        </Component>
                        <Component Id="cmpDFAA37232FF72FD87A83F2DCC6FA5A82" Guid="*">
                            <File Id="filCC4D851BC3C28BA00B6DFEEDB6394283" KeyPath="yes" Source="$(var.sourceDir)\ResourceManager\AzureResourceManager\Compute\System.Net.Http.Extensions.dll" />
                        </Component>
                        <Component Id="cmp84342A6D3ADB1D7CA12EDC03CAB94C19" Guid="*">
                            <File Id="fil2E96B50529035E190AE82F89671DE8F0" KeyPath="yes" Source="$(var.sourceDir)\ResourceManager\AzureResourceManager\Compute\System.Net.Http.Formatting.dll" />
                        </Component>
                        <Component Id="cmpB9619F44166E9E9680306D531AAE7A91" Guid="*">
                            <File Id="filC7ED5DEFC165548EB6A8A4AF61F1048C" KeyPath="yes" Source="$(var.sourceDir)\ResourceManager\AzureResourceManager\Compute\System.Net.Http.Primitives.dll" />
                        </Component>
                        <Component Id="cmp48D74E27699551CDF9C2D3F2BEE2EE37" Guid="*">
                            <File Id="fil25B392BD1DC43F6EC1C3F36EFFCD5AC6" KeyPath="yes" Source="$(var.sourceDir)\ResourceManager\AzureResourceManager\Compute\System.Spatial.dll" />
                        </Component>
                    </Directory>
                    <Directory Id="dirEBD7A4117888434C36B892FF6EDB3661" Name="DataFactories">
                        <Component Id="cmpC96B648A7266F17B0891CD7D4481E3FA" Guid="*">
                            <File Id="filDBA51D1708A10BFA11528F677928B997" KeyPath="yes" Source="$(var.sourceDir)\ResourceManager\AzureResourceManager\DataFactories\Hyak.Common.dll" />
                        </Component>
                        <Component Id="cmp69B5D16DE6EF4B99D65D60F42E874739" Guid="*">
                            <File Id="filFE310252466EB096CAC21C421BD762E6" KeyPath="yes" Source="$(var.sourceDir)\ResourceManager\AzureResourceManager\DataFactories\Microsoft.Azure.Commands.DataFactories.dll" />
                        </Component>
                        <Component Id="cmpB64AC9D08A5FE63C06D1E33CEF7E7B9A" Guid="*">
                            <File Id="fil3E17809661C4F4CB97352E5E530DED21" KeyPath="yes" Source="$(var.sourceDir)\ResourceManager\AzureResourceManager\DataFactories\Microsoft.Azure.Commands.DataFactories.dll-Help.xml" />
                        </Component>
                        <Component Id="cmp1E9EDAA945A9718A74AEEE58D2995CF3" Guid="*">
                            <File Id="fil84D986E6C556F2A5B6196E2AE952D138" KeyPath="yes" Source="$(var.sourceDir)\ResourceManager\AzureResourceManager\DataFactories\Microsoft.Azure.Commands.DataFactories.format.ps1xml" />
                        </Component>
                        <Component Id="cmpD476BDF5A43E924936D6CC41ED8D4D7F" Guid="*">
                            <File Id="fil6E342A558F9E908AB2C756AD33A7326E" KeyPath="yes" Source="$(var.sourceDir)\ResourceManager\AzureResourceManager\DataFactories\Microsoft.Azure.Common.dll" />
                        </Component>
                        <Component Id="cmpA2132BD97DE8188CD54DF61B0E1D6BE9" Guid="*">
                            <File Id="fil7EA787693B0570EC2617DCF15ACB2548" KeyPath="yes" Source="$(var.sourceDir)\ResourceManager\AzureResourceManager\DataFactories\Microsoft.Azure.Common.Extensions.dll" />
                        </Component>
                        <Component Id="cmp17C8052411378D4FBD409F0DBF5A3AAB" Guid="*">
                            <File Id="fil2E35075DE57E122E9A32BCFB07EFEB7F" KeyPath="yes" Source="$(var.sourceDir)\ResourceManager\AzureResourceManager\DataFactories\Microsoft.Azure.Common.NetFramework.dll" />
                        </Component>
                        <Component Id="cmp951B200A49755FC237755AA2C77A0E32" Guid="*">
                            <File Id="filE680233863704425D29C310A831A89B0" KeyPath="yes" Source="$(var.sourceDir)\ResourceManager\AzureResourceManager\DataFactories\Microsoft.Azure.Management.DataFactories.dll" />
                        </Component>
                        <Component Id="cmp1D51F57A02A3C8949E02ED001784388C" Guid="*">
                            <File Id="fil1D9D6C76E1B943389910123884F80E38" KeyPath="yes" Source="$(var.sourceDir)\ResourceManager\AzureResourceManager\DataFactories\Microsoft.Azure.ResourceManager.dll" />
                        </Component>
                        <Component Id="cmp0E60A03D189105D6E7A23E5B6943A5C4" Guid="*">
                            <File Id="fil0114E75108ED068529C5ADCBB1BFD9DF" KeyPath="yes" Source="$(var.sourceDir)\ResourceManager\AzureResourceManager\DataFactories\Microsoft.Data.Edm.dll" />
                        </Component>
                        <Component Id="cmp0EE9B6E82BF354ED584258F3D7524FCC" Guid="*">
                            <File Id="filF058DF83A3C7D1C1E4C33B68B512C589" KeyPath="yes" Source="$(var.sourceDir)\ResourceManager\AzureResourceManager\DataFactories\Microsoft.Data.OData.dll" />
                        </Component>
                        <Component Id="cmp3EF2308A3A5D4416CF0A37CF350381A2" Guid="*">
                            <File Id="filBD789B715F4C6F58DFFACC4839072346" KeyPath="yes" Source="$(var.sourceDir)\ResourceManager\AzureResourceManager\DataFactories\Microsoft.Data.Services.Client.dll" />
                        </Component>
                        <Component Id="cmp8549E2CC25A35DDCAD1C042F4E80E254" Guid="*">
                            <File Id="filF8F961D8FC629431B44B43A76538C334" KeyPath="yes" Source="$(var.sourceDir)\ResourceManager\AzureResourceManager\DataFactories\Microsoft.DataFactories.Runtime.dll" />
                        </Component>
                        <Component Id="cmp2E106693251FC564A4D03DA3778E26F7" Guid="*">
                            <File Id="fil3F27EAE226BD87840D5E9CE662DE26F9" KeyPath="yes" Source="$(var.sourceDir)\ResourceManager\AzureResourceManager\DataFactories\Microsoft.DataTransfer.Gateway.Encryption.dll" />
                        </Component>
                        <Component Id="cmp7BF776718E3154F969306B3FB853D175" Guid="*">
                            <File Id="filE8DDA2F351E7F1B31911D503BF77AD0A" KeyPath="yes" Source="$(var.sourceDir)\ResourceManager\AzureResourceManager\DataFactories\Microsoft.IdentityModel.Clients.ActiveDirectory.dll" />
                        </Component>
                        <Component Id="cmp4F6E42879531C2B7A830BA3B4FF4033B" Guid="*">
                            <File Id="filB2D464A1CD8CD5E2A5E4F2E9DD959AEE" KeyPath="yes" Source="$(var.sourceDir)\ResourceManager\AzureResourceManager\DataFactories\Microsoft.IdentityModel.Clients.ActiveDirectory.WindowsForms.dll" />
                        </Component>
                        <Component Id="cmp5C0CE57E06ACF1B3E7CA7B8F63249A30" Guid="*">
                            <File Id="fil5E6943D0CF72740FD64FAB8E9B9F458E" KeyPath="yes" Source="$(var.sourceDir)\ResourceManager\AzureResourceManager\DataFactories\Microsoft.Threading.Tasks.dll" />
                        </Component>
                        <Component Id="cmp651DD7B429A8B09A5D43100CF239BF8F" Guid="*">
                            <File Id="filCFE6FEF85610CFE44653B00A52E6228B" KeyPath="yes" Source="$(var.sourceDir)\ResourceManager\AzureResourceManager\DataFactories\Microsoft.Threading.Tasks.Extensions.Desktop.dll" />
                        </Component>
                        <Component Id="cmp85AEF17DDAF661788B486FB492EA54CF" Guid="*">
                            <File Id="filF00476CD93FE7C96E1B4B98546920964" KeyPath="yes" Source="$(var.sourceDir)\ResourceManager\AzureResourceManager\DataFactories\Microsoft.Threading.Tasks.Extensions.dll" />
                        </Component>
                        <Component Id="cmpB968911FB871451CA08D9C75E232EB4F" Guid="*">
                            <File Id="fil2BAF0B40F178928197483DA059D9FAFC" KeyPath="yes" Source="$(var.sourceDir)\ResourceManager\AzureResourceManager\DataFactories\Microsoft.WindowsAzure.Commands.Common.dll" />
                        </Component>
                        <Component Id="cmp560294B84C321846B8EAD5A79F702D29" Guid="*">
                            <File Id="filD84039D3A094A4DED13D1F8583A14211" KeyPath="yes" Source="$(var.sourceDir)\ResourceManager\AzureResourceManager\DataFactories\Microsoft.WindowsAzure.Commands.Common.Storage.dll" />
                        </Component>
                        <Component Id="cmp3E8E747FAA6B7858FFCA940740658BD5" Guid="*">
                            <File Id="fil7628CD55E7CD7C22AAA6792B2AFFE264" KeyPath="yes" Source="$(var.sourceDir)\ResourceManager\AzureResourceManager\DataFactories\Microsoft.WindowsAzure.Commands.Profile.dll" />
                        </Component>
                        <Component Id="cmp5364EF7068CE1CD568984E413222A1B9" Guid="*">
                            <File Id="fil9AF16681E67496A9343BC8228AA5759D" KeyPath="yes" Source="$(var.sourceDir)\ResourceManager\AzureResourceManager\DataFactories\Microsoft.WindowsAzure.Commands.Profile.dll-Help.xml" />
                        </Component>
                        <Component Id="cmp667B7A1CD97B13D70F6CFA9D955799A6" Guid="*">
                            <File Id="fil51C0DF0D652E5ADBF17624B351AD692B" KeyPath="yes" Source="$(var.sourceDir)\ResourceManager\AzureResourceManager\DataFactories\Microsoft.WindowsAzure.Commands.Profile.format.ps1xml" />
                        </Component>
                        <Component Id="cmpC8BA74B745B52059308DE7A6D162EE8F" Guid="*">
                            <File Id="filFB97CF0896BE2E3AD239ECD2BEB749C2" KeyPath="yes" Source="$(var.sourceDir)\ResourceManager\AzureResourceManager\DataFactories\Microsoft.WindowsAzure.Management.dll" />
                        </Component>
                        <Component Id="cmp76BB7CDB96C84A2462BB6AE77257DDF6" Guid="*">
                            <File Id="fil30E3A131129C4AFB0F4E148A582D0D86" KeyPath="yes" Source="$(var.sourceDir)\ResourceManager\AzureResourceManager\DataFactories\Microsoft.WindowsAzure.Management.Storage.dll" />
                        </Component>
                        <Component Id="cmp5B21FDE396B40BC62C2A08FB8F9ECFFB" Guid="*">
                            <File Id="filEC3C8E54DC4792DDDF0ECB7E21C5C356" KeyPath="yes" Source="$(var.sourceDir)\ResourceManager\AzureResourceManager\DataFactories\Microsoft.WindowsAzure.Storage.dll" />
                        </Component>
                        <Component Id="cmp62D2C50BEF5EE702BB419A14ACC5981E" Guid="*">
                            <File Id="fil3A7A9CE9EDFF14737D871BD1D69F0A9F" KeyPath="yes" Source="$(var.sourceDir)\ResourceManager\AzureResourceManager\DataFactories\Newtonsoft.Json.dll" />
                        </Component>
                        <Component Id="cmp8282F9914A4F7E56681C687F1D67D605" Guid="*">
                            <File Id="fil6F6F514C87A7B8F4948EB56A4104F2E6" KeyPath="yes" Source="$(var.sourceDir)\ResourceManager\AzureResourceManager\DataFactories\System.Net.Http.Extensions.dll" />
                        </Component>
                        <Component Id="cmp2A19DE198514C78DDD94294C7681FCF5" Guid="*">
                            <File Id="fil37FA4BAE4E4D5BCB8FCE6240693BCE7E" KeyPath="yes" Source="$(var.sourceDir)\ResourceManager\AzureResourceManager\DataFactories\System.Net.Http.Formatting.dll" />
                        </Component>
                        <Component Id="cmpBFF3EE7A4627288C2D2424BA1DF0FCE1" Guid="*">
                            <File Id="fil094ED52FC1222B3EA96BEDA2EFFFA0D0" KeyPath="yes" Source="$(var.sourceDir)\ResourceManager\AzureResourceManager\DataFactories\System.Net.Http.Primitives.dll" />
                        </Component>
                        <Component Id="cmpC04498A4FB0FD84163A4FABEFAFC86C4" Guid="*">
                            <File Id="fil105666233D87C5D0098CF9541550A134" KeyPath="yes" Source="$(var.sourceDir)\ResourceManager\AzureResourceManager\DataFactories\System.Spatial.dll" />
                        </Component>
                    </Directory>
                    <Directory Id="dirF32F5B70B51A29EED3B6A42F959BE600" Name="KeyVault">
                        <Component Id="cmpF691ECE2E61383DFBF997C509D946386" Guid="*">
                            <File Id="fil8D04904202E8A8B478164132F5534E5E" KeyPath="yes" Source="$(var.sourceDir)\ResourceManager\AzureResourceManager\KeyVault\Hyak.Common.dll" />
                        </Component>
                        <Component Id="cmp4384DC163B139D10A7988F6DCE10A880" Guid="*">
                            <File Id="fil93B13FEC3D2F0E6C24EEA5A88743673E" KeyPath="yes" Source="$(var.sourceDir)\ResourceManager\AzureResourceManager\KeyVault\Microsoft.Azure.Commands.KeyVault.dll" />
                        </Component>
                        <Component Id="cmp0635B54B2B3E0564FEA476E0C9A701C7" Guid="*">
                            <File Id="filFDF773E6F57B1638C65002482D788E13" KeyPath="yes" Source="$(var.sourceDir)\ResourceManager\AzureResourceManager\KeyVault\Microsoft.Azure.Commands.KeyVault.dll-Help.xml" />
                        </Component>
                        <Component Id="cmp92D53BB85B8D42A3C0F2FD08233102D5" Guid="*">
                            <File Id="fil74E9585A41297A7784BF077B4E9E0783" KeyPath="yes" Source="$(var.sourceDir)\ResourceManager\AzureResourceManager\KeyVault\Microsoft.Azure.Commands.KeyVault.format.ps1xml" />
                        </Component>
                        <Component Id="cmp06B1E73DD89C32A6359580BBC00FA199" Guid="*">
                            <File Id="fil02A6B777772BCABCFD54A8FD41462834" KeyPath="yes" Source="$(var.sourceDir)\ResourceManager\AzureResourceManager\KeyVault\Microsoft.Azure.Common.dll" />
                        </Component>
                        <Component Id="cmpE0476D6FF9C5AD631CA21AEAFC3B918B" Guid="*">
                            <File Id="fil5D7B6CAFADAF0BE2577E8865EEE1B6AE" KeyPath="yes" Source="$(var.sourceDir)\ResourceManager\AzureResourceManager\KeyVault\Microsoft.Azure.Common.Extensions.dll" />
                        </Component>
                        <Component Id="cmpBA50088476D481806FA8A46CA2C5CEBE" Guid="*">
                            <File Id="fil21E8691D4482B7702FD47A93501119F7" KeyPath="yes" Source="$(var.sourceDir)\ResourceManager\AzureResourceManager\KeyVault\Microsoft.Azure.Common.NetFramework.dll" />
                        </Component>
                        <Component Id="cmpE98C5E961AE569F1BB93B80CA0520B55" Guid="*">
                            <File Id="fil0E05BBFC00F0DB47B28ABE41B41B5609" KeyPath="yes" Source="$(var.sourceDir)\ResourceManager\AzureResourceManager\KeyVault\Microsoft.Azure.ResourceManager.dll" />
                        </Component>
                        <Component Id="cmp23368001E71D590284E662F949393266" Guid="*">
                            <File Id="fil191DABD480047452338C26366EE93D79" KeyPath="yes" Source="$(var.sourceDir)\ResourceManager\AzureResourceManager\KeyVault\Microsoft.Data.Edm.dll" />
                        </Component>
                        <Component Id="cmp8885D62E14E2D7967F6F1C56F44E4821" Guid="*">
                            <File Id="fil163E249277134C1B630AF3297EBD554B" KeyPath="yes" Source="$(var.sourceDir)\ResourceManager\AzureResourceManager\KeyVault\Microsoft.Data.OData.dll" />
                        </Component>
                        <Component Id="cmpF688538124E45386E4034F5FBC575335" Guid="*">
                            <File Id="fil334AD72B2486A530EB484FDF25A179D3" KeyPath="yes" Source="$(var.sourceDir)\ResourceManager\AzureResourceManager\KeyVault\Microsoft.Data.Services.Client.dll" />
                        </Component>
                        <Component Id="cmp1CF758FE0016953D21E5F77BDBACAD67" Guid="*">
                            <File Id="filF0F2384641B1265D7C3EE17F535C5AB6" KeyPath="yes" Source="$(var.sourceDir)\ResourceManager\AzureResourceManager\KeyVault\Microsoft.IdentityModel.Clients.ActiveDirectory.dll" />
                        </Component>
                        <Component Id="cmp91A6B21E16B5043E5E7006E53FFA7DB9" Guid="*">
                            <File Id="filA3D88DC5C8808CD728F963993C17ED9B" KeyPath="yes" Source="$(var.sourceDir)\ResourceManager\AzureResourceManager\KeyVault\Microsoft.IdentityModel.Clients.ActiveDirectory.WindowsForms.dll" />
                        </Component>
                        <Component Id="cmp9769FB9AE18A4E4577D1BD7E3403CB34" Guid="*">
                            <File Id="fil2CEB17E423541A3D671422B358DDE064" KeyPath="yes" Source="$(var.sourceDir)\ResourceManager\AzureResourceManager\KeyVault\Microsoft.Threading.Tasks.dll" />
                        </Component>
                        <Component Id="cmpB9D75E456981F55A2AD9326C06FA5569" Guid="*">
                            <File Id="filA22F6804ED22F8D1AAED17988066E2DA" KeyPath="yes" Source="$(var.sourceDir)\ResourceManager\AzureResourceManager\KeyVault\Microsoft.Threading.Tasks.Extensions.Desktop.dll" />
                        </Component>
                        <Component Id="cmp44B0C78318DD9232407385356323964F" Guid="*">
                            <File Id="fil6B39F48FEEBDDE0298267C0C8765278D" KeyPath="yes" Source="$(var.sourceDir)\ResourceManager\AzureResourceManager\KeyVault\Microsoft.Threading.Tasks.Extensions.dll" />
                        </Component>
                        <Component Id="cmp01D967E215717DA062831574058294CE" Guid="*">
                            <File Id="fil4873A279298A05B8040EF70A0DB026D6" KeyPath="yes" Source="$(var.sourceDir)\ResourceManager\AzureResourceManager\KeyVault\Microsoft.WindowsAzure.Commands.Common.dll" />
                        </Component>
                        <Component Id="cmp1496C1F7B5BF9E8A5598E8126F87355B" Guid="*">
                            <File Id="fil9A9122819D20D87139841590AE83C4D2" KeyPath="yes" Source="$(var.sourceDir)\ResourceManager\AzureResourceManager\KeyVault\Microsoft.WindowsAzure.Management.dll" />
                        </Component>
                        <Component Id="cmp092B990A20E8B0B33D4450EBA12B9AB4" Guid="*">
                            <File Id="fil4CCFA35C51816A35D00C8371811EDE94" KeyPath="yes" Source="$(var.sourceDir)\ResourceManager\AzureResourceManager\KeyVault\Newtonsoft.Json.dll" />
                        </Component>
                        <Component Id="cmp5CDCB0785A318F614D9422554B3F4ED2" Guid="*">
                            <File Id="fil273B7FB1C198C0F151940A2EAF215BD2" KeyPath="yes" Source="$(var.sourceDir)\ResourceManager\AzureResourceManager\KeyVault\System.Net.Http.Extensions.dll" />
                        </Component>
                        <Component Id="cmpE90D51E3A3C747163C7F1D6DC5409800" Guid="*">
                            <File Id="fil83D1EC98075E0993A83C3C6C200B4976" KeyPath="yes" Source="$(var.sourceDir)\ResourceManager\AzureResourceManager\KeyVault\System.Net.Http.Formatting.dll" />
                        </Component>
                        <Component Id="cmpAD51B1C903B9CB0DB18004F97CD8ADBA" Guid="*">
                            <File Id="fil3208D4A9BD36690D97F5BC942D634247" KeyPath="yes" Source="$(var.sourceDir)\ResourceManager\AzureResourceManager\KeyVault\System.Net.Http.Primitives.dll" />
                        </Component>
                        <Component Id="cmp03F452B7335FA9F557105A7C423D8695" Guid="*">
                            <File Id="filA1447FC0D40ED88A76676B51C5DCD116" KeyPath="yes" Source="$(var.sourceDir)\ResourceManager\AzureResourceManager\KeyVault\System.Spatial.dll" />
                        </Component>
                    </Directory>
                    <Directory Id="dir9AF5EA6DDA0D09F66CFEB9FA1B725E4B" Name="NetworkResourceProvider">
                        <Component Id="cmp0013FA46371D26D810D34C3020ADCA8A" Guid="*">
                            <File Id="fil5D6E2A0C83D8823844A2A8819D7E6C7A" KeyPath="yes" Source="$(var.sourceDir)\ResourceManager\AzureResourceManager\NetworkResourceProvider\AutoMapper.dll" />
                        </Component>
                        <Component Id="cmpE6890230E9734B840B373ED82DFBA468" Guid="*">
                            <File Id="fil0AAE18D3A35F16DA87C896FC6CA96B3C" KeyPath="yes" Source="$(var.sourceDir)\ResourceManager\AzureResourceManager\NetworkResourceProvider\AutoMapper.Net4.dll" />
                        </Component>
                        <Component Id="cmp9FB0C9F436D793C5D601D9926AD1792C" Guid="*">
                            <File Id="fil6946101FF9F7B2A1055EA44014840437" KeyPath="yes" Source="$(var.sourceDir)\ResourceManager\AzureResourceManager\NetworkResourceProvider\Hyak.Common.dll" />
                        </Component>
                        <Component Id="cmp2D9806B2F9AE5628C033BDD20B341A63" Guid="*">
                            <File Id="fil857C38BEA1B4C2E6143D1815CE52010B" KeyPath="yes" Source="$(var.sourceDir)\ResourceManager\AzureResourceManager\NetworkResourceProvider\Microsoft.Azure.Commands.NetworkResourceProvider.dll" />
                        </Component>
                        <Component Id="cmp01201BCF052A4CE2EE64C1C4B4FDFAD9" Guid="*">
                            <File Id="fil7DB0439CC81BDBA5FA1666A1D20A2643" KeyPath="yes" Source="$(var.sourceDir)\ResourceManager\AzureResourceManager\NetworkResourceProvider\Microsoft.Azure.Commands.NetworkResourceProvider.dll-Help.xml" />
                        </Component>
                        <Component Id="cmpE46B8F1C5178F3070905380520A04BE0" Guid="*">
                            <File Id="fil0BB46C2CC34F82D28AB48E79F1E30294" KeyPath="yes" Source="$(var.sourceDir)\ResourceManager\AzureResourceManager\NetworkResourceProvider\Microsoft.Azure.Commands.NetworkResourceProvider.format.ps1xml" />
                        </Component>
                        <Component Id="cmp9397FE49A0EDE74DFCE782A11696331D" Guid="*">
                            <File Id="fil85182F17C4C781466EAB84FB2F5C6782" KeyPath="yes" Source="$(var.sourceDir)\ResourceManager\AzureResourceManager\NetworkResourceProvider\Microsoft.Azure.Common.dll" />
                        </Component>
                        <Component Id="cmp4C2F4F72E6D1184BE31476E6D4DB6D63" Guid="*">
                            <File Id="fil61ADCA1BB3325A8E31C9B0D9A2EF9364" KeyPath="yes" Source="$(var.sourceDir)\ResourceManager\AzureResourceManager\NetworkResourceProvider\Microsoft.Azure.Common.Extensions.dll" />
                        </Component>
                        <Component Id="cmp3B5AD2519D253EAFC5C023A3DA40148B" Guid="*">
                            <File Id="fil06B00BD024EC2B05FA41307E5C60E450" KeyPath="yes" Source="$(var.sourceDir)\ResourceManager\AzureResourceManager\NetworkResourceProvider\Microsoft.Azure.Common.NetFramework.dll" />
                        </Component>
                        <Component Id="cmp61ABE99333CF41A665122704AC0C83E4" Guid="*">
                            <File Id="fil87F267203C6E75AF9CD9E6A1DE12749E" KeyPath="yes" Source="$(var.sourceDir)\ResourceManager\AzureResourceManager\NetworkResourceProvider\Microsoft.Azure.Gallery.dll" />
                        </Component>
                        <Component Id="cmp7ADB55DC274F3EAC0A57EF6D74270CF1" Guid="*">
                            <File Id="fil7A4FA145475D587B107407185B3DED08" KeyPath="yes" Source="$(var.sourceDir)\ResourceManager\AzureResourceManager\NetworkResourceProvider\Microsoft.Azure.Graph.RBAC.dll" />
                        </Component>
                        <Component Id="cmpA51A23FDB8743E3EE5338D2FBA1CBD59" Guid="*">
                            <File Id="filE6F646E62B67664B1E7B5545518F7A00" KeyPath="yes" Source="$(var.sourceDir)\ResourceManager\AzureResourceManager\NetworkResourceProvider\Microsoft.Azure.Management.Authorization.dll" />
                        </Component>
                        <Component Id="cmp02282C55620BE455F3DA6F0140F930DB" Guid="*">
                            <File Id="filB27ECB158FA6C96FB8A9BE6403FEE113" KeyPath="yes" Source="$(var.sourceDir)\ResourceManager\AzureResourceManager\NetworkResourceProvider\Microsoft.Azure.Management.Network.dll" />
                        </Component>
                        <Component Id="cmp376056F5367B9E5C189D8A246AFA0C97" Guid="*">
                            <File Id="filB9CCFF18187D11B090CC1D2F8C043600" KeyPath="yes" Source="$(var.sourceDir)\ResourceManager\AzureResourceManager\NetworkResourceProvider\Microsoft.Azure.Management.Storage.dll" />
                        </Component>
                        <Component Id="cmp143934D4D6CF1D6494CCBEAB5587D90C" Guid="*">
                            <File Id="filAC769B36278D851238820D0CA032D9C0" KeyPath="yes" Source="$(var.sourceDir)\ResourceManager\AzureResourceManager\NetworkResourceProvider\Microsoft.Azure.ResourceManager.dll" />
                        </Component>
                        <Component Id="cmp991B96F3B4C28D882491FA0E36AE2700" Guid="*">
                            <File Id="fil6C20A34C8E0239AE4D767C3527D93A0A" KeyPath="yes" Source="$(var.sourceDir)\ResourceManager\AzureResourceManager\NetworkResourceProvider\Microsoft.Data.Edm.dll" />
                        </Component>
                        <Component Id="cmp89B95B277B2F95B7715CDC501EA8EB3E" Guid="*">
                            <File Id="filBAE8373A601D2F6B2F4DE032B5E73666" KeyPath="yes" Source="$(var.sourceDir)\ResourceManager\AzureResourceManager\NetworkResourceProvider\Microsoft.Data.OData.dll" />
                        </Component>
                        <Component Id="cmpDAFB0D394D32CC8F7F173DD044C1F4CE" Guid="*">
                            <File Id="filD8F690DAA1F8941039B6DCAFD55C8CAE" KeyPath="yes" Source="$(var.sourceDir)\ResourceManager\AzureResourceManager\NetworkResourceProvider\Microsoft.Data.Services.Client.dll" />
                        </Component>
                        <Component Id="cmp705C423CD334C3C2D04EF72EF593B26B" Guid="*">
                            <File Id="fil3FEC7F9F3F0E60F0B5E2C4A19D57C510" KeyPath="yes" Source="$(var.sourceDir)\ResourceManager\AzureResourceManager\NetworkResourceProvider\Microsoft.IdentityModel.Clients.ActiveDirectory.dll" />
                        </Component>
                        <Component Id="cmp143F53256F23DC7DFAE70795CA1FFA11" Guid="*">
                            <File Id="filE805A20F4A3352B1270C01792A10E2CB" KeyPath="yes" Source="$(var.sourceDir)\ResourceManager\AzureResourceManager\NetworkResourceProvider\Microsoft.IdentityModel.Clients.ActiveDirectory.WindowsForms.dll" />
                        </Component>
                        <Component Id="cmpD77A5661A5E214AE31F1A4C21DAEFFB3" Guid="*">
                            <File Id="fil49AF6677C1DB29801CC30F50F6F3B4F6" KeyPath="yes" Source="$(var.sourceDir)\ResourceManager\AzureResourceManager\NetworkResourceProvider\Microsoft.Threading.Tasks.dll" />
                        </Component>
                        <Component Id="cmp68D9402593B7A018B60261ECE1CEB40A" Guid="*">
                            <File Id="filCF47E533B4BFD79BAA523A11D015389F" KeyPath="yes" Source="$(var.sourceDir)\ResourceManager\AzureResourceManager\NetworkResourceProvider\Microsoft.Threading.Tasks.Extensions.Desktop.dll" />
                        </Component>
                        <Component Id="cmpA4128959AA889D924991179D3E1C2551" Guid="*">
                            <File Id="filDAD9B8D6D987BEFA4CD846382F0793D6" KeyPath="yes" Source="$(var.sourceDir)\ResourceManager\AzureResourceManager\NetworkResourceProvider\Microsoft.Threading.Tasks.Extensions.dll" />
                        </Component>
                        <Component Id="cmpBC650F2C42836A526ECC7535C73941C1" Guid="*">
                            <File Id="fil1AB970701AE0D5B85A8C811331EC9F69" KeyPath="yes" Source="$(var.sourceDir)\ResourceManager\AzureResourceManager\NetworkResourceProvider\Microsoft.WindowsAzure.Commands.Common.dll" />
                        </Component>
                        <Component Id="cmp51441B280EDBD0A26333403E77E250CE" Guid="*">
                            <File Id="filA3A0611897FDB7F566828E64E0560455" KeyPath="yes" Source="$(var.sourceDir)\ResourceManager\AzureResourceManager\NetworkResourceProvider\Newtonsoft.Json.dll" />
                        </Component>
                        <Component Id="cmp086409A7FA9DCAADD6A08BB243405F51" Guid="*">
                            <File Id="fil86DE09310A7148A689676BBA1F1559E7" KeyPath="yes" Source="$(var.sourceDir)\ResourceManager\AzureResourceManager\NetworkResourceProvider\System.Net.Http.Extensions.dll" />
                        </Component>
                        <Component Id="cmp6DE61C90BC13F1798D13FEB13C5F0AAE" Guid="*">
                            <File Id="fil729DAD3B52D3300387BE04FD6B07AE13" KeyPath="yes" Source="$(var.sourceDir)\ResourceManager\AzureResourceManager\NetworkResourceProvider\System.Net.Http.Formatting.dll" />
                        </Component>
                        <Component Id="cmp528538E5482107901121321F68C93BF7" Guid="*">
                            <File Id="filDF1AC0B705AD922FF7DC0A5B6D14DE91" KeyPath="yes" Source="$(var.sourceDir)\ResourceManager\AzureResourceManager\NetworkResourceProvider\System.Net.Http.Primitives.dll" />
                        </Component>
                        <Component Id="cmp993312DEE719E3C5D7096ECAF1A72CC0" Guid="*">
                            <File Id="fil4E07245369663222F4654D44A877778E" KeyPath="yes" Source="$(var.sourceDir)\ResourceManager\AzureResourceManager\NetworkResourceProvider\System.Spatial.dll" />
                        </Component>
                    </Directory>
                    <Directory Id="dir8CC0FAD05155C42F124B6D0BCA0E7D61" Name="RedisCache">
                        <Component Id="cmp69C36860BD8B6FC1A4C57B49FD96943F" Guid="*">
                            <File Id="filACA5D02EE16651D23B268766D6777C81" KeyPath="yes" Source="$(var.sourceDir)\ResourceManager\AzureResourceManager\RedisCache\Hyak.Common.dll" />
                        </Component>
                        <Component Id="cmp7D5E86930E84748A0DD514885305713B" Guid="*">
                            <File Id="fil131E2C8103D8D211C808ED2DDD8C1973" KeyPath="yes" Source="$(var.sourceDir)\ResourceManager\AzureResourceManager\RedisCache\Microsoft.Azure.Commands.RedisCache.dll" />
                        </Component>
                        <Component Id="cmpB7F69E2328CC8CB1B9E69DAE4C52B988" Guid="*">
                            <File Id="fil3245CC5C7354DEF7D00A5822BEAFE4E7" KeyPath="yes" Source="$(var.sourceDir)\ResourceManager\AzureResourceManager\RedisCache\Microsoft.Azure.Commands.RedisCache.dll-Help.xml" />
                        </Component>
                        <Component Id="cmpEEB3A1BBC45DAB3A9DF37AFE5BA15B72" Guid="*">
                            <File Id="fil3EB9E8CE9A47DA1C3DEF207E61B1311A" KeyPath="yes" Source="$(var.sourceDir)\ResourceManager\AzureResourceManager\RedisCache\Microsoft.Azure.Commands.RedisCache.format.ps1xml" />
                        </Component>
                        <Component Id="cmp7626ECC660D8BB44389645B7BE7B1AEB" Guid="*">
                            <File Id="filB57964B6A710424BC3278D25B9908D1B" KeyPath="yes" Source="$(var.sourceDir)\ResourceManager\AzureResourceManager\RedisCache\Microsoft.Azure.Common.dll" />
                        </Component>
                        <Component Id="cmpC8999C17C99EAA91AC0BBF394F453A5C" Guid="*">
                            <File Id="fil0C738A6C104F6A882AE987033C45EA46" KeyPath="yes" Source="$(var.sourceDir)\ResourceManager\AzureResourceManager\RedisCache\Microsoft.Azure.Common.Extensions.dll" />
                        </Component>
                        <Component Id="cmpC685313F6F9A6D1F74D1F6E5C7845756" Guid="*">
                            <File Id="fil14DE0BEEB1164395CEFA6A735A32BAC8" KeyPath="yes" Source="$(var.sourceDir)\ResourceManager\AzureResourceManager\RedisCache\Microsoft.Azure.Common.NetFramework.dll" />
                        </Component>
                        <Component Id="cmpFFECC72315DE4AF8E90A309B65045D14" Guid="*">
                            <File Id="fil3B0E615A216A891D2FDD91C1F49190E8" KeyPath="yes" Source="$(var.sourceDir)\ResourceManager\AzureResourceManager\RedisCache\Microsoft.Azure.Management.Redis.dll" />
                        </Component>
                        <Component Id="cmp0A242CB7F78FA9A86DB05C843A7D680C" Guid="*">
                            <File Id="fil26EA8FC5A561521BF650EF6D654401FD" KeyPath="yes" Source="$(var.sourceDir)\ResourceManager\AzureResourceManager\RedisCache\Microsoft.Azure.ResourceManager.dll" />
                        </Component>
                        <Component Id="cmpE357EADF06DCA342293159E136F6353E" Guid="*">
                            <File Id="fil25C8B8F745F96E4F75C2B9412F1C0CEF" KeyPath="yes" Source="$(var.sourceDir)\ResourceManager\AzureResourceManager\RedisCache\Microsoft.IdentityModel.Clients.ActiveDirectory.dll" />
                        </Component>
                        <Component Id="cmp8C38EE1D6EB37310BF142B965FBC21C2" Guid="*">
                            <File Id="fil571550947B2C18732D7D4FA6F5489B53" KeyPath="yes" Source="$(var.sourceDir)\ResourceManager\AzureResourceManager\RedisCache\Microsoft.IdentityModel.Clients.ActiveDirectory.WindowsForms.dll" />
                        </Component>
                        <Component Id="cmpB2794F718A9476684D768A3166F0FD50" Guid="*">
                            <File Id="fil04AA71D6A6B6832E8AE61AA3CBF9D716" KeyPath="yes" Source="$(var.sourceDir)\ResourceManager\AzureResourceManager\RedisCache\Microsoft.Threading.Tasks.dll" />
                        </Component>
                        <Component Id="cmp899B2DCF1DF2395438CD62B9FB2EC09F" Guid="*">
                            <File Id="filA8139790A4986A9A5739D775BE4A5CEE" KeyPath="yes" Source="$(var.sourceDir)\ResourceManager\AzureResourceManager\RedisCache\Microsoft.Threading.Tasks.Extensions.Desktop.dll" />
                        </Component>
                        <Component Id="cmpEE4A2BAEC5568986667C5E556013AFAD" Guid="*">
                            <File Id="filECCBF3D5C90A45EF77C9F3CEE8906CCE" KeyPath="yes" Source="$(var.sourceDir)\ResourceManager\AzureResourceManager\RedisCache\Microsoft.Threading.Tasks.Extensions.dll" />
                        </Component>
                        <Component Id="cmpA93566CFE9D76033607CD41BAA707D7E" Guid="*">
                            <File Id="fil75585961FDA98980C706A4F208631730" KeyPath="yes" Source="$(var.sourceDir)\ResourceManager\AzureResourceManager\RedisCache\Microsoft.WindowsAzure.Commands.Common.dll" />
                        </Component>
                        <Component Id="cmp33B9E674E25760B27008F7E0173E9BF7" Guid="*">
                            <File Id="filB36BA1F89A69C85C9E1C60BFBDF2E247" KeyPath="yes" Source="$(var.sourceDir)\ResourceManager\AzureResourceManager\RedisCache\Microsoft.WindowsAzure.Commands.Profile.dll" />
                        </Component>
                        <Component Id="cmp762502142BBFE32FEED1689641652E0C" Guid="*">
                            <File Id="filEDB39D51654950F9C40DAB5687BC3691" KeyPath="yes" Source="$(var.sourceDir)\ResourceManager\AzureResourceManager\RedisCache\Microsoft.WindowsAzure.Commands.Profile.dll-Help.xml" />
                        </Component>
                        <Component Id="cmp4F13880335E5A945AC4D9871979DBE9D" Guid="*">
                            <File Id="fil2679F8A091915C7153F1E60CA1FB5D81" KeyPath="yes" Source="$(var.sourceDir)\ResourceManager\AzureResourceManager\RedisCache\Microsoft.WindowsAzure.Commands.Profile.format.ps1xml" />
                        </Component>
                        <Component Id="cmp6BF8987BC4CDCB18EC1C7F909A830728" Guid="*">
                            <File Id="fil920F92BCBBE3428A4A847A56BC91FCC6" KeyPath="yes" Source="$(var.sourceDir)\ResourceManager\AzureResourceManager\RedisCache\Microsoft.WindowsAzure.Management.dll" />
                        </Component>
                        <Component Id="cmp0080B0E79CF939DA491D97948DA6A045" Guid="*">
                            <File Id="fil2337B04380F0A1703AD1EFFF79FC5D08" KeyPath="yes" Source="$(var.sourceDir)\ResourceManager\AzureResourceManager\RedisCache\Newtonsoft.Json.dll" />
                        </Component>
                        <Component Id="cmp0E413D6D37193329AE9010F9FA2890C5" Guid="*">
                            <File Id="fil51F2FB78266A338838750DF4A03D29D7" KeyPath="yes" Source="$(var.sourceDir)\ResourceManager\AzureResourceManager\RedisCache\System.Net.Http.Extensions.dll" />
                        </Component>
                        <Component Id="cmpB0B297F0299FD28B4E6A8D7DD9C09488" Guid="*">
                            <File Id="fil5754B4F4B42FEABCCD5C6D1A12BD70BB" KeyPath="yes" Source="$(var.sourceDir)\ResourceManager\AzureResourceManager\RedisCache\System.Net.Http.Formatting.dll" />
                        </Component>
                        <Component Id="cmp5213FD510F56FD8BB9F7937D8F0F4B7E" Guid="*">
                            <File Id="filA285606FDF7819DFF4D2CC3872D131C8" KeyPath="yes" Source="$(var.sourceDir)\ResourceManager\AzureResourceManager\RedisCache\System.Net.Http.Primitives.dll" />
                        </Component>
                    </Directory>
                    <Directory Id="dir373C860472263629CD07E0A04D948706" Name="Resources">
                        <Component Id="cmp647C05D40FC63AFB623D0FB38EFC4C83" Guid="*">
                            <File Id="filEB8AD3600236EB7DD88616C58B5A157E" KeyPath="yes" Source="$(var.sourceDir)\ResourceManager\AzureResourceManager\Resources\Hyak.Common.dll" />
                        </Component>
                        <Component Id="cmp52B4C6C34E55FFC84846006FBFF66323" Guid="*">
                            <File Id="fil5CD22B4406C5EBE89BC1D35703AA94A9" KeyPath="yes" Source="$(var.sourceDir)\ResourceManager\AzureResourceManager\Resources\Microsoft.Azure.Commands.Batch.dll" />
                        </Component>
                        <Component Id="cmp7F1D26F455AA981C1C86ACFA401241D3" Guid="*">
                            <File Id="fil98967F85D5F46C4E51018F7E7304702C" KeyPath="yes" Source="$(var.sourceDir)\ResourceManager\AzureResourceManager\Resources\Microsoft.Azure.Commands.Batch.dll-Help.xml" />
                        </Component>
                        <Component Id="cmpBC5FC2169331517CC80DA5FEB5DE1FBA" Guid="*">
                            <File Id="filE167246B00C6B04FC419FABE5D1ADC19" KeyPath="yes" Source="$(var.sourceDir)\ResourceManager\AzureResourceManager\Resources\Microsoft.Azure.Commands.Batch.format.ps1xml" />
                        </Component>
                        <Component Id="cmp1003E73C58ABAC590D60C9084A39511A" Guid="*">
                            <File Id="fil861D37487B03BF6C4E7C8D3C25C3CC29" KeyPath="yes" Source="$(var.sourceDir)\ResourceManager\AzureResourceManager\Resources\Microsoft.Azure.Commands.KeyVault.dll" />
                        </Component>
                        <Component Id="cmp4244D588029B72515BF245E3F873A6FA" Guid="*">
                            <File Id="fil5AA7297932EFE5F67228D010A680D73C" KeyPath="yes" Source="$(var.sourceDir)\ResourceManager\AzureResourceManager\Resources\Microsoft.Azure.Commands.KeyVault.dll-Help.xml" />
                        </Component>
                        <Component Id="cmp57D0542363843977C8AC200D8C36C431" Guid="*">
                            <File Id="filCBD984AD7006F38C69F3C0B777373256" KeyPath="yes" Source="$(var.sourceDir)\ResourceManager\AzureResourceManager\Resources\Microsoft.Azure.Commands.KeyVault.format.ps1xml" />
                        </Component>
                        <Component Id="cmp519FA93A87044E1F6B5096B295370488" Guid="*">
                            <File Id="filA5A191EF8334D604B0E84AB68E089999" KeyPath="yes" Source="$(var.sourceDir)\ResourceManager\AzureResourceManager\Resources\Microsoft.Azure.Commands.RedisCache.dll" />
                        </Component>
                        <Component Id="cmp676F99A118173C700AFBDC73848BD83B" Guid="*">
                            <File Id="filEA209BA4E78CB275230EFB3686205A53" KeyPath="yes" Source="$(var.sourceDir)\ResourceManager\AzureResourceManager\Resources\Microsoft.Azure.Commands.RedisCache.dll-Help.xml" />
                        </Component>
                        <Component Id="cmp13A9EC661F7AC7FA9D243ADFFC00A3A2" Guid="*">
                            <File Id="fil9C49954FC1D7A0F8B58EBE2243987470" KeyPath="yes" Source="$(var.sourceDir)\ResourceManager\AzureResourceManager\Resources\Microsoft.Azure.Commands.RedisCache.format.ps1xml" />
                        </Component>
                        <Component Id="cmp73768AE8C93638B2530E9F74B6FA5470" Guid="*">
                            <File Id="fil2112A41C953308499BCC1D706AA6FC6F" KeyPath="yes" Source="$(var.sourceDir)\ResourceManager\AzureResourceManager\Resources\Microsoft.Azure.Commands.Resources.dll" />
                        </Component>
                        <Component Id="cmp43B198DD7ECA39F95FF5CD09BD732D67" Guid="*">
                            <File Id="fil637BE3C98A675F4C395C7AB20065ED0B" KeyPath="yes" Source="$(var.sourceDir)\ResourceManager\AzureResourceManager\Resources\Microsoft.Azure.Commands.Resources.dll-Help.xml" />
                        </Component>
                        <Component Id="cmpF723A612E44FEF81A6FD35D6F83156E4" Guid="*">
                            <File Id="fil71FEAD6012A4857551B2F73A73BB4B15" KeyPath="yes" Source="$(var.sourceDir)\ResourceManager\AzureResourceManager\Resources\Microsoft.Azure.Commands.Resources.format.ps1xml" />
                        </Component>
                        <Component Id="cmp22C4CFD61DF234A2D32CF6255ED9022F" Guid="*">
                            <File Id="fil76001061C1C82095D4211F6689F13B22" KeyPath="yes" Source="$(var.sourceDir)\ResourceManager\AzureResourceManager\Resources\Microsoft.Azure.Commands.Sql.dll" />
                        </Component>
                        <Component Id="cmp2D4903DFD9808EC073684DBE490CDCA6" Guid="*">
                            <File Id="fil8CEC7F377D72364450A45C1489D795CA" KeyPath="yes" Source="$(var.sourceDir)\ResourceManager\AzureResourceManager\Resources\Microsoft.Azure.Commands.Sql.dll-Help.xml" />
                        </Component>
                        <Component Id="cmp38E0EF8681E335666800EB19BAAA2536" Guid="*">
                            <File Id="filCC49C1E829B78BB7FAA3D9842054C321" KeyPath="yes" Source="$(var.sourceDir)\ResourceManager\AzureResourceManager\Resources\Microsoft.Azure.Commands.StreamAnalytics.dll" />
                        </Component>
                        <Component Id="cmp45A71B619D79898B664D4A5FA00D2661" Guid="*">
                            <File Id="fil6BB198A23E415356DEB5A09DC4BD780B" KeyPath="yes" Source="$(var.sourceDir)\ResourceManager\AzureResourceManager\Resources\Microsoft.Azure.Commands.StreamAnalytics.dll-Help.xml" />
                        </Component>
                        <Component Id="cmpB8D13C9F81CA1BE2887AC1A76BD20A1F" Guid="*">
                            <File Id="fil311F8FEE1C6613CEA97AF6B3E203F655" KeyPath="yes" Source="$(var.sourceDir)\ResourceManager\AzureResourceManager\Resources\Microsoft.Azure.Commands.StreamAnalytics.format.ps1xml" />
                        </Component>
                        <Component Id="cmp39A9BF8F58FB19C317032EAC52A3ADC5" Guid="*">
                            <File Id="fil11A51B8EC65D16A67EADE116CF3715D2" KeyPath="yes" Source="$(var.sourceDir)\ResourceManager\AzureResourceManager\Resources\Microsoft.Azure.Commands.Tags.dll" />
                        </Component>
                        <Component Id="cmp94FBFFF5E19FFFAE995EDD8FD6E47BDB" Guid="*">
                            <File Id="filC88E7C804F94525EE22460B7DAAA9669" KeyPath="yes" Source="$(var.sourceDir)\ResourceManager\AzureResourceManager\Resources\Microsoft.Azure.Commands.Tags.dll-help.xml" />
                        </Component>
                        <Component Id="cmp106E84D49572C18BADC96B258C409E0E" Guid="*">
                            <File Id="fil016ECA84A1C725696A538ED0A855569C" KeyPath="yes" Source="$(var.sourceDir)\ResourceManager\AzureResourceManager\Resources\Microsoft.Azure.Commands.Tags.format.ps1xml" />
                        </Component>
                        <Component Id="cmpD167995768EFAFCA47AC55A90FE656B6" Guid="*">
                            <File Id="filAE71192D4C3379FE539A02BDAE51BFE8" KeyPath="yes" Source="$(var.sourceDir)\ResourceManager\AzureResourceManager\Resources\Microsoft.Azure.Common.dll" />
                        </Component>
                        <Component Id="cmp54B8CFF78DF2E98BA8D87F78AB456490" Guid="*">
                            <File Id="fil1A0A17D7092DAD251E32AB31D97536B1" KeyPath="yes" Source="$(var.sourceDir)\ResourceManager\AzureResourceManager\Resources\Microsoft.Azure.Common.Extensions.dll" />
                        </Component>
                        <Component Id="cmpF2DEF9C932BBA13B4976DA039F73E689" Guid="*">
                            <File Id="fil50B184B7EF3CDA8D8BD6D7652E10CA04" KeyPath="yes" Source="$(var.sourceDir)\ResourceManager\AzureResourceManager\Resources\Microsoft.Azure.Common.NetFramework.dll" />
                        </Component>
                        <Component Id="cmp1B6C63CF8B463CAEE1556B5E75652E2C" Guid="*">
                            <File Id="filD2B71C2527565DFE5D95E2B3BFCC729D" KeyPath="yes" Source="$(var.sourceDir)\ResourceManager\AzureResourceManager\Resources\Microsoft.Azure.Gallery.dll" />
                        </Component>
                        <Component Id="cmp317D72948C627EE46943444F82EE25DA" Guid="*">
                            <File Id="fil158543F35C5C73810AE13F9D17F5D12E" KeyPath="yes" Source="$(var.sourceDir)\ResourceManager\AzureResourceManager\Resources\Microsoft.Azure.Graph.RBAC.dll" />
                        </Component>
                        <Component Id="cmp8FEE3315C970FDADD6195DE7DEC9F62C" Guid="*">
                            <File Id="fil8AD6BBF17DBD67E48178440D5B81250E" KeyPath="yes" Source="$(var.sourceDir)\ResourceManager\AzureResourceManager\Resources\Microsoft.Azure.Management.Authorization.dll" />
                        </Component>
                        <Component Id="cmp42A50186F4AFE110F82ED0DBF18A271E" Guid="*">
                            <File Id="fil367F9428280E404ABE5701EFB2B19614" KeyPath="yes" Source="$(var.sourceDir)\ResourceManager\AzureResourceManager\Resources\Microsoft.Azure.Management.Batch.dll" />
                        </Component>
                        <Component Id="cmp7513A156C71ECD5FD6BE7BEBC3DB024B" Guid="*">
                            <File Id="fil8EA604CD246FD926A5EB987107705884" KeyPath="yes" Source="$(var.sourceDir)\ResourceManager\AzureResourceManager\Resources\Microsoft.Azure.Management.Redis.dll" />
                        </Component>
                        <Component Id="cmp1E110B3A62CD167B9B41556BD0F2CD6F" Guid="*">
                            <File Id="fil4653A5682BB54F2C6DCEA81F1A9E76A6" KeyPath="yes" Source="$(var.sourceDir)\ResourceManager\AzureResourceManager\Resources\Microsoft.Azure.Management.Sql.dll" />
                        </Component>
                        <Component Id="cmpE1BF6EAEEB822D9D73DBCFAB13791982" Guid="*">
                            <File Id="fil47DD93EC96872BF4DB0787041BBDFCF9" KeyPath="yes" Source="$(var.sourceDir)\ResourceManager\AzureResourceManager\Resources\Microsoft.Azure.Management.StreamAnalytics.dll" />
                        </Component>
                        <Component Id="cmpBF4C7868DB8CE8B4B50CAF51B647E2B1" Guid="*">
                            <File Id="fil19BB25F9DA24781AACDA2274CE28507D" KeyPath="yes" Source="$(var.sourceDir)\ResourceManager\AzureResourceManager\Resources\Microsoft.Azure.ResourceManager.dll" />
                        </Component>
                        <Component Id="cmp3F61F18D6C072A4C001EB2E9AC4DA285" Guid="*">
                            <File Id="fil13B48C7E8D2086EE58727B777EDCF250" KeyPath="yes" Source="$(var.sourceDir)\ResourceManager\AzureResourceManager\Resources\Microsoft.IdentityModel.Clients.ActiveDirectory.dll" />
                        </Component>
                        <Component Id="cmpE7396D3C1C29168AEE4870C9146437BD" Guid="*">
                            <File Id="fil0E08B214ECA57F6568B57B9D0DD2AE45" KeyPath="yes" Source="$(var.sourceDir)\ResourceManager\AzureResourceManager\Resources\Microsoft.IdentityModel.Clients.ActiveDirectory.WindowsForms.dll" />
                        </Component>
                        <Component Id="cmpEFA6723DE788649C36CFD4875ED618EA" Guid="*">
                            <File Id="fil78AAA3947F601D3ADDB76B379E3EBF8E" KeyPath="yes" Source="$(var.sourceDir)\ResourceManager\AzureResourceManager\Resources\Microsoft.Threading.Tasks.dll" />
                        </Component>
                        <Component Id="cmp460A69220930FF8C24C3EF4152E98389" Guid="*">
                            <File Id="filDB9098D6FBAA77F7BF0653764D58A045" KeyPath="yes" Source="$(var.sourceDir)\ResourceManager\AzureResourceManager\Resources\Microsoft.Threading.Tasks.Extensions.Desktop.dll" />
                        </Component>
                        <Component Id="cmp7ED34ED999B020C904F2E11980F66271" Guid="*">
                            <File Id="filE3011A2A1F8D8643D3C01869CED7F278" KeyPath="yes" Source="$(var.sourceDir)\ResourceManager\AzureResourceManager\Resources\Microsoft.Threading.Tasks.Extensions.dll" />
                        </Component>
                        <Component Id="cmp84FB5F55BE1B4F7124AE57985266903C" Guid="*">
                            <File Id="filFA6E9A172594D5B03F48BEFA95D97BF6" KeyPath="yes" Source="$(var.sourceDir)\ResourceManager\AzureResourceManager\Resources\Microsoft.WindowsAzure.Commands.Common.dll" />
                        </Component>
                        <Component Id="cmp26F4066347E6CA1B1E70CEA8367A2F06" Guid="*">
                            <File Id="filE7FAEF8ECCD2AF2CF5C509C92294A29F" KeyPath="yes" Source="$(var.sourceDir)\ResourceManager\AzureResourceManager\Resources\Microsoft.WindowsAzure.Commands.Profile.dll" />
                        </Component>
                        <Component Id="cmpDE2CAD173015DC031FE311F1E2471EA6" Guid="*">
                            <File Id="fil54505D643509C59FD0765643C2A8F3BE" KeyPath="yes" Source="$(var.sourceDir)\ResourceManager\AzureResourceManager\Resources\Microsoft.WindowsAzure.Commands.Profile.dll-Help.xml" />
                        </Component>
                        <Component Id="cmpFC3EB6ABEC249B231E7692A65B39E121" Guid="*">
                            <File Id="fil143B5D149B3EBF31ABF5B326994DB758" KeyPath="yes" Source="$(var.sourceDir)\ResourceManager\AzureResourceManager\Resources\Microsoft.WindowsAzure.Commands.Profile.format.ps1xml" />
                        </Component>
                        <Component Id="cmp41DD99937FCAACD05C1E4E7BE3A04532" Guid="*">
                            <File Id="filFFEB3146199B78636786DD4A006D2D07" KeyPath="yes" Source="$(var.sourceDir)\ResourceManager\AzureResourceManager\Resources\Microsoft.WindowsAzure.Commands.StorSimple.dll" />
                        </Component>
                        <Component Id="cmp324B90D4B088D87E4F11B86F299C1C4A" Guid="*">
                            <File Id="fil4258BBFD2F3134F91EC449D577FADD4F" KeyPath="yes" Source="$(var.sourceDir)\ResourceManager\AzureResourceManager\Resources\Microsoft.WindowsAzure.Commands.StorSimple.dll-help.xml" />
                        </Component>
                        <Component Id="cmp820458093C358621EA214A7362ACCE1D" Guid="*">
                            <File Id="filA2B55531433CC808B17C5D3B97AC4AFB" KeyPath="yes" Source="$(var.sourceDir)\ResourceManager\AzureResourceManager\Resources\Microsoft.WindowsAzure.Management.dll" />
                        </Component>
                        <Component Id="cmp0308F0BCCC45D37858315B38CEC3127D" Guid="*">
                            <File Id="filA9785D55AE0D9EBF6D9D248D28925024" KeyPath="yes" Source="$(var.sourceDir)\ResourceManager\AzureResourceManager\Resources\Microsoft.WindowsAzure.Management.Scheduler.dll" />
                        </Component>
                        <Component Id="cmpF750706356EAB58C8C81ED96B57288C8" Guid="*">
                            <File Id="fil8D685FEB0876E6E1411E69E03A3CDB8F" KeyPath="yes" Source="$(var.sourceDir)\ResourceManager\AzureResourceManager\Resources\Microsoft.WindowsAzure.Management.Storage.dll" />
                        </Component>
                        <Component Id="cmp32A0C53BFC04028B9D6A48690191D6B3" Guid="*">
                            <File Id="fil8E5F14631FFC90E7DABCD8CED70B99DF" KeyPath="yes" Source="$(var.sourceDir)\ResourceManager\AzureResourceManager\Resources\Microsoft.WindowsAzure.Management.StorSimple.dll" />
                        </Component>
                        <Component Id="cmp81ACE07255D539B22EAAE5C07BF9C6B7" Guid="*">
                            <File Id="fil20BBB718A749C1E485E5AAC0700CB59C" KeyPath="yes" Source="$(var.sourceDir)\ResourceManager\AzureResourceManager\Resources\Newtonsoft.Json.dll" />
                        </Component>
                        <Component Id="cmp5B024A4E29BF400F1ED3DE2CE1F2E0DD" Guid="*">
                            <File Id="filBDA4AC7C21781E73732383C29552E770" KeyPath="yes" Source="$(var.sourceDir)\ResourceManager\AzureResourceManager\Resources\System.Net.Http.Extensions.dll" />
                        </Component>
                        <Component Id="cmp997A920A652163E94E56A412D2BEC28C" Guid="*">
                            <File Id="fil69C3CB63AAAB5B87BB1A0EF1927DDB44" KeyPath="yes" Source="$(var.sourceDir)\ResourceManager\AzureResourceManager\Resources\System.Net.Http.Formatting.dll" />
                        </Component>
                        <Component Id="cmp353F25E254A7722E3CADF046790D3C4D" Guid="*">
                            <File Id="filBBAEBE5F5EEA3669E221D2C320887E4A" KeyPath="yes" Source="$(var.sourceDir)\ResourceManager\AzureResourceManager\Resources\System.Net.Http.Primitives.dll" />
                        </Component>
                    </Directory>
                    <Directory Id="dir70AE8239A404E2C5D5621DBCDA6733C9" Name="Sql">
                        <Component Id="cmp5746A3BAD258D8EA1473730146C01F1D" Guid="*">
                            <File Id="filC77480943AC17C0B5A6742189E2B9D60" KeyPath="yes" Source="$(var.sourceDir)\ResourceManager\AzureResourceManager\Sql\Hyak.Common.dll" />
                        </Component>
                        <Component Id="cmp56F52674BB946225BB64533814DCF37F" Guid="*">
                            <File Id="filE707C4AE9FAE6D8A25DCB3F401BDB6A4" KeyPath="yes" Source="$(var.sourceDir)\ResourceManager\AzureResourceManager\Sql\Microsoft.Azure.Commands.Sql.dll" />
                        </Component>
                        <Component Id="cmp499092B04619C0EDE4686B78E1128605" Guid="*">
                            <File Id="fil9E595049BBFB9413DD757D01D9D71D3E" KeyPath="yes" Source="$(var.sourceDir)\ResourceManager\AzureResourceManager\Sql\Microsoft.Azure.Commands.Sql.dll-Help.xml" />
                        </Component>
                        <Component Id="cmpDA20E40FD1BE07A113851AFDBA89787D" Guid="*">
                            <File Id="filE991471C60545FA490D8B538A60200C0" KeyPath="yes" Source="$(var.sourceDir)\ResourceManager\AzureResourceManager\Sql\Microsoft.Azure.Common.dll" />
                        </Component>
                        <Component Id="cmpBFF71DD769C60D86AF8CB6EE01886777" Guid="*">
                            <File Id="fil45AA08C48D7E0C895973AF6772F27FB9" KeyPath="yes" Source="$(var.sourceDir)\ResourceManager\AzureResourceManager\Sql\Microsoft.Azure.Common.Extensions.dll" />
                        </Component>
                        <Component Id="cmp2C144B41FAE124CE1C9921E8B7DB9776" Guid="*">
                            <File Id="fil51DFA1EBD383C7255F27902642A86751" KeyPath="yes" Source="$(var.sourceDir)\ResourceManager\AzureResourceManager\Sql\Microsoft.Azure.Common.NetFramework.dll" />
                        </Component>
                        <Component Id="cmp95CE3E0A8DCAF570E9BB97BACD5D3D37" Guid="*">
                            <File Id="fil6C841008462630CCAC59CB99E8D9FFB1" KeyPath="yes" Source="$(var.sourceDir)\ResourceManager\AzureResourceManager\Sql\Microsoft.Azure.Management.Sql.dll" />
                        </Component>
                        <Component Id="cmpEC1BF12EB3CCE29C1628238CC52B4380" Guid="*">
                            <File Id="fil6B289741EE9328CDED33E1F242EF95C6" KeyPath="yes" Source="$(var.sourceDir)\ResourceManager\AzureResourceManager\Sql\Microsoft.Azure.ResourceManager.dll" />
                        </Component>
                        <Component Id="cmp818CABBA9AFBAC0A3B15EBA346EF1EDD" Guid="*">
                            <File Id="filADF8E3E9E42AB941BFB9BDF64B1CF513" KeyPath="yes" Source="$(var.sourceDir)\ResourceManager\AzureResourceManager\Sql\Microsoft.Data.Edm.dll" />
                        </Component>
                        <Component Id="cmpD1FFC10879A7E53D48A22EEACFB20B99" Guid="*">
                            <File Id="fil6C02C0B0F887586D5EE8F7FBB021E88F" KeyPath="yes" Source="$(var.sourceDir)\ResourceManager\AzureResourceManager\Sql\Microsoft.Data.OData.dll" />
                        </Component>
                        <Component Id="cmpBD0D767832F902CB7A4A57DBC3761E1E" Guid="*">
                            <File Id="fil8EBA7EC162B7D7237CE5DA3E21872ACF" KeyPath="yes" Source="$(var.sourceDir)\ResourceManager\AzureResourceManager\Sql\Microsoft.Data.Services.Client.dll" />
                        </Component>
                        <Component Id="cmp0893D9E09B980CCC1BF6D135F3970613" Guid="*">
                            <File Id="filB97E69B003A4696B675CDC4D63FB3D1F" KeyPath="yes" Source="$(var.sourceDir)\ResourceManager\AzureResourceManager\Sql\Microsoft.IdentityModel.Clients.ActiveDirectory.dll" />
                        </Component>
                        <Component Id="cmp41E69FD69F8767437B30E6DCC9567E0A" Guid="*">
                            <File Id="fil52A6D69B9623994025059FA3175238FD" KeyPath="yes" Source="$(var.sourceDir)\ResourceManager\AzureResourceManager\Sql\Microsoft.IdentityModel.Clients.ActiveDirectory.WindowsForms.dll" />
                        </Component>
                        <Component Id="cmpDDE620440EB1F0EF86DB62FF00D53311" Guid="*">
                            <File Id="fil498485698757F335ECBE11B972950EC3" KeyPath="yes" Source="$(var.sourceDir)\ResourceManager\AzureResourceManager\Sql\Microsoft.Threading.Tasks.dll" />
                        </Component>
                        <Component Id="cmp72AD64E6E7232E9E6A1F1E4C94BC1A8E" Guid="*">
                            <File Id="fil4A1BB8BEACDEB90A259392D7FFCA9375" KeyPath="yes" Source="$(var.sourceDir)\ResourceManager\AzureResourceManager\Sql\Microsoft.WindowsAzure.Commands.Common.dll" />
                        </Component>
                        <Component Id="cmpC776AA57ED554E393EBDC9D954C334F1" Guid="*">
                            <File Id="fil2F0F5FF5506E082A869993E7878C9BB5" KeyPath="yes" Source="$(var.sourceDir)\ResourceManager\AzureResourceManager\Sql\Microsoft.WindowsAzure.Configuration.dll" />
                        </Component>
                        <Component Id="cmp065231833ED7F79076A52CD25D56A82A" Guid="*">
                            <File Id="filE5F18E9AEF78E835488340B07B72EA99" KeyPath="yes" Source="$(var.sourceDir)\ResourceManager\AzureResourceManager\Sql\Microsoft.WindowsAzure.Management.dll" />
                        </Component>
                        <Component Id="cmp8C0DF1745653F945C73BC15F542934F5" Guid="*">
                            <File Id="filE952B9A947188F7E426A12B5BFC3A25F" KeyPath="yes" Source="$(var.sourceDir)\ResourceManager\AzureResourceManager\Sql\Microsoft.WindowsAzure.Management.Storage.dll" />
                        </Component>
                        <Component Id="cmpA676D2E30C269D3A04D234CF51788CE3" Guid="*">
                            <File Id="filB9D2254B19547C473493236C25765301" KeyPath="yes" Source="$(var.sourceDir)\ResourceManager\AzureResourceManager\Sql\Microsoft.WindowsAzure.Storage.dll" />
                        </Component>
                        <Component Id="cmp0F3F9DA12614FFE40AA8CB2486AD837A" Guid="*">
                            <File Id="fil67AD8E8FB9C19137603E175CC6FD1D2A" KeyPath="yes" Source="$(var.sourceDir)\ResourceManager\AzureResourceManager\Sql\Newtonsoft.Json.dll" />
                        </Component>
                        <Component Id="cmp66678C8D6CE44CBC3FCD5D6A48F0B417" Guid="*">
                            <File Id="fil6CC19F269777E44CD31849A7F53F0AC2" KeyPath="yes" Source="$(var.sourceDir)\ResourceManager\AzureResourceManager\Sql\System.Net.Http.Extensions.dll" />
                        </Component>
                        <Component Id="cmpCEA0B6B326B2B5FCB604E6998DD01FB3" Guid="*">
                            <File Id="filC338D1C621FB23ADEAB1765CA25DA99A" KeyPath="yes" Source="$(var.sourceDir)\ResourceManager\AzureResourceManager\Sql\System.Net.Http.Formatting.dll" />
                        </Component>
                        <Component Id="cmp329D251034D48C44DBF8DF110F11EDB4" Guid="*">
                            <File Id="fil087B4C6DCFBFFC474D0FADBC64C92539" KeyPath="yes" Source="$(var.sourceDir)\ResourceManager\AzureResourceManager\Sql\System.Net.Http.Primitives.dll" />
                        </Component>
                        <Component Id="cmp47EB259B731D91876249F0E7E3FB00E4" Guid="*">
                            <File Id="fil7A32AD86FBDEEFC451F2A733F565CCA0" KeyPath="yes" Source="$(var.sourceDir)\ResourceManager\AzureResourceManager\Sql\System.Spatial.dll" />
                        </Component>
                    </Directory>
                    <Directory Id="dir8413049F81D0CDE9406A994992EE6182" Name="StreamAnalytics">
                        <Component Id="cmp22CBF7AB5FADA57EFE27CC8028DDE792" Guid="*">
                            <File Id="fil1D23C5C26B6D69DF6B8D07F0B2FBE43E" KeyPath="yes" Source="$(var.sourceDir)\ResourceManager\AzureResourceManager\StreamAnalytics\Hyak.Common.dll" />
                        </Component>
                        <Component Id="cmp6B22A40C943D2FF94326E5E13B8D5C54" Guid="*">
                            <File Id="filA70A7118534B0D6285CAE98FF8550089" KeyPath="yes" Source="$(var.sourceDir)\ResourceManager\AzureResourceManager\StreamAnalytics\Microsoft.Azure.Commands.StreamAnalytics.dll" />
                        </Component>
                        <Component Id="cmpB92948BBDA4B1E777561DB20002367CE" Guid="*">
                            <File Id="fil7AC32270FB8D56B300FB9ED3D8B9B02D" KeyPath="yes" Source="$(var.sourceDir)\ResourceManager\AzureResourceManager\StreamAnalytics\Microsoft.Azure.Commands.StreamAnalytics.dll-Help.xml" />
                        </Component>
                        <Component Id="cmp388AD78CF7937136A17720755BE732CB" Guid="*">
                            <File Id="filCF644B09510F3838CFFEA40AD3BAD809" KeyPath="yes" Source="$(var.sourceDir)\ResourceManager\AzureResourceManager\StreamAnalytics\Microsoft.Azure.Commands.StreamAnalytics.format.ps1xml" />
                        </Component>
                        <Component Id="cmp2EB43FE3263FAFA784BB30AF91E07037" Guid="*">
                            <File Id="fil964434CA0455AFB87C7693CC685F6635" KeyPath="yes" Source="$(var.sourceDir)\ResourceManager\AzureResourceManager\StreamAnalytics\Microsoft.Azure.Common.dll" />
                        </Component>
                        <Component Id="cmpBD2E9FC7F38215AE3FA4EFA1851ED94B" Guid="*">
                            <File Id="fil1A616F241CA99C5046D8B673A0872785" KeyPath="yes" Source="$(var.sourceDir)\ResourceManager\AzureResourceManager\StreamAnalytics\Microsoft.Azure.Common.Extensions.dll" />
                        </Component>
                        <Component Id="cmp4C4A177B8EA12C43941AF159F0A16E07" Guid="*">
                            <File Id="filF04DF221394957BD9BD32EB75B606B20" KeyPath="yes" Source="$(var.sourceDir)\ResourceManager\AzureResourceManager\StreamAnalytics\Microsoft.Azure.Common.NetFramework.dll" />
                        </Component>
                        <Component Id="cmpDE1CE796EE504A069B56DCA4A16FD2D7" Guid="*">
                            <File Id="filCC133340F0F6EE3F99B0F8465F1DDDCC" KeyPath="yes" Source="$(var.sourceDir)\ResourceManager\AzureResourceManager\StreamAnalytics\Microsoft.Azure.Management.StreamAnalytics.dll" />
                        </Component>
                        <Component Id="cmp455BD6804E7AFF3C169D8BBEA142F350" Guid="*">
                            <File Id="filB6DAF827AA3819E3724603968C47E81B" KeyPath="yes" Source="$(var.sourceDir)\ResourceManager\AzureResourceManager\StreamAnalytics\Microsoft.Azure.ResourceManager.dll" />
                        </Component>
                        <Component Id="cmpBB7EA343079FE26FE38927CF77F2C51A" Guid="*">
                            <File Id="fil19775EBEA08FEB2645E093B3FB5DF062" KeyPath="yes" Source="$(var.sourceDir)\ResourceManager\AzureResourceManager\StreamAnalytics\Microsoft.Data.Edm.dll" />
                        </Component>
                        <Component Id="cmp85D01ED2294B536D8472C9A5B5491A95" Guid="*">
                            <File Id="filF8E63A75266C8CB45DFCCC0A0F1DC92E" KeyPath="yes" Source="$(var.sourceDir)\ResourceManager\AzureResourceManager\StreamAnalytics\Microsoft.Data.OData.dll" />
                        </Component>
                        <Component Id="cmp0A8A301216E191E94F3BCB9F34E1AF69" Guid="*">
                            <File Id="filC2B7D5513C8D5D1E0A7DD3F14874E7B7" KeyPath="yes" Source="$(var.sourceDir)\ResourceManager\AzureResourceManager\StreamAnalytics\Microsoft.Data.Services.Client.dll" />
                        </Component>
                        <Component Id="cmpFA850AB1FD136DBF5C2B996258D7951E" Guid="*">
                            <File Id="fil9F13D09ABC703F20DA1AF7819335EE2A" KeyPath="yes" Source="$(var.sourceDir)\ResourceManager\AzureResourceManager\StreamAnalytics\Microsoft.IdentityModel.Clients.ActiveDirectory.dll" />
                        </Component>
                        <Component Id="cmpB5D013974F5418F70273380DBDD9266F" Guid="*">
                            <File Id="fil9C341E2703467B2079763B1BE706DC12" KeyPath="yes" Source="$(var.sourceDir)\ResourceManager\AzureResourceManager\StreamAnalytics\Microsoft.IdentityModel.Clients.ActiveDirectory.WindowsForms.dll" />
                        </Component>
                        <Component Id="cmp13BB804F8DBF8DC64F33621628AE0FEA" Guid="*">
                            <File Id="filE4D798CFC2887D52F579AA7000569D1D" KeyPath="yes" Source="$(var.sourceDir)\ResourceManager\AzureResourceManager\StreamAnalytics\Microsoft.Threading.Tasks.dll" />
                        </Component>
                        <Component Id="cmpB65D4B1257A1847145DA2B586821DD51" Guid="*">
                            <File Id="fil766F4B0E81B5432913B2D6F2670DED2A" KeyPath="yes" Source="$(var.sourceDir)\ResourceManager\AzureResourceManager\StreamAnalytics\Microsoft.WindowsAzure.Commands.Common.dll" />
                        </Component>
                        <Component Id="cmpD02E3DCEDD014C0A3068C44857DD9712" Guid="*">
                            <File Id="fil0234B59B76F039C87DA8CE493C25C30C" KeyPath="yes" Source="$(var.sourceDir)\ResourceManager\AzureResourceManager\StreamAnalytics\Microsoft.WindowsAzure.Commands.Common.Storage.dll" />
                        </Component>
                        <Component Id="cmp07AAE83D7AB784DEF2482743A904A656" Guid="*">
                            <File Id="fil72A8AB3AD989E1AEC9D60425BA66F2C5" KeyPath="yes" Source="$(var.sourceDir)\ResourceManager\AzureResourceManager\StreamAnalytics\Microsoft.WindowsAzure.Commands.Profile.dll" />
                        </Component>
                        <Component Id="cmpA6269058AD07EC84DD573E192B4A56B9" Guid="*">
                            <File Id="filA8BAC5C6A331C08866E2F427289477FF" KeyPath="yes" Source="$(var.sourceDir)\ResourceManager\AzureResourceManager\StreamAnalytics\Microsoft.WindowsAzure.Commands.Profile.dll-Help.xml" />
                        </Component>
                        <Component Id="cmp55D02154CBD597E4C34E832780CAB861" Guid="*">
                            <File Id="filA716691369DC23F18A82F5CC795AA248" KeyPath="yes" Source="$(var.sourceDir)\ResourceManager\AzureResourceManager\StreamAnalytics\Microsoft.WindowsAzure.Commands.Profile.format.ps1xml" />
                        </Component>
                        <Component Id="cmpC1532ADE5FB25EC226C31BD06FDC7C20" Guid="*">
                            <File Id="fil3A690321104497483F4E01E040E5BFBD" KeyPath="yes" Source="$(var.sourceDir)\ResourceManager\AzureResourceManager\StreamAnalytics\Microsoft.WindowsAzure.Management.dll" />
                        </Component>
                        <Component Id="cmp97FEBF68F374AAB490FD2806F831D8E1" Guid="*">
                            <File Id="fil436CDD4B88D6D3044DA873688BF854EA" KeyPath="yes" Source="$(var.sourceDir)\ResourceManager\AzureResourceManager\StreamAnalytics\Microsoft.WindowsAzure.Management.Storage.dll" />
                        </Component>
                        <Component Id="cmp80FE7A56B007BCFE285874C5F279A7FB" Guid="*">
                            <File Id="filDED44D3200EAED0687CFC0919F75F233" KeyPath="yes" Source="$(var.sourceDir)\ResourceManager\AzureResourceManager\StreamAnalytics\Microsoft.WindowsAzure.Storage.dll" />
                        </Component>
                        <Component Id="cmp2F5B98EB85EFC125CC7046BCB73064BD" Guid="*">
                            <File Id="fil85E0AA796E77BDCA68B2A8AE335D61FB" KeyPath="yes" Source="$(var.sourceDir)\ResourceManager\AzureResourceManager\StreamAnalytics\Newtonsoft.Json.dll" />
                        </Component>
                        <Component Id="cmp79186A81BC669D6024CCF1A09E2E2C5A" Guid="*">
                            <File Id="fil8DA3199067CDF797AA3E17BF3AC8F3C0" KeyPath="yes" Source="$(var.sourceDir)\ResourceManager\AzureResourceManager\StreamAnalytics\System.Net.Http.Extensions.dll" />
                        </Component>
                        <Component Id="cmp5A3BD827A14F986178D0A9A181EF2AA5" Guid="*">
                            <File Id="fil537B7CA3B4516CBF82CA12409B2224B5" KeyPath="yes" Source="$(var.sourceDir)\ResourceManager\AzureResourceManager\StreamAnalytics\System.Net.Http.Formatting.dll" />
                        </Component>
                        <Component Id="cmp50F7BE65E6B760565BEA45A1FD026E5A" Guid="*">
                            <File Id="fil58ECD5D8224B64964939E2B6FFF6CEAC" KeyPath="yes" Source="$(var.sourceDir)\ResourceManager\AzureResourceManager\StreamAnalytics\System.Net.Http.Primitives.dll" />
                        </Component>
                        <Component Id="cmp39C80C84537D91210F1CD95CE24DDD6D" Guid="*">
                            <File Id="fil32E37469BB7EA0E12E1503A1B5B901F3" KeyPath="yes" Source="$(var.sourceDir)\ResourceManager\AzureResourceManager\StreamAnalytics\System.Spatial.dll" />
                        </Component>
                    </Directory>
                    <Directory Id="dirB7A521425BBDC8EB5AA06380BBC1E2B3" Name="Tags">
                        <Component Id="cmp4AC5851471CC40284384D744CCDD8C50" Guid="*">
                            <File Id="fil72D78A42AD21198060E9076046A1EC34" KeyPath="yes" Source="$(var.sourceDir)\ResourceManager\AzureResourceManager\Tags\Hyak.Common.dll" />
                        </Component>
                        <Component Id="cmpE1EF08FBA8BC9006E225B9DD83DF428F" Guid="*">
                            <File Id="filFFA94A7CC4A59738320684A89028E777" KeyPath="yes" Source="$(var.sourceDir)\ResourceManager\AzureResourceManager\Tags\Microsoft.Azure.Commands.Tags.dll" />
                        </Component>
                        <Component Id="cmp019CEEDFCC1D69922E8F00B5A76B7560" Guid="*">
                            <File Id="filA054C5AC3D9C7F31A46535B75D865932" KeyPath="yes" Source="$(var.sourceDir)\ResourceManager\AzureResourceManager\Tags\Microsoft.Azure.Commands.Tags.dll-help.xml" />
                        </Component>
                        <Component Id="cmp61D54A0098125545EC349AD24CFCFA25" Guid="*">
                            <File Id="fil0D632995BEBCAAFABB16A238D204321F" KeyPath="yes" Source="$(var.sourceDir)\ResourceManager\AzureResourceManager\Tags\Microsoft.Azure.Commands.Tags.format.ps1xml" />
                        </Component>
                        <Component Id="cmp4251D77EBE420E1B57342C4B106347DF" Guid="*">
                            <File Id="fil6FDDF0E35C0B8F28517C4C887FE65F42" KeyPath="yes" Source="$(var.sourceDir)\ResourceManager\AzureResourceManager\Tags\Microsoft.Azure.Common.dll" />
                        </Component>
                        <Component Id="cmp9E322859CE6409A30CDC2577035CAE96" Guid="*">
                            <File Id="filB6C2E24CCF79947A1F075FE6D4485F65" KeyPath="yes" Source="$(var.sourceDir)\ResourceManager\AzureResourceManager\Tags\Microsoft.Azure.Common.Extensions.dll" />
                        </Component>
                        <Component Id="cmpB6083B5CE8CED6F1724591BB34F19995" Guid="*">
                            <File Id="fil46D3230BBAA55CB775751019D1F76864" KeyPath="yes" Source="$(var.sourceDir)\ResourceManager\AzureResourceManager\Tags\Microsoft.Azure.Common.NetFramework.dll" />
                        </Component>
                        <Component Id="cmpE919700CB5B034A7EB8AAB83FC165430" Guid="*">
                            <File Id="fil0BEB5E6A469AC6BD4021B4E1E9B62302" KeyPath="yes" Source="$(var.sourceDir)\ResourceManager\AzureResourceManager\Tags\Microsoft.Azure.ResourceManager.dll" />
                        </Component>
                        <Component Id="cmpD1256920B6ACD5E65F843AD14D11EEB1" Guid="*">
                            <File Id="fil2C6E098AA0FB763C3719A37B4D159992" KeyPath="yes" Source="$(var.sourceDir)\ResourceManager\AzureResourceManager\Tags\Microsoft.Data.Edm.dll" />
                        </Component>
                        <Component Id="cmp1292FE4D2BE814CC1BB13C08A2FC8568" Guid="*">
                            <File Id="fil77F626644BFB8B4AA65B1DC0E368160C" KeyPath="yes" Source="$(var.sourceDir)\ResourceManager\AzureResourceManager\Tags\Microsoft.Data.OData.dll" />
                        </Component>
                        <Component Id="cmpAB3033015892ACCBACCAEEA2C8CFD2D6" Guid="*">
                            <File Id="fil5D0E544C25CA4B12915BCE97E1D64D7B" KeyPath="yes" Source="$(var.sourceDir)\ResourceManager\AzureResourceManager\Tags\Microsoft.Data.Services.Client.dll" />
                        </Component>
                        <Component Id="cmp871822AAB4C8D518CD3B101C9564E8FE" Guid="*">
                            <File Id="fil9058AF255EF85B7DF4BFBD96CA127488" KeyPath="yes" Source="$(var.sourceDir)\ResourceManager\AzureResourceManager\Tags\Microsoft.IdentityModel.Clients.ActiveDirectory.dll" />
                        </Component>
                        <Component Id="cmpD305B7937B5CC7706A8CEE1FEC97C545" Guid="*">
                            <File Id="filDB0D06A0C813E33429A2B7EA1C31758C" KeyPath="yes" Source="$(var.sourceDir)\ResourceManager\AzureResourceManager\Tags\Microsoft.IdentityModel.Clients.ActiveDirectory.WindowsForms.dll" />
                        </Component>
                        <Component Id="cmp4F426E4F2C1AC2C394B87FABEFDC5664" Guid="*">
                            <File Id="filC5F60E158E024CF2723FD18965A986E0" KeyPath="yes" Source="$(var.sourceDir)\ResourceManager\AzureResourceManager\Tags\Microsoft.Threading.Tasks.dll" />
                        </Component>
                        <Component Id="cmp410E533797A0F92276BB50FCD8811E2A" Guid="*">
                            <File Id="filB0350A1F9F4689A47871FFA76B2BCE62" KeyPath="yes" Source="$(var.sourceDir)\ResourceManager\AzureResourceManager\Tags\Microsoft.Threading.Tasks.Extensions.Desktop.dll" />
                        </Component>
                        <Component Id="cmp4B1E01F0F4B825E0AFEAACDB49097052" Guid="*">
                            <File Id="fil25878231BDF8FB966019EA5B2649855C" KeyPath="yes" Source="$(var.sourceDir)\ResourceManager\AzureResourceManager\Tags\Microsoft.Threading.Tasks.Extensions.dll" />
                        </Component>
                        <Component Id="cmpEABAD0753F1F1C787AA5BA4838EEBDF4" Guid="*">
                            <File Id="fil2C298B51D1654A995E588245FBEBB4D4" KeyPath="yes" Source="$(var.sourceDir)\ResourceManager\AzureResourceManager\Tags\Microsoft.WindowsAzure.Commands.Common.dll" />
                        </Component>
                        <Component Id="cmp40C39D0D46866F76475770F690E2F1F1" Guid="*">
                            <File Id="fil80DCD3946709E66EF476B1B5B7D45AB6" KeyPath="yes" Source="$(var.sourceDir)\ResourceManager\AzureResourceManager\Tags\Microsoft.WindowsAzure.Commands.Common.Storage.dll" />
                        </Component>
                        <Component Id="cmp025F897BC58AD533F76E04ABA7B87B02" Guid="*">
                            <File Id="fil6CC0BE15D741E040C4A7A2641773B39C" KeyPath="yes" Source="$(var.sourceDir)\ResourceManager\AzureResourceManager\Tags\Microsoft.WindowsAzure.Commands.Profile.dll" />
                        </Component>
                        <Component Id="cmp905C88A8580641F017C6A280A3736FF8" Guid="*">
                            <File Id="fil688DFC24FAD6C457BE4BDD256E92F166" KeyPath="yes" Source="$(var.sourceDir)\ResourceManager\AzureResourceManager\Tags\Microsoft.WindowsAzure.Commands.Profile.dll-Help.xml" />
                        </Component>
                        <Component Id="cmp3718925DE19AD6C9BD871FDE9EC1DE1A" Guid="*">
                            <File Id="fil2726D982E1DD7225FE32A5AE48544C86" KeyPath="yes" Source="$(var.sourceDir)\ResourceManager\AzureResourceManager\Tags\Microsoft.WindowsAzure.Commands.Profile.format.ps1xml" />
                        </Component>
                        <Component Id="cmpE00A0DD29D83D02ADE9B6F8237D53009" Guid="*">
                            <File Id="filA07AED6A5ECA93DC0EC03C5309ADAD63" KeyPath="yes" Source="$(var.sourceDir)\ResourceManager\AzureResourceManager\Tags\Microsoft.WindowsAzure.Management.dll" />
                        </Component>
                        <Component Id="cmpD0098DF265ACE00F78B7467A9C21C392" Guid="*">
                            <File Id="fil95E7BDEC54AA6BBB54EC92A62EF9A83E" KeyPath="yes" Source="$(var.sourceDir)\ResourceManager\AzureResourceManager\Tags\Microsoft.WindowsAzure.Management.Storage.dll" />
                        </Component>
                        <Component Id="cmpDABCC4EC828CB3A90B6544319086AA9B" Guid="*">
                            <File Id="fil58A91CD76060E09825E4480110B88218" KeyPath="yes" Source="$(var.sourceDir)\ResourceManager\AzureResourceManager\Tags\Microsoft.WindowsAzure.Storage.dll" />
                        </Component>
                        <Component Id="cmp4EE133225743EE66A52BE7CD77B56151" Guid="*">
                            <File Id="fil1C9EF19A69F7327640B51C3DE5B7AD95" KeyPath="yes" Source="$(var.sourceDir)\ResourceManager\AzureResourceManager\Tags\Newtonsoft.Json.dll" />
                        </Component>
                        <Component Id="cmp4F9FB9324C1FEBFE32FE3430D05F4B62" Guid="*">
                            <File Id="fil55A5736FC0A091C1EB4507DDD618EBEC" KeyPath="yes" Source="$(var.sourceDir)\ResourceManager\AzureResourceManager\Tags\System.Net.Http.Extensions.dll" />
                        </Component>
                        <Component Id="cmp73F733B6769D6142F627750A4BF8A304" Guid="*">
                            <File Id="filF5C186A4A80A7F792E8B97D961E4A56F" KeyPath="yes" Source="$(var.sourceDir)\ResourceManager\AzureResourceManager\Tags\System.Net.Http.Formatting.dll" />
                        </Component>
                        <Component Id="cmp1B114EC22E279C9430B23AB28AEE58EC" Guid="*">
                            <File Id="filDB8694878081E11E606B5028C02F9816" KeyPath="yes" Source="$(var.sourceDir)\ResourceManager\AzureResourceManager\Tags\System.Net.Http.Primitives.dll" />
                        </Component>
                        <Component Id="cmp82A0A44868270FCB8A12BD4E0346621F" Guid="*">
                            <File Id="fil658EB945BB104A3BB6E54EB9D7CC76AE" KeyPath="yes" Source="$(var.sourceDir)\ResourceManager\AzureResourceManager\Tags\System.Spatial.dll" />
                        </Component>
                    </Directory>
                </Directory>
            </Directory>
            <Directory Id="dirBD6E354CD1B8F27BC050A454CE071EF2" Name="ServiceManagement">
                <Directory Id="dirF914F75CF42E1096AEFB68FF4D9C3FE0" Name="Azure">
                    <Component Id="cmp5DFC4ECCB8BBF842D8069F3036386B84" Guid="*">
                        <File Id="fil5E21D53B44D4AF82925C213318480319" KeyPath="yes" Source="$(var.sourceDir)\ServiceManagement\Azure\Azure.psd1" />
                    </Component>
                    <Directory Id="dir023BB58B2A71DC3FC9AFE98E2CD36D3A" Name="Automation">
                        <Component Id="cmp215D8C03C711DF4FF42B3D06ED14C790" Guid="*">
                            <File Id="fil2BD54DE720D9C71E65F90D9020ECEDD2" KeyPath="yes" Source="$(var.sourceDir)\ServiceManagement\Azure\Automation\Hyak.Common.dll" />
                        </Component>
                        <Component Id="cmp2885A72095CC4D23D58804836236D163" Guid="*">
                            <File Id="fil519809FB46E7EC3B65D40553F469D6BD" KeyPath="yes" Source="$(var.sourceDir)\ServiceManagement\Azure\Automation\Microsoft.Azure.Commands.Automation.dll" />
                        </Component>
                        <Component Id="cmp855703EFA2A131AD51B3A278DB9B705C" Guid="*">
                            <File Id="fil5D4A33057918AD90FBA0027C7366323B" KeyPath="yes" Source="$(var.sourceDir)\ServiceManagement\Azure\Automation\Microsoft.Azure.Commands.Automation.dll-help.xml" />
                        </Component>
                        <Component Id="cmp614E0ECB4B4D1ACFBAA7502B66CB53AB" Guid="*">
                            <File Id="filE2B318C5CB0FDBA05F158B7AEDAB6A5B" KeyPath="yes" Source="$(var.sourceDir)\ServiceManagement\Azure\Automation\Microsoft.Azure.Common.dll" />
                        </Component>
                        <Component Id="cmpB92C664A5015BD36E1B201D7BAE583E6" Guid="*">
                            <File Id="fil108DB1CF731C686E2F9BD7258F2F9503" KeyPath="yes" Source="$(var.sourceDir)\ServiceManagement\Azure\Automation\Microsoft.Azure.Common.Extensions.dll" />
                        </Component>
                        <Component Id="cmpCFF660734313D3C9592DB86F0D4B4EFE" Guid="*">
                            <File Id="filD8D1F471ACDC72E34B1D13DA591F7B3F" KeyPath="yes" Source="$(var.sourceDir)\ServiceManagement\Azure\Automation\Microsoft.Azure.Common.NetFramework.dll" />
                        </Component>
                        <Component Id="cmp4EC3226B54BFE0FF4970968ABD1746E3" Guid="*">
                            <File Id="filBEF499CCE9B33E61EA5BEFE2BEE86E92" KeyPath="yes" Source="$(var.sourceDir)\ServiceManagement\Azure\Automation\Microsoft.Azure.Management.Automation.dll" />
                        </Component>
                        <Component Id="cmp86A3FC330AB128431B87D9FC2A1D3109" Guid="*">
                            <File Id="fil08829B0CC57BEE7E650F0AE7867D27EE" KeyPath="yes" Source="$(var.sourceDir)\ServiceManagement\Azure\Automation\Microsoft.Azure.ResourceManager.dll" />
                        </Component>
                        <Component Id="cmp1D87896B8DB222621598E697ABAF8676" Guid="*">
                            <File Id="filEE64D33AA9FFAAD706E543ADAFA24D29" KeyPath="yes" Source="$(var.sourceDir)\ServiceManagement\Azure\Automation\Microsoft.IdentityModel.Clients.ActiveDirectory.dll" />
                        </Component>
                        <Component Id="cmpAAA3BFC9B04B6FC095AE39235747D692" Guid="*">
                            <File Id="fil87FF9899D5797734F583AD1BC88C1480" KeyPath="yes" Source="$(var.sourceDir)\ServiceManagement\Azure\Automation\Microsoft.IdentityModel.Clients.ActiveDirectory.WindowsForms.dll" />
                        </Component>
                        <Component Id="cmp69914982EC2B4590B0A7EB3CFBAB4E06" Guid="*">
                            <File Id="fil1A4D5BE1B165197AF53CC39445361AE0" KeyPath="yes" Source="$(var.sourceDir)\ServiceManagement\Azure\Automation\Microsoft.Threading.Tasks.dll" />
                        </Component>
                        <Component Id="cmpCE16EF6388EB7390B5991F43E5609278" Guid="*">
                            <File Id="fil245E33492EC1D0CF1EEE147138B96D5D" KeyPath="yes" Source="$(var.sourceDir)\ServiceManagement\Azure\Automation\Microsoft.Threading.Tasks.Extensions.Desktop.dll" />
                        </Component>
                        <Component Id="cmp043C277BDC681C299BAA6E5E03E5960E" Guid="*">
                            <File Id="fil791CAF6963FFA10E4B92F8657AC1769C" KeyPath="yes" Source="$(var.sourceDir)\ServiceManagement\Azure\Automation\Microsoft.Threading.Tasks.Extensions.dll" />
                        </Component>
                        <Component Id="cmp2AC34B496C31586E724E662B247950AF" Guid="*">
                            <File Id="fil75C80AFB99C723F07FE74AA1C3858CED" KeyPath="yes" Source="$(var.sourceDir)\ServiceManagement\Azure\Automation\Microsoft.WindowsAzure.Commands.Common.dll" />
                        </Component>
                        <Component Id="cmp79ECBE22B99E0C170107AAF0FE1ADE25" Guid="*">
                            <File Id="filE4BFF743509EADFFFD4646D165D8065C" KeyPath="yes" Source="$(var.sourceDir)\ServiceManagement\Azure\Automation\Microsoft.WindowsAzure.Management.dll" />
                        </Component>
                        <Component Id="cmp674E543C58A62BC6BC8ECF44BCA31A9D" Guid="*">
                            <File Id="fil9001E4EB305B9BDCC1E0575CB54A1D50" KeyPath="yes" Source="$(var.sourceDir)\ServiceManagement\Azure\Automation\Newtonsoft.Json.dll" />
                        </Component>
                        <Component Id="cmpB6773EA3F58057B9F419BA6DBF13CBED" Guid="*">
                            <File Id="fil990E37FB457E4299F1915EF0BFA12B83" KeyPath="yes" Source="$(var.sourceDir)\ServiceManagement\Azure\Automation\System.Net.Http.Extensions.dll" />
                        </Component>
                        <Component Id="cmp01E003A3FA26FB81C6B89817FE7250BE" Guid="*">
                            <File Id="fil2FBB312DFBE56000962BD6901E59DCA0" KeyPath="yes" Source="$(var.sourceDir)\ServiceManagement\Azure\Automation\System.Net.Http.Formatting.dll" />
                        </Component>
                        <Component Id="cmp5E7A927FFF2CD1AC2D9A4D4746132F63" Guid="*">
                            <File Id="filB8CC7F54EE2670B3FC479E8BE465C61C" KeyPath="yes" Source="$(var.sourceDir)\ServiceManagement\Azure\Automation\System.Net.Http.Primitives.dll" />
                        </Component>
                    </Directory>
                    <Directory Id="dir933E2F60BC4A32B6B44E2AD79A5970F7" Name="Compute">
                        <Component Id="cmpD31EE6D7925E4DAECBC12F02B2C896AA" Guid="*">
                            <File Id="fil5E38548DB973410FC004A041113E5421" KeyPath="yes" Source="$(var.sourceDir)\ServiceManagement\Azure\Compute\AutoMapper.dll" />
                        </Component>
                        <Component Id="cmpDFC157C3442E97BDF0570FFD8C7B977D" Guid="*">
                            <File Id="filCDCF5E4FDFBA13866B504E33B24C6195" KeyPath="yes" Source="$(var.sourceDir)\ServiceManagement\Azure\Compute\AutoMapper.Net4.dll" />
                        </Component>
                        <Component Id="cmp4BF22B003CB6023A1EABDD3AE357872E" Guid="*">
                            <File Id="filAFC87FC699D2AD74AA2D8FB62EE910B0" KeyPath="yes" Source="$(var.sourceDir)\ServiceManagement\Azure\Compute\Azure.psd1" />
                        </Component>
                        <Component Id="cmp51ECC6BA35E7D95A12F581DD08E66F64" Guid="*">
                            <File Id="fil8E8B0758A3F332CE3B5257ECC1EE7CF3" KeyPath="yes" Source="$(var.sourceDir)\ServiceManagement\Azure\Compute\AzurePreview.psd1" />
                        </Component>
                        <Component Id="cmpECEA3A8AB38FEEEC397A918E3448B3FF" Guid="*">
                            <File Id="fil8FDE63B83D29265A149D5E441B5AF581" KeyPath="yes" Source="$(var.sourceDir)\ServiceManagement\Azure\Compute\Hyak.Common.dll" />
                        </Component>
                        <Component Id="cmp54514D36BA8821CF1149D4647C9F34BA" Guid="*">
                            <File Id="fil133B69D4144D718FE7E559FF1AA9673B" KeyPath="yes" Source="$(var.sourceDir)\ServiceManagement\Azure\Compute\Microsoft.Azure.Commands.Network.dll" />
                        </Component>
                        <Component Id="cmpBCF3C38FB8142F10977444858EFAF20D" Guid="*">
                            <File Id="fil0B1361097C92E2D0E34AA5248E7CD4C7" KeyPath="yes" Source="$(var.sourceDir)\ServiceManagement\Azure\Compute\Microsoft.Azure.Common.dll" />
                        </Component>
                        <Component Id="cmpCFB708324CF26BF9DD3B1FD4E3F92189" Guid="*">
                            <File Id="fil4B41B6F3756D228E37F0C9D144178AAC" KeyPath="yes" Source="$(var.sourceDir)\ServiceManagement\Azure\Compute\Microsoft.Azure.Common.Extensions.dll" />
                        </Component>
                        <Component Id="cmp42FE31D214E88600BC5DE868A244BA20" Guid="*">
                            <File Id="filD6668B53C1E9BB018419C62B94B1EDCC" KeyPath="yes" Source="$(var.sourceDir)\ServiceManagement\Azure\Compute\Microsoft.Azure.Common.NetFramework.dll" />
                        </Component>
                        <Component Id="cmp9BE4A14F2E050EFD14F849753F4D0C80" Guid="*">
                            <File Id="filF37AF7FAE1E4FAD4D16EDA8BC0CF45D5" KeyPath="yes" Source="$(var.sourceDir)\ServiceManagement\Azure\Compute\Microsoft.Azure.ResourceManager.dll" />
                        </Component>
                        <Component Id="cmpC4B0F527C50AAE1765CBAD30D27B8A40" Guid="*">
                            <File Id="fil85C84D9C45DE9447D92AFD9E25B47A8D" KeyPath="yes" Source="$(var.sourceDir)\ServiceManagement\Azure\Compute\Microsoft.Data.Edm.dll" />
                        </Component>
                        <Component Id="cmp137E88F14FE19BC371D0B55830162E31" Guid="*">
                            <File Id="fil4D73A35F04FA5FE6B4BA25A8509A7211" KeyPath="yes" Source="$(var.sourceDir)\ServiceManagement\Azure\Compute\Microsoft.Data.OData.dll" />
                        </Component>
                        <Component Id="cmp899A60ACAFA623E14E1F155D97CEB7C3" Guid="*">
                            <File Id="fil6B0A26331E1C5DE2071862EF37CB8858" KeyPath="yes" Source="$(var.sourceDir)\ServiceManagement\Azure\Compute\Microsoft.Data.Services.Client.dll" />
                        </Component>
                        <Component Id="cmpD22DBA7200894217034A180E7C4C9B46" Guid="*">
                            <File Id="fil65E28AE652EB3D8C755A1C7EEB7BBD66" KeyPath="yes" Source="$(var.sourceDir)\ServiceManagement\Azure\Compute\Microsoft.IdentityModel.Clients.ActiveDirectory.dll" />
                        </Component>
                        <Component Id="cmpA502125DDBF8DEF0298D97A71F423DDA" Guid="*">
                            <File Id="fil0AFF63CA05CC413301CF267AE9DFDBC0" KeyPath="yes" Source="$(var.sourceDir)\ServiceManagement\Azure\Compute\Microsoft.IdentityModel.Clients.ActiveDirectory.WindowsForms.dll" />
                        </Component>
                        <Component Id="cmp4305AC8141F9492E6C050EF12BD727D7" Guid="*">
                            <File Id="fil2E050B0E23ED4505A69C8B578413256D" KeyPath="yes" Source="$(var.sourceDir)\ServiceManagement\Azure\Compute\Microsoft.ServiceBus.dll" />
                        </Component>
                        <Component Id="cmpD3DE395231435F48A6F7DF9C1D608B76" Guid="*">
                            <File Id="fil38E749CE8CAA20BCD5141A1545BAF9E2" KeyPath="yes" Source="$(var.sourceDir)\ServiceManagement\Azure\Compute\Microsoft.Threading.Tasks.dll" />
                        </Component>
                        <Component Id="cmp93F20DACAFBC092E0D2A5B04417BA424" Guid="*">
                            <File Id="filD815F775F5B2536CC947C04C2EE7E203" KeyPath="yes" Source="$(var.sourceDir)\ServiceManagement\Azure\Compute\Microsoft.Threading.Tasks.Extensions.Desktop.dll" />
                        </Component>
                        <Component Id="cmp522D512305D9188F54B6A183D2BD575C" Guid="*">
                            <File Id="fil8035ED58A13AA7C583944E376E1B4C29" KeyPath="yes" Source="$(var.sourceDir)\ServiceManagement\Azure\Compute\Microsoft.Threading.Tasks.Extensions.dll" />
                        </Component>
                        <Component Id="cmpE414847AC21B8E9A582B483372F2F07B" Guid="*">
                            <File Id="fil084ED0B7AA033D49DE804C6DFF97B8F2" KeyPath="yes" Source="$(var.sourceDir)\ServiceManagement\Azure\Compute\Microsoft.WindowsAzure.Commands.CloudService.format.ps1xml" />
                        </Component>
                        <Component Id="cmp4E9C25E24595E39CD2761CFD8070E6D6" Guid="*">
                            <File Id="fil3FEB29E977C4788092F02B1431D97488" KeyPath="yes" Source="$(var.sourceDir)\ServiceManagement\Azure\Compute\Microsoft.WindowsAzure.Commands.Common.dll" />
                        </Component>
                        <Component Id="cmp6C8488CFB60AC37A37F888FBD49AC005" Guid="*">
                            <File Id="filEB8EB02491E7E1B02CB1C5076BC1B5FA" KeyPath="yes" Source="$(var.sourceDir)\ServiceManagement\Azure\Compute\Microsoft.WindowsAzure.Commands.Common.Storage.dll" />
                        </Component>
                        <Component Id="cmp8916716F8AF85CB44F673582CEEC0694" Guid="*">
                            <File Id="fil245C14D1F2BA073E8DB32D5E6B227739" KeyPath="yes" Source="$(var.sourceDir)\ServiceManagement\Azure\Compute\Microsoft.WindowsAzure.Commands.dll" />
                        </Component>
                        <Component Id="cmp6C08835374BBF76F072F0CE42C5010A8" Guid="*">
                            <File Id="filA2C8ABFE4AA69FE9884C2555293C3D72" KeyPath="yes" Source="$(var.sourceDir)\ServiceManagement\Azure\Compute\Microsoft.WindowsAzure.Commands.dll-Help.xml" />
                        </Component>
                        <Component Id="cmp6DDC880A0EA4C0E5542D8648069F8762" Guid="*">
                            <File Id="filB071180083B9B218532C0F44B81E9786" KeyPath="yes" Source="$(var.sourceDir)\ServiceManagement\Azure\Compute\Microsoft.WindowsAzure.Commands.Scheduler.format.ps1xml" />
                        </Component>
                        <Component Id="cmp1628DE381C65F8AB92B97241DE6CA93A" Guid="*">
                            <File Id="fil3BB13182F9B5F1EDD1704BC8148EDB08" KeyPath="yes" Source="$(var.sourceDir)\ServiceManagement\Azure\Compute\Microsoft.WindowsAzure.Commands.ServiceBus.format.ps1xml" />
                        </Component>
                        <Component Id="cmpB0A69AFDE26C8491938D0D489D35A434" Guid="*">
                            <File Id="fil0D1FA3D2A5075FDB8374CD0F657118C7" KeyPath="yes" Source="$(var.sourceDir)\ServiceManagement\Azure\Compute\Microsoft.WindowsAzure.Commands.ServiceManagement.dll" />
                        </Component>
                        <Component Id="cmp70D1D6B3A151E5DA4EBA09BA3F9FAD5F" Guid="*">
                            <File Id="fil105C755F49826C5EC24D443B4D307214" KeyPath="yes" Source="$(var.sourceDir)\ServiceManagement\Azure\Compute\Microsoft.WindowsAzure.Commands.ServiceManagement.dll-Help.xml" />
                        </Component>
                        <Component Id="cmpAC5C284B13829839B2AD819221131DB0" Guid="*">
                            <File Id="fil7718263622AE2E427A33B82A85F5FC49" KeyPath="yes" Source="$(var.sourceDir)\ServiceManagement\Azure\Compute\Microsoft.WindowsAzure.Commands.ServiceManagement.format.ps1xml" />
                        </Component>
                        <Component Id="cmpF7ADD37722F45985B5323202F35958F2" Guid="*">
                            <File Id="fil0FA91D9C31AF07DCD03BFB842FE2B77E" KeyPath="yes" Source="$(var.sourceDir)\ServiceManagement\Azure\Compute\Microsoft.WindowsAzure.Commands.ServiceManagement.PlatformImageRepository.dll" />
                        </Component>
                        <Component Id="cmpE52498FB0431A601DD9FDE6F082DF1D4" Guid="*">
                            <File Id="fil1C2DE4A7227BA117EC30E177CDE33EBA" KeyPath="yes" Source="$(var.sourceDir)\ServiceManagement\Azure\Compute\Microsoft.WindowsAzure.Commands.ServiceManagement.Preview.dll" />
                        </Component>
                        <Component Id="cmpFD1814D8F2D73854649A52268A2C2A83" Guid="*">
                            <File Id="fil84D1B77FA55EFCD4484D8AD09043589F" KeyPath="yes" Source="$(var.sourceDir)\ServiceManagement\Azure\Compute\Microsoft.WindowsAzure.Commands.ServiceManagement.Preview.dll-Help.xml" />
                        </Component>
                        <Component Id="cmp44D7FF7B300E1FDFF7EDCFF4DA736373" Guid="*">
                            <File Id="fil2A38767DE0ADEA01833D5D3B6ECE675F" KeyPath="yes" Source="$(var.sourceDir)\ServiceManagement\Azure\Compute\Microsoft.WindowsAzure.Commands.Store.format.ps1xml" />
                        </Component>
                        <Component Id="cmp7AE53D0D4BD5D50A37C76961C6DE0502" Guid="*">
                            <File Id="filD01F01F7AC6D7A5CB0F9E9D73FA4F874" KeyPath="yes" Source="$(var.sourceDir)\ServiceManagement\Azure\Compute\Microsoft.WindowsAzure.Commands.StorSimple.dll-help.xml" />
                        </Component>
                        <Component Id="cmp5E2D1458EED1C843527BFFA8D0231514" Guid="*">
                            <File Id="filFE4F6E105E84238D717D4CAD42F89455" KeyPath="yes" Source="$(var.sourceDir)\ServiceManagement\Azure\Compute\Microsoft.WindowsAzure.Commands.Sync.dll" />
                        </Component>
                        <Component Id="cmpFB99C8144E83C73ADF06A4C987432388" Guid="*">
                            <File Id="fil4AAE564BD9CDD1B8E32B92AF36297D30" KeyPath="yes" Source="$(var.sourceDir)\ServiceManagement\Azure\Compute\Microsoft.WindowsAzure.Commands.Tools.Vhd.dll" />
                        </Component>
                        <Component Id="cmp938EA70970CE66830F3407F473B581C6" Guid="*">
                            <File Id="filE89BEE67D7423642B9D520E1ECDCF5B9" KeyPath="yes" Source="$(var.sourceDir)\ServiceManagement\Azure\Compute\Microsoft.WindowsAzure.Commands.Utilities.dll" />
                        </Component>
                        <Component Id="cmpA931A4E3C9AD9149FF4C6B396B839D92" Guid="*">
                            <File Id="fil79827AD26F649729B4F60DFD1302C22E" KeyPath="yes" Source="$(var.sourceDir)\ServiceManagement\Azure\Compute\Microsoft.WindowsAzure.Commands.WebSites.format.ps1xml" />
                        </Component>
                        <Component Id="cmp98924F52C7531B79D9520F54F08F5889" Guid="*">
                            <File Id="fil6913A203F568DE03B9782EFB2050D7D7" KeyPath="yes" Source="$(var.sourceDir)\ServiceManagement\Azure\Compute\Microsoft.WindowsAzure.Commands.WebSites.Types.ps1xml" />
                        </Component>
                        <Component Id="cmp926C2960D97834189D8652A10D1427CA" Guid="*">
                            <File Id="filB504F62F2F8BEE9E9F85588458B99EA6" KeyPath="yes" Source="$(var.sourceDir)\ServiceManagement\Azure\Compute\Microsoft.WindowsAzure.Configuration.dll" />
                        </Component>
                        <Component Id="cmp866A669313EDF744CEF1BE7107491736" Guid="*">
                            <File Id="fil2BA41E19C8718EF564F7D778AE92F135" KeyPath="yes" Source="$(var.sourceDir)\ServiceManagement\Azure\Compute\Microsoft.WindowsAzure.Management.Compute.dll" />
                        </Component>
                        <Component Id="cmpC69298C18651E590B3F2BD9F62C79FE2" Guid="*">
                            <File Id="filAE228E3329051E21D659389602EA992A" KeyPath="yes" Source="$(var.sourceDir)\ServiceManagement\Azure\Compute\Microsoft.WindowsAzure.Management.dll" />
                        </Component>
                        <Component Id="cmp123452BA468D10BE082E96FF04A2A89D" Guid="*">
                            <File Id="filD42D381E12CDB1DC34231ACD724E6016" KeyPath="yes" Source="$(var.sourceDir)\ServiceManagement\Azure\Compute\Microsoft.WindowsAzure.Management.MediaServices.dll" />
                        </Component>
                        <Component Id="cmp1F9F1C15A2E3F0D367BCAB26E5189AFC" Guid="*">
                            <File Id="fil0F389C246E9C34FBE6001E854D2BAFBE" KeyPath="yes" Source="$(var.sourceDir)\ServiceManagement\Azure\Compute\Microsoft.WindowsAzure.Management.Network.dll" />
                        </Component>
                        <Component Id="cmpB3851AAF800C7B990585BB1F05719DDF" Guid="*">
                            <File Id="filB88BE560CB67DCE7E80E0DDC0E073A38" KeyPath="yes" Source="$(var.sourceDir)\ServiceManagement\Azure\Compute\Microsoft.WindowsAzure.Management.Scheduler.dll" />
                        </Component>
                        <Component Id="cmp5DD66662117FA1781ADDC8FBCF486A4B" Guid="*">
                            <File Id="filF79D7B9492AA110C7B7CBA405E93BB80" KeyPath="yes" Source="$(var.sourceDir)\ServiceManagement\Azure\Compute\Microsoft.WindowsAzure.Management.ServiceBus.dll" />
                        </Component>
                        <Component Id="cmpB54EB3379A293A1FC56FDDBFC4BA3A47" Guid="*">
                            <File Id="fil47CC6518811F2E80DB163D1CFA31EBC1" KeyPath="yes" Source="$(var.sourceDir)\ServiceManagement\Azure\Compute\Microsoft.WindowsAzure.Management.Storage.dll" />
                        </Component>
                        <Component Id="cmp14B7B02D87115DC1789445F49D8EC9B8" Guid="*">
                            <File Id="filB8DCA9E8370F2808DF65E370BB739094" KeyPath="yes" Source="$(var.sourceDir)\ServiceManagement\Azure\Compute\Microsoft.WindowsAzure.Management.Store.dll" />
                        </Component>
                        <Component Id="cmpBFA5705441B7DF4264EFE1632A830DF1" Guid="*">
                            <File Id="fil21E9628E41456408623C1262FFF0BD3D" KeyPath="yes" Source="$(var.sourceDir)\ServiceManagement\Azure\Compute\Microsoft.WindowsAzure.Management.WebSites.dll" />
                        </Component>
                        <Component Id="cmpA7662EDC9DDCCFD0290DDB9350660A6B" Guid="*">
                            <File Id="filBBC85BF8CA1C3CF1C439419E6F85F69B" KeyPath="yes" Source="$(var.sourceDir)\ServiceManagement\Azure\Compute\Microsoft.WindowsAzure.Storage.dll" />
                        </Component>
                        <Component Id="cmp7F9F978DBE7D6715FA75FFB3BE40806E" Guid="*">
                            <File Id="filD8D9BC2D74630E2A6A9438D81BEBFE40" KeyPath="yes" Source="$(var.sourceDir)\ServiceManagement\Azure\Compute\Newtonsoft.Json.dll" />
                        </Component>
                        <Component Id="cmp348131C92750A7166DCA75757E409378" Guid="*">
                            <File Id="fil4C89A8A3AA200315DD08D7FD6DA12286" KeyPath="yes" Source="$(var.sourceDir)\ServiceManagement\Azure\Compute\ServiceManagementStartup.ps1" />
                        </Component>
                        <Component Id="cmp289352966E5E4647DF24D7FFCEA4200F" Guid="*">
                            <File Id="fil3B5D6F848E72CEECD11DD333384540F4" KeyPath="yes" Source="$(var.sourceDir)\ServiceManagement\Azure\Compute\ShortcutStartup.ps1" />
                        </Component>
                        <Component Id="cmpA497DCDAF4262858EF7BF8F3E4A03F30" Guid="*">
                            <File Id="filBCB9767EF344A376444393701303EA1A" KeyPath="yes" Source="$(var.sourceDir)\ServiceManagement\Azure\Compute\System.Net.Http.Extensions.dll" />
                        </Component>
                        <Component Id="cmp37A980D1D9994A0D167DE162CAE14563" Guid="*">
                            <File Id="fil25D6CBCD3CEA64E339ECABBCCA452EC9" KeyPath="yes" Source="$(var.sourceDir)\ServiceManagement\Azure\Compute\System.Net.Http.Formatting.dll" />
                        </Component>
                        <Component Id="cmp15057E46DBC2EC95718BB05763490EB0" Guid="*">
                            <File Id="filF379A930A56BC6C45D8AFC9AF1D6E949" KeyPath="yes" Source="$(var.sourceDir)\ServiceManagement\Azure\Compute\System.Net.Http.Primitives.dll" />
                        </Component>
                        <Component Id="cmp48D635437A02076A25FC10E3123EEA84" Guid="*">
                            <File Id="fil79B38209D29CF810DC4CAAA108F595E4" KeyPath="yes" Source="$(var.sourceDir)\ServiceManagement\Azure\Compute\System.Spatial.dll" />
                        </Component>
                    </Directory>
                    <Directory Id="dir66096BC576F58AE4DB3A35D3B30E3E96" Name="ExpressRoute">
                        <Component Id="cmp83BF2BE446B53D1262934BEDEDCA0A49" Guid="*">
                            <File Id="filC6511CD255876BC58C6A1CF2E94D759B" KeyPath="yes" Source="$(var.sourceDir)\ServiceManagement\Azure\ExpressRoute\ExpressRoute.psd1" />
                        </Component>
                        <Component Id="cmpB763E41A7087AB6535F869DE6FA530B9" Guid="*">
                            <File Id="fil8DEC6C5DF11D2700D713519314D98EE0" KeyPath="yes" Source="$(var.sourceDir)\ServiceManagement\Azure\ExpressRoute\Hyak.Common.dll" />
                        </Component>
                        <Component Id="cmp545437FAEFB14D6F2392ABDAAD90F3C7" Guid="*">
                            <File Id="fil5E6D60B396C852A77892E64E72D65A91" KeyPath="yes" Source="$(var.sourceDir)\ServiceManagement\Azure\ExpressRoute\Microsoft.Azure.Common.dll" />
                        </Component>
                        <Component Id="cmpE4294CB2294ECB8308F7B9CC825DC63A" Guid="*">
                            <File Id="fil63C8C41570CA6722AD59FA9219A536A6" KeyPath="yes" Source="$(var.sourceDir)\ServiceManagement\Azure\ExpressRoute\Microsoft.Azure.Common.Extensions.dll" />
                        </Component>
                        <Component Id="cmp63899C7FF83CD37A1CB64BED258A0C47" Guid="*">
                            <File Id="fil5057B5C924EE1B09D3B270C03B2E5548" KeyPath="yes" Source="$(var.sourceDir)\ServiceManagement\Azure\ExpressRoute\Microsoft.Azure.Common.NetFramework.dll" />
                        </Component>
                        <Component Id="cmpAD0D6F02EBA3855DF8C31C7AC90E468C" Guid="*">
                            <File Id="fil29BA7142718A57A619B702C7231C5264" KeyPath="yes" Source="$(var.sourceDir)\ServiceManagement\Azure\ExpressRoute\Microsoft.Azure.ResourceManager.dll" />
                        </Component>
                        <Component Id="cmp9E90BD9AECEF01B2B4132041FE7AEB20" Guid="*">
                            <File Id="fil8EF91FDDBFE4388A86054BCBC8C68B89" KeyPath="yes" Source="$(var.sourceDir)\ServiceManagement\Azure\ExpressRoute\Microsoft.IdentityModel.Clients.ActiveDirectory.dll" />
                        </Component>
                        <Component Id="cmpB26C40E6728D8FCE39AF2F238B63B96A" Guid="*">
                            <File Id="fil45EF9C0DEC1B67D8006FF02AB900DA19" KeyPath="yes" Source="$(var.sourceDir)\ServiceManagement\Azure\ExpressRoute\Microsoft.IdentityModel.Clients.ActiveDirectory.WindowsForms.dll" />
                        </Component>
                        <Component Id="cmp879BD0BC9A650B649F03FB5CB2BDAD35" Guid="*">
                            <File Id="fil20AB5EC5C67E83E2DB4F4206B0886256" KeyPath="yes" Source="$(var.sourceDir)\ServiceManagement\Azure\ExpressRoute\Microsoft.Threading.Tasks.dll" />
                        </Component>
                        <Component Id="cmp610C6F4AE10BA5FCFF3E45DB2251D7DE" Guid="*">
                            <File Id="fil6BC2CD3287C20A739137B0C59C823E1A" KeyPath="yes" Source="$(var.sourceDir)\ServiceManagement\Azure\ExpressRoute\Microsoft.Threading.Tasks.Extensions.Desktop.dll" />
                        </Component>
                        <Component Id="cmp3716AB11CCDF90299D759FC5D3BE3236" Guid="*">
                            <File Id="fil67C2CF700FBD24A58697D927A28DA599" KeyPath="yes" Source="$(var.sourceDir)\ServiceManagement\Azure\ExpressRoute\Microsoft.Threading.Tasks.Extensions.dll" />
                        </Component>
                        <Component Id="cmpF09C98DF697A29CBA316DD5245BDDC02" Guid="*">
                            <File Id="fil6375B62978DC770AEA65DC1D8B3EA5B2" KeyPath="yes" Source="$(var.sourceDir)\ServiceManagement\Azure\ExpressRoute\Microsoft.WindowsAzure.Commands.Common.dll" />
                        </Component>
                        <Component Id="cmp9D415E1A42FBCE635C54A154726252E2" Guid="*">
                            <File Id="filC83306CF58BF24D18C9FEAC25295E911" KeyPath="yes" Source="$(var.sourceDir)\ServiceManagement\Azure\ExpressRoute\Microsoft.WindowsAzure.Commands.ExpressRoute.dll" />
                        </Component>
                        <Component Id="cmpC642A2E254CCF6203F9C18C833CB1133" Guid="*">
                            <File Id="fil375800ED52AFC3376BA5C08B3B0FAE74" KeyPath="yes" Source="$(var.sourceDir)\ServiceManagement\Azure\ExpressRoute\Microsoft.WindowsAzure.Commands.ExpressRoute.dll-Help.xml" />
                        </Component>
                        <Component Id="cmpC0053F6DD5EB5B50CFE68AC843E054A4" Guid="*">
                            <File Id="filA1533E3C03C108F044D2C466E62155DB" KeyPath="yes" Source="$(var.sourceDir)\ServiceManagement\Azure\ExpressRoute\Microsoft.WindowsAzure.Commands.ExpressRoute.format.ps1xml" />
                        </Component>
                        <Component Id="cmpA70527D9FB52626A72A5BAF66CE3130C" Guid="*">
                            <File Id="filADFCCD22368E66137C2217A886F18545" KeyPath="yes" Source="$(var.sourceDir)\ServiceManagement\Azure\ExpressRoute\Microsoft.WindowsAzure.Management.dll" />
                        </Component>
                        <Component Id="cmpDF279A32B785A3402516861915A22A0C" Guid="*">
                            <File Id="fil74BF24F4E65CEF216F97F6D7686F06FF" KeyPath="yes" Source="$(var.sourceDir)\ServiceManagement\Azure\ExpressRoute\Microsoft.WindowsAzure.Management.ExpressRoute.dll" />
                        </Component>
                        <Component Id="cmp3F22B799509911A4ECF3C28BE25DC1A8" Guid="*">
                            <File Id="filA7622D3E189663E957B2F510148EA3A9" KeyPath="yes" Source="$(var.sourceDir)\ServiceManagement\Azure\ExpressRoute\Newtonsoft.Json.dll" />
                        </Component>
                        <Component Id="cmpCCC5976D4AE7141FB6D3C6650AD0C40E" Guid="*">
                            <File Id="filF58B7314E27B74F27DE746D49FA7D723" KeyPath="yes" Source="$(var.sourceDir)\ServiceManagement\Azure\ExpressRoute\System.Net.Http.Extensions.dll" />
                        </Component>
                        <Component Id="cmp1D3D3FE8D3C4513B1536EB8B0AACEBE1" Guid="*">
                            <File Id="filB7C1C3BBA13CA71008CC771C6080BC84" KeyPath="yes" Source="$(var.sourceDir)\ServiceManagement\Azure\ExpressRoute\System.Net.Http.Formatting.dll" />
                        </Component>
                        <Component Id="cmpB0718E71D7A15CCA7375389A12F7D568" Guid="*">
                            <File Id="fil9CF3B7FD9BFFADE7CE7C0B4B09018E8A" KeyPath="yes" Source="$(var.sourceDir)\ServiceManagement\Azure\ExpressRoute\System.Net.Http.Primitives.dll" />
                        </Component>
                    </Directory>
                    <Directory Id="dir59C91A8ADAEBA190A387BD9805945B5D" Name="HDInsight">
                        <Component Id="cmp96153B9C1921EF93C9484B51120C392D" Guid="*">
                            <File Id="filEA0D0D08D5D99E96498236DC6A2E7DC1" KeyPath="yes" Source="$(var.sourceDir)\ServiceManagement\Azure\HDInsight\Hyak.Common.dll" />
                        </Component>
                        <Component Id="cmp42B92586860E12CFF7E8A202F62CA257" Guid="*">
                            <File Id="filA06DCF8E53EC3673785CE6B476F55886" KeyPath="yes" Source="$(var.sourceDir)\ServiceManagement\Azure\HDInsight\Microsoft.Azure.Common.dll" />
                        </Component>
                        <Component Id="cmpE35662DA7780AF244B9FAB5703B92E57" Guid="*">
                            <File Id="filCC32C5C6F9484B513D38D2DF8B81CDC4" KeyPath="yes" Source="$(var.sourceDir)\ServiceManagement\Azure\HDInsight\Microsoft.Azure.Common.Extensions.dll" />
                        </Component>
                        <Component Id="cmp524E28243CC9788C41819437014F3F7D" Guid="*">
                            <File Id="fil6BD7B8BB425C2B1E0D24EEEDD1C1FDD8" KeyPath="yes" Source="$(var.sourceDir)\ServiceManagement\Azure\HDInsight\Microsoft.Azure.Common.NetFramework.dll" />
                        </Component>
                        <Component Id="cmp63E7146E10A0CADBB072FDBAAEC2FDB2" Guid="*">
                            <File Id="fil92D5EE3C92A0580B16CAF05E40354F28" KeyPath="yes" Source="$(var.sourceDir)\ServiceManagement\Azure\HDInsight\Microsoft.Azure.ResourceManager.dll" />
                        </Component>
                        <Component Id="cmpF2A2CF41D51D7B7599694EC16CFEB929" Guid="*">
                            <File Id="fil747B54862A32E5698E1DEA8A65F213E8" KeyPath="yes" Source="$(var.sourceDir)\ServiceManagement\Azure\HDInsight\Microsoft.Data.Edm.dll" />
                        </Component>
                        <Component Id="cmpFC1978EF7F3366DA07E6556C3996E222" Guid="*">
                            <File Id="filEEA2DF7E7352E4B31BEAF60992A0924C" KeyPath="yes" Source="$(var.sourceDir)\ServiceManagement\Azure\HDInsight\Microsoft.Data.OData.dll" />
                        </Component>
                        <Component Id="cmp28569D5EC54C4DFB98F0AA7AEAA80A06" Guid="*">
                            <File Id="filA5775C65133C1C715F12B6455DF2B579" KeyPath="yes" Source="$(var.sourceDir)\ServiceManagement\Azure\HDInsight\Microsoft.Data.Services.Client.dll" />
                        </Component>
                        <Component Id="cmp60E2E53B6F8278E75ED2802429D310E1" Guid="*">
                            <File Id="fil52ED89C7AE2A63FA4E00898DC11F7BE4" KeyPath="yes" Source="$(var.sourceDir)\ServiceManagement\Azure\HDInsight\Microsoft.Hadoop.Client.dll" />
                        </Component>
                        <Component Id="cmpD5B9EE259A4CDEA7EAC00BA0091C1476" Guid="*">
                            <File Id="filE3C11653F9EACADDFDB489CAFB6F86E9" KeyPath="yes" Source="$(var.sourceDir)\ServiceManagement\Azure\HDInsight\Microsoft.HDInsight.Net.Http.Formatting.dll" />
                        </Component>
                        <Component Id="cmp92AC7835568FE24FCE3B6A164449D551" Guid="*">
                            <File Id="fil3B7145CFCDCC07826AE8D3615F40D775" KeyPath="yes" Source="$(var.sourceDir)\ServiceManagement\Azure\HDInsight\Microsoft.IdentityModel.Clients.ActiveDirectory.dll" />
                        </Component>
                        <Component Id="cmp0FD7185B5962ADB6A6F0097A65E17DEE" Guid="*">
                            <File Id="filA7D0DAB008437566EA0321B0BC23DCB9" KeyPath="yes" Source="$(var.sourceDir)\ServiceManagement\Azure\HDInsight\Microsoft.IdentityModel.Clients.ActiveDirectory.WindowsForms.dll" />
                        </Component>
                        <Component Id="cmp782FEB356FFCB15735D07328D702229F" Guid="*">
                            <File Id="filAEBA74E1947D8831C350FD1F7A9C42E5" KeyPath="yes" Source="$(var.sourceDir)\ServiceManagement\Azure\HDInsight\Microsoft.Threading.Tasks.dll" />
                        </Component>
                        <Component Id="cmpFF20878511DEDB222F358AC792EFFB3F" Guid="*">
                            <File Id="fil169018317E67FE1765206317AFB7002F" KeyPath="yes" Source="$(var.sourceDir)\ServiceManagement\Azure\HDInsight\Microsoft.Threading.Tasks.Extensions.Desktop.dll" />
                        </Component>
                        <Component Id="cmp0CA5748BCE15AD73DC944B1BAB7BC573" Guid="*">
                            <File Id="filF2465D018D0C3D9B4A5154C51D98E750" KeyPath="yes" Source="$(var.sourceDir)\ServiceManagement\Azure\HDInsight\Microsoft.Threading.Tasks.Extensions.dll" />
                        </Component>
                        <Component Id="cmp52970C387B6EDD9B1B22CF2EE2955A66" Guid="*">
                            <File Id="fil6CD68433017FC74C3AB990475B71D51B" KeyPath="yes" Source="$(var.sourceDir)\ServiceManagement\Azure\HDInsight\Microsoft.WindowsAzure.Commands.Common.dll" />
                        </Component>
                        <Component Id="cmpABADAAE7C460C98E47F138F021526C7D" Guid="*">
                            <File Id="fil8A2DB5A3C3BD79D0BCDF8CE77CE8D222" KeyPath="yes" Source="$(var.sourceDir)\ServiceManagement\Azure\HDInsight\Microsoft.WindowsAzure.Commands.HDInsight.dll" />
                        </Component>
                        <Component Id="cmp24781B5A7277266012861E8A479FFD83" Guid="*">
                            <File Id="fil0748415B80ABFA74992DA45684B753FE" KeyPath="yes" Source="$(var.sourceDir)\ServiceManagement\Azure\HDInsight\Microsoft.WindowsAzure.Commands.HDInsight.dll-Help.xml" />
                        </Component>
                        <Component Id="cmp55C25F2FFCB6BB9E42E3D24DFF6408D1" Guid="*">
                            <File Id="fil6F2419C926214AD6FDCDDC4E85C4BECF" KeyPath="yes" Source="$(var.sourceDir)\ServiceManagement\Azure\HDInsight\Microsoft.WindowsAzure.Configuration.dll" />
                        </Component>
                        <Component Id="cmp708FE120047299EF93CBC3578BE490CB" Guid="*">
                            <File Id="filBEDB7E1D29614099F50AFF7FA1FE92A9" KeyPath="yes" Source="$(var.sourceDir)\ServiceManagement\Azure\HDInsight\Microsoft.WindowsAzure.Management.dll" />
                        </Component>
                        <Component Id="cmpA2D5A525E87DE93F9377EC39DDBDAA9B" Guid="*">
                            <File Id="fil4F626ECFF87352DFC5881F85C4177A78" KeyPath="yes" Source="$(var.sourceDir)\ServiceManagement\Azure\HDInsight\Microsoft.WindowsAzure.Management.HDInsight.Contracts.dll" />
                        </Component>
                        <Component Id="cmp4A2A02B7958EA069FE8057A445540979" Guid="*">
                            <File Id="filABFDC8141988D83526DAF5A0F7B894FE" KeyPath="yes" Source="$(var.sourceDir)\ServiceManagement\Azure\HDInsight\Microsoft.WindowsAzure.Management.HDInsight.dll" />
                        </Component>
                        <Component Id="cmp576AB6BFC12EC1A071B39A23401AE7A2" Guid="*">
                            <File Id="fil9F7E82F0AC17B0393CB21A18CB807D8B" KeyPath="yes" Source="$(var.sourceDir)\ServiceManagement\Azure\HDInsight\Microsoft.WindowsAzure.Management.HDInsight.Framework.Core.dll" />
                        </Component>
                        <Component Id="cmp546722F6866C10B5FF69D12EACD858BB" Guid="*">
                            <File Id="fil546AE5E84244875547AD3BBF3210BF16" KeyPath="yes" Source="$(var.sourceDir)\ServiceManagement\Azure\HDInsight\Microsoft.WindowsAzure.Management.HDInsight.Framework.dll" />
                        </Component>
                        <Component Id="cmpDA5C607E6953025DD148C81F779D8563" Guid="*">
                            <File Id="fil5401FC08609F084BFBF531C72326159B" KeyPath="yes" Source="$(var.sourceDir)\ServiceManagement\Azure\HDInsight\Microsoft.WindowsAzure.Storage.dll" />
                        </Component>
                        <Component Id="cmp0C6F53F0E56A796FD445F588F6CAC294" Guid="*">
                            <File Id="filFFD96F9E1F6A7066186B8D4882959905" KeyPath="yes" Source="$(var.sourceDir)\ServiceManagement\Azure\HDInsight\Newtonsoft.Json.dll" />
                        </Component>
                        <Component Id="cmp5851F3FD2B1BC67F7317793A7E1DA181" Guid="*">
                            <File Id="fil86D5A5CFCAB5E02787EF93D058F2A0D7" KeyPath="yes" Source="$(var.sourceDir)\ServiceManagement\Azure\HDInsight\System.Net.Http.Extensions.dll" />
                        </Component>
                        <Component Id="cmp25AA66AC9287E1B016E67611359195B6" Guid="*">
                            <File Id="fil71B85D0CBA60304BED214F7FEA457A86" KeyPath="yes" Source="$(var.sourceDir)\ServiceManagement\Azure\HDInsight\System.Net.Http.Formatting.dll" />
                        </Component>
                        <Component Id="cmpB5F241C0863E789EFB3F330351AF23A0" Guid="*">
                            <File Id="fil60AA319E7F0F95D6BB5C58BA1A9AA2C2" KeyPath="yes" Source="$(var.sourceDir)\ServiceManagement\Azure\HDInsight\System.Net.Http.Primitives.dll" />
                        </Component>
                        <Component Id="cmp403B76F26F2AB3EBEC4773C05C428394" Guid="*">
                            <File Id="fil373F065124C23A72C9E236C56A1E1A9E" KeyPath="yes" Source="$(var.sourceDir)\ServiceManagement\Azure\HDInsight\System.Spatial.dll" />
                        </Component>
                    </Directory>
                    <Directory Id="dir4501232E94E5832FB137CF7EEB279CFB" Name="ManagedCache">
                        <Component Id="cmpB01EC52324F9B87FF652ADBB432533AB" Guid="*">
                            <File Id="filDA1688BB3BDCBCE5E45842247D0DD5F2" KeyPath="yes" Source="$(var.sourceDir)\ServiceManagement\Azure\ManagedCache\AutoMapper.dll" />
                        </Component>
                        <Component Id="cmpB47082650A3E15796EEFB9414EDA4945" Guid="*">
                            <File Id="fil1DD8F47BA1004B182E4608257BE20B5B" KeyPath="yes" Source="$(var.sourceDir)\ServiceManagement\Azure\ManagedCache\AutoMapper.Net4.dll" />
                        </Component>
                        <Component Id="cmp8012F0215BB802A4015A5806B7E769F6" Guid="*">
                            <File Id="filF22E1BDC7BD6F4D321FBBB46F7247B33" KeyPath="yes" Source="$(var.sourceDir)\ServiceManagement\Azure\ManagedCache\Azure.psd1" />
                        </Component>
                        <Component Id="cmpC110FE23081DF64903C0AE4A58BF2EE9" Guid="*">
                            <File Id="fil2C426E04DBC73EA5317B1152BCFE2547" KeyPath="yes" Source="$(var.sourceDir)\ServiceManagement\Azure\ManagedCache\AzureResourceManager.psd1" />
                        </Component>
                        <Component Id="cmpA5306E7DCB05BF7D6514ECA36217A97F" Guid="*">
                            <File Id="fil17D3BF1DCD310C128ECE1D2036C80953" KeyPath="yes" Source="$(var.sourceDir)\ServiceManagement\Azure\ManagedCache\Hyak.Common.dll" />
                        </Component>
                        <Component Id="cmpEA34C96EF8D15E8A5D7862D7C5F18361" Guid="*">
                            <File Id="filC9A8DF75BCC268D140C7CDCA92186E42" KeyPath="yes" Source="$(var.sourceDir)\ServiceManagement\Azure\ManagedCache\Microsoft.Azure.Commands.Batch.dll-Help.xml" />
                        </Component>
                        <Component Id="cmpFDE34E67D5969F5B0F8F5B3483E2B2B2" Guid="*">
                            <File Id="filA9247B5A07B4EB9EC0C2F0E44AC100BE" KeyPath="yes" Source="$(var.sourceDir)\ServiceManagement\Azure\ManagedCache\Microsoft.Azure.Commands.Batch.format.ps1xml" />
                        </Component>
                        <Component Id="cmpF2079C58F7E9EE1273ECE0B548CCDD07" Guid="*">
                            <File Id="filB4BDDA8F31CAC4C46C5544F5E3100F65" KeyPath="yes" Source="$(var.sourceDir)\ServiceManagement\Azure\ManagedCache\Microsoft.Azure.Commands.Compute.dll-Help.psd1" />
                        </Component>
                        <Component Id="cmp24CF8CADD0254603084FB830E78B6112" Guid="*">
                            <File Id="fil4EEBC12CA8D9BDA9669DD1D45457F523" KeyPath="yes" Source="$(var.sourceDir)\ServiceManagement\Azure\ManagedCache\Microsoft.Azure.Commands.Compute.dll-Help.xml" />
                        </Component>
                        <Component Id="cmp82D426FEC851638664042A86F9BD47CF" Guid="*">
                            <File Id="filE85F3A1FECF5C76F0495F31283DEC978" KeyPath="yes" Source="$(var.sourceDir)\ServiceManagement\Azure\ManagedCache\Microsoft.Azure.Commands.Compute.format.ps1xml" />
                        </Component>
                        <Component Id="cmp05AA51AB172DA0E23245E1D4C513F436" Guid="*">
                            <File Id="fil3FC46A5BA96181442DB8F89F465C1366" KeyPath="yes" Source="$(var.sourceDir)\ServiceManagement\Azure\ManagedCache\Microsoft.Azure.Commands.Compute.Types.ps1xml" />
                        </Component>
                        <Component Id="cmpA91566361F60A091B113A295939CAD41" Guid="*">
                            <File Id="fil303FBCFBFD67014C8F465543A4F71DD5" KeyPath="yes" Source="$(var.sourceDir)\ServiceManagement\Azure\ManagedCache\Microsoft.Azure.Commands.KeyVault.dll-Help.xml" />
                        </Component>
                        <Component Id="cmp07CEFCE4FA62F723CD642AA9271D87F4" Guid="*">
                            <File Id="fil90AB19A13BEF70BCD5CD371471C399BD" KeyPath="yes" Source="$(var.sourceDir)\ServiceManagement\Azure\ManagedCache\Microsoft.Azure.Commands.KeyVault.format.ps1xml" />
                        </Component>
                        <Component Id="cmp271EE413AA0CFA81047392C231D35019" Guid="*">
                            <File Id="fil5A47EE549B105198DC77902E7C3B4FD7" KeyPath="yes" Source="$(var.sourceDir)\ServiceManagement\Azure\ManagedCache\Microsoft.Azure.Commands.ManagedCache.dll" />
                        </Component>
                        <Component Id="cmpE6F2C1F15F5A672D8597DA20C7FBBEE4" Guid="*">
                            <File Id="fil7F60C21D0A2F1982B6235FA72061A970" KeyPath="yes" Source="$(var.sourceDir)\ServiceManagement\Azure\ManagedCache\Microsoft.Azure.Commands.ManagedCache.dll-help.xml" />
                        </Component>
                        <Component Id="cmpD79A8F42BA17B36CE0CBC95A1096EF5E" Guid="*">
                            <File Id="filB68B2445DD510E69F8962A3E728C888E" KeyPath="yes" Source="$(var.sourceDir)\ServiceManagement\Azure\ManagedCache\Microsoft.Azure.Commands.NetworkResourceProvider.dll-Help.xml" />
                        </Component>
                        <Component Id="cmp9757F69680FDD353280322D1483AC813" Guid="*">
                            <File Id="filA6EFBC9907F51ED49FE3EF56D308942E" KeyPath="yes" Source="$(var.sourceDir)\ServiceManagement\Azure\ManagedCache\Microsoft.Azure.Commands.NetworkResourceProvider.format.ps1xml" />
                        </Component>
                        <Component Id="cmp320445BFD6404D5395B37391FC5BD42A" Guid="*">
                            <File Id="fil446108EFB01A7AFC980B2BAAF9C7F0C0" KeyPath="yes" Source="$(var.sourceDir)\ServiceManagement\Azure\ManagedCache\Microsoft.Azure.Commands.RedisCache.dll-Help.xml" />
                        </Component>
                        <Component Id="cmp64030D5B6C82DAF62B9FE5045B77700C" Guid="*">
                            <File Id="filDB7EAD1005C8CC8E3947AC53E7B55E14" KeyPath="yes" Source="$(var.sourceDir)\ServiceManagement\Azure\ManagedCache\Microsoft.Azure.Commands.RedisCache.format.ps1xml" />
                        </Component>
                        <Component Id="cmp5525BBDC2AFA16BA65885B77260D8AC6" Guid="*">
                            <File Id="filE30599F8A678F8CE28AED9C66D974C65" KeyPath="yes" Source="$(var.sourceDir)\ServiceManagement\Azure\ManagedCache\Microsoft.Azure.Commands.Resources.dll-Help.xml" />
                        </Component>
                        <Component Id="cmp3B73CDB3665598A0F364C5C9F64897C5" Guid="*">
                            <File Id="fil09DA2CF494E3CDEB883208747939B8D6" KeyPath="yes" Source="$(var.sourceDir)\ServiceManagement\Azure\ManagedCache\Microsoft.Azure.Commands.Resources.format.ps1xml" />
                        </Component>
                        <Component Id="cmp01E6F666668B5C3F5A8C540ABB183964" Guid="*">
                            <File Id="filCC4335B08BACEB2F90976960B034E9F0" KeyPath="yes" Source="$(var.sourceDir)\ServiceManagement\Azure\ManagedCache\Microsoft.Azure.Commands.Sql.dll-Help.xml" />
                        </Component>
                        <Component Id="cmpB9FB62AE52BCE48021626EC7F1176A56" Guid="*">
                            <File Id="filBF4C137B03EBB4C149D930C7E2275B71" KeyPath="yes" Source="$(var.sourceDir)\ServiceManagement\Azure\ManagedCache\Microsoft.Azure.Commands.StreamAnalytics.dll-Help.xml" />
                        </Component>
                        <Component Id="cmpE23FE35F366EAD336DBBD9FD223C917A" Guid="*">
                            <File Id="filACA0EA37A5956FA35ACECE32E516BD40" KeyPath="yes" Source="$(var.sourceDir)\ServiceManagement\Azure\ManagedCache\Microsoft.Azure.Commands.StreamAnalytics.format.ps1xml" />
                        </Component>
                        <Component Id="cmp7A8E1732499353A52688C5B4A70B23C4" Guid="*">
                            <File Id="fil2B2336C6CFB31A4E24BA28C611279537" KeyPath="yes" Source="$(var.sourceDir)\ServiceManagement\Azure\ManagedCache\Microsoft.Azure.Commands.Tags.dll-help.xml" />
                        </Component>
                        <Component Id="cmpA5A395D3B2EB73E521ED6B14EEBF5313" Guid="*">
                            <File Id="filBADAE4631A2C5694F886E0887DD192A6" KeyPath="yes" Source="$(var.sourceDir)\ServiceManagement\Azure\ManagedCache\Microsoft.Azure.Commands.Tags.format.ps1xml" />
                        </Component>
                        <Component Id="cmp251FD3E326DDCE15861F27468BA833F6" Guid="*">
                            <File Id="fil569A472BAB3F5E633579CC227AD18958" KeyPath="yes" Source="$(var.sourceDir)\ServiceManagement\Azure\ManagedCache\Microsoft.Azure.Common.dll" />
                        </Component>
                        <Component Id="cmpDDBE95F12ACAA3746566DC1EC073050F" Guid="*">
                            <File Id="fil4FE11DE62BD31C7D93AB25A22DF938B9" KeyPath="yes" Source="$(var.sourceDir)\ServiceManagement\Azure\ManagedCache\Microsoft.Azure.Common.Extensions.dll" />
                        </Component>
                        <Component Id="cmp5FF3FBE070BD35E9B47D2CE060362F16" Guid="*">
                            <File Id="fil6836A532C6A1B67960712BAE8A220E39" KeyPath="yes" Source="$(var.sourceDir)\ServiceManagement\Azure\ManagedCache\Microsoft.Azure.Common.NetFramework.dll" />
                        </Component>
                        <Component Id="cmpF337D07C78C9EA8AF46D4FBA46E2B659" Guid="*">
                            <File Id="fil9E957A7E9D6730B23D2E5694BBFEF91B" KeyPath="yes" Source="$(var.sourceDir)\ServiceManagement\Azure\ManagedCache\Microsoft.Azure.ResourceManager.dll" />
                        </Component>
                        <Component Id="cmp5C260DEA6AC958F28815FC05C0529EBE" Guid="*">
                            <File Id="filCB564CD4C19E4F4280D4D2205A9D2A6A" KeyPath="yes" Source="$(var.sourceDir)\ServiceManagement\Azure\ManagedCache\Microsoft.Data.Edm.dll" />
                        </Component>
                        <Component Id="cmp451B04CD73B2F71A2D07A8A8DF6CBAAF" Guid="*">
                            <File Id="fil7B6869F0C4B2481323EF6A307E909A51" KeyPath="yes" Source="$(var.sourceDir)\ServiceManagement\Azure\ManagedCache\Microsoft.Data.OData.dll" />
                        </Component>
                        <Component Id="cmp37AEE55609EF0179FA6CCAC3F5BEA6B6" Guid="*">
                            <File Id="fil4C54C1F9ABFB82A4884B25B943ED8BEF" KeyPath="yes" Source="$(var.sourceDir)\ServiceManagement\Azure\ManagedCache\Microsoft.Data.Services.Client.dll" />
                        </Component>
                        <Component Id="cmpA9DCE4C4AAA52757D207BD0F466BC24A" Guid="*">
                            <File Id="fil755594D034F6EFF5587AAFF9015BC357" KeyPath="yes" Source="$(var.sourceDir)\ServiceManagement\Azure\ManagedCache\Microsoft.IdentityModel.Clients.ActiveDirectory.dll" />
                        </Component>
                        <Component Id="cmp1990614812866B1F94DEAFC26A5DADF1" Guid="*">
                            <File Id="filA7F9E02FB407B59B4EC16E17AF44395D" KeyPath="yes" Source="$(var.sourceDir)\ServiceManagement\Azure\ManagedCache\Microsoft.IdentityModel.Clients.ActiveDirectory.WindowsForms.dll" />
                        </Component>
                        <Component Id="cmp06E6AFD97482DFA712D00C7ECA81B36D" Guid="*">
                            <File Id="fil6574B135626777FBA33DD0E5B7CD881B" KeyPath="yes" Source="$(var.sourceDir)\ServiceManagement\Azure\ManagedCache\Microsoft.ServiceBus.dll" />
                        </Component>
                        <Component Id="cmp9C83EC0FF5D7B629A521FB7AA8A1AB60" Guid="*">
                            <File Id="fil45295A35FC4F5E9D009C349C944100C1" KeyPath="yes" Source="$(var.sourceDir)\ServiceManagement\Azure\ManagedCache\Microsoft.Threading.Tasks.dll" />
                        </Component>
                        <Component Id="cmpA78E0F369EE349F346EFCDE35D0DC860" Guid="*">
                            <File Id="fil4FF02C10F87E55E8754BE2BBB6B663D7" KeyPath="yes" Source="$(var.sourceDir)\ServiceManagement\Azure\ManagedCache\Microsoft.Threading.Tasks.Extensions.Desktop.dll" />
                        </Component>
                        <Component Id="cmp8ACC6D21713A556B30013C4492E5B1EA" Guid="*">
                            <File Id="fil0B8CBDAEA3F508F8310D1B5F1F816CBB" KeyPath="yes" Source="$(var.sourceDir)\ServiceManagement\Azure\ManagedCache\Microsoft.Threading.Tasks.Extensions.dll" />
                        </Component>
                        <Component Id="cmp183BD36DB2EFF7F0321541C992A560B4" Guid="*">
                            <File Id="fil8F927593FA8C9377A92BFD66FA47F3E4" KeyPath="yes" Source="$(var.sourceDir)\ServiceManagement\Azure\ManagedCache\Microsoft.WindowsAzure.Commands.CloudService.format.ps1xml" />
                        </Component>
                        <Component Id="cmpFB241DABDB737DAC9015FB56A2D3D05D" Guid="*">
                            <File Id="filC003130F4F849E2A8C8B18B95F56EC52" KeyPath="yes" Source="$(var.sourceDir)\ServiceManagement\Azure\ManagedCache\Microsoft.WindowsAzure.Commands.Common.dll" />
                        </Component>
                        <Component Id="cmpE30AD96B63CB38CFF636E5367DD7FF74" Guid="*">
                            <File Id="fil4EADF0FC2AD3C508A7EB35D2C02F8C0F" KeyPath="yes" Source="$(var.sourceDir)\ServiceManagement\Azure\ManagedCache\Microsoft.WindowsAzure.Commands.Common.Storage.dll" />
                        </Component>
                        <Component Id="cmp478A30043F82C6AAB0188A56B271ACBF" Guid="*">
                            <File Id="fil91ED0EBC36D265FB561703D1A9EE8B4E" KeyPath="yes" Source="$(var.sourceDir)\ServiceManagement\Azure\ManagedCache\Microsoft.WindowsAzure.Commands.dll" />
                        </Component>
                        <Component Id="cmp839A5983B8483229830A6FE781ACB1FC" Guid="*">
                            <File Id="filA8D5E4A20709B8E54B8E7CE2D57C1AE6" KeyPath="yes" Source="$(var.sourceDir)\ServiceManagement\Azure\ManagedCache\Microsoft.WindowsAzure.Commands.dll-Help.xml" />
                        </Component>
                        <Component Id="cmpDBAA36983ABB8FC2202638AF8F87A9C7" Guid="*">
                            <File Id="fil899F3C0C890C25A14E24E2E5264A7CB7" KeyPath="yes" Source="$(var.sourceDir)\ServiceManagement\Azure\ManagedCache\Microsoft.WindowsAzure.Commands.Profile.dll-Help.xml" />
                        </Component>
                        <Component Id="cmp92EFBBA150F398EC8C071CF3B5B1039C" Guid="*">
                            <File Id="filCF36BD1694C6F508A5C5BABC02CB7546" KeyPath="yes" Source="$(var.sourceDir)\ServiceManagement\Azure\ManagedCache\Microsoft.WindowsAzure.Commands.Profile.format.ps1xml" />
                        </Component>
                        <Component Id="cmp7C5648C0929EC8FE044B01059277E8EC" Guid="*">
                            <File Id="fil2FB4D000E3F3141491351661BEAC573C" KeyPath="yes" Source="$(var.sourceDir)\ServiceManagement\Azure\ManagedCache\Microsoft.WindowsAzure.Commands.Scheduler.format.ps1xml" />
                        </Component>
                        <Component Id="cmp69EEDBF750BB51637DC92DA88B5E0D8E" Guid="*">
                            <File Id="fil0725A4354F5E280AEDA794597B2E7611" KeyPath="yes" Source="$(var.sourceDir)\ServiceManagement\Azure\ManagedCache\Microsoft.WindowsAzure.Commands.ServiceBus.format.ps1xml" />
                        </Component>
                        <Component Id="cmpD27101F353F4455F47623F9CC97EBB50" Guid="*">
                            <File Id="fil72E234D8ACB595A63874079DA20B090B" KeyPath="yes" Source="$(var.sourceDir)\ServiceManagement\Azure\ManagedCache\Microsoft.WindowsAzure.Commands.Store.format.ps1xml" />
                        </Component>
                        <Component Id="cmpC7F29BF40D709F63CE013CE55D8518B5" Guid="*">
                            <File Id="fil485A351E0ACE08A634583181883B7DC0" KeyPath="yes" Source="$(var.sourceDir)\ServiceManagement\Azure\ManagedCache\Microsoft.WindowsAzure.Commands.StorSimple.dll-help.xml" />
                        </Component>
                        <Component Id="cmp77C7905992C63FAE23C1CB2CBDB729FE" Guid="*">
                            <File Id="filDFFE83A9D2E28CF869A3CF39C8254D26" KeyPath="yes" Source="$(var.sourceDir)\ServiceManagement\Azure\ManagedCache\Microsoft.WindowsAzure.Commands.Utilities.dll" />
                        </Component>
                        <Component Id="cmp14A801AE48768FFCB67AE40F0F286605" Guid="*">
                            <File Id="fil7ABD9BFD8E1614ADF42A4697C85ADB00" KeyPath="yes" Source="$(var.sourceDir)\ServiceManagement\Azure\ManagedCache\Microsoft.WindowsAzure.Commands.WebSites.format.ps1xml" />
                        </Component>
                        <Component Id="cmp1A9055A692704D094E18599272835526" Guid="*">
                            <File Id="fil89B3B3B5EEBFB055FA6E228258B7E2C5" KeyPath="yes" Source="$(var.sourceDir)\ServiceManagement\Azure\ManagedCache\Microsoft.WindowsAzure.Commands.WebSites.Types.ps1xml" />
                        </Component>
                        <Component Id="cmpFE18109C62F533FD431303931506DF4A" Guid="*">
                            <File Id="fil80B23B4778280BDD9F1835A4349C3CD4" KeyPath="yes" Source="$(var.sourceDir)\ServiceManagement\Azure\ManagedCache\Microsoft.WindowsAzure.Configuration.dll" />
                        </Component>
                        <Component Id="cmp68EE68F4ACAD718EA262018583EED728" Guid="*">
                            <File Id="filA4E9C332DDC0232213D3AE8F0B7621DE" KeyPath="yes" Source="$(var.sourceDir)\ServiceManagement\Azure\ManagedCache\Microsoft.WindowsAzure.Management.Compute.dll" />
                        </Component>
                        <Component Id="cmp07AE0FFDB697FFA16945F84DBA46BA18" Guid="*">
                            <File Id="fil68882C5E8357A3BD9024098F122D8197" KeyPath="yes" Source="$(var.sourceDir)\ServiceManagement\Azure\ManagedCache\Microsoft.WindowsAzure.Management.dll" />
                        </Component>
                        <Component Id="cmpE52647636CF0442FFB3987212F220D8D" Guid="*">
                            <File Id="fil62298378F0E388994A9CF638FAFF8A36" KeyPath="yes" Source="$(var.sourceDir)\ServiceManagement\Azure\ManagedCache\Microsoft.WindowsAzure.Management.MediaServices.dll" />
                        </Component>
                        <Component Id="cmpA3FFC16C5FB928294012916065BEC61E" Guid="*">
                            <File Id="fil9511232D201C9F120FA4BEDF40414B7F" KeyPath="yes" Source="$(var.sourceDir)\ServiceManagement\Azure\ManagedCache\Microsoft.WindowsAzure.Management.Network.dll" />
                        </Component>
                        <Component Id="cmp8A754F1250701DF9E428F6FD13D0A9F2" Guid="*">
                            <File Id="fil493749CDC5CAC0BD1D261D2369F6E2A6" KeyPath="yes" Source="$(var.sourceDir)\ServiceManagement\Azure\ManagedCache\Microsoft.WindowsAzure.Management.Scheduler.dll" />
                        </Component>
                        <Component Id="cmp6FA98FDD29D16106E8F041D9D0C1F792" Guid="*">
                            <File Id="filA6128E127679655FDB19FDC7CE2D4A3F" KeyPath="yes" Source="$(var.sourceDir)\ServiceManagement\Azure\ManagedCache\Microsoft.WindowsAzure.Management.ServiceBus.dll" />
                        </Component>
                        <Component Id="cmp51E02162B28FA99B58EA151202F0D8DF" Guid="*">
                            <File Id="fil6C1FF68F9EB6DD258419B0CE5B85CFAD" KeyPath="yes" Source="$(var.sourceDir)\ServiceManagement\Azure\ManagedCache\Microsoft.WindowsAzure.Management.Storage.dll" />
                        </Component>
                        <Component Id="cmp0B385C6EA0D5D830905FC454FC3207E6" Guid="*">
                            <File Id="fil7D40667F96C1CBD99ACEE3C017043E02" KeyPath="yes" Source="$(var.sourceDir)\ServiceManagement\Azure\ManagedCache\Microsoft.WindowsAzure.Management.Store.dll" />
                        </Component>
                        <Component Id="cmpBB94B2B2A45F7D437EB0237D9B292BFE" Guid="*">
                            <File Id="filA49553D6EE087ED20E491476620E5648" KeyPath="yes" Source="$(var.sourceDir)\ServiceManagement\Azure\ManagedCache\Microsoft.WindowsAzure.Management.WebSites.dll" />
                        </Component>
                        <Component Id="cmp4AE74E37B2A44D5890DBC4D86DDFDD40" Guid="*">
                            <File Id="fil3861EAEAD58BDCACA3BC1F29B72A773C" KeyPath="yes" Source="$(var.sourceDir)\ServiceManagement\Azure\ManagedCache\Microsoft.WindowsAzure.Storage.dll" />
                        </Component>
                        <Component Id="cmp095AB0635AB59E44C60473C62E9B6C84" Guid="*">
                            <File Id="fil33488FAC074F25EED6834D4EBE031E46" KeyPath="yes" Source="$(var.sourceDir)\ServiceManagement\Azure\ManagedCache\Newtonsoft.Json.dll" />
                        </Component>
                        <Component Id="cmp1D09E2F4BC62197FC8C187ECF16B08D0" Guid="*">
                            <File Id="fil5ACE44A99790483ADE6DAD2FADE81F2D" KeyPath="yes" Source="$(var.sourceDir)\ServiceManagement\Azure\ManagedCache\ServiceManagementStartup.ps1" />
                        </Component>
                        <Component Id="cmp99AAC04E82A333BB124A68DC3223D23A" Guid="*">
                            <File Id="fil30FB5609E714E2BA3B9D282D30B909A3" KeyPath="yes" Source="$(var.sourceDir)\ServiceManagement\Azure\ManagedCache\ShortcutStartup.ps1" />
                        </Component>
                        <Component Id="cmp778481F5B466AD6013B4210ED68B3172" Guid="*">
                            <File Id="fil803115735C2281729430E1526C746689" KeyPath="yes" Source="$(var.sourceDir)\ServiceManagement\Azure\ManagedCache\System.Net.Http.Extensions.dll" />
                        </Component>
                        <Component Id="cmp55295A0B8E60D13D174BE7545CE6CC5F" Guid="*">
                            <File Id="filB39F66388B1973D882CA12EC1D70C00F" KeyPath="yes" Source="$(var.sourceDir)\ServiceManagement\Azure\ManagedCache\System.Net.Http.Formatting.dll" />
                        </Component>
                        <Component Id="cmp7903310D9ED46439ADA5543A8B0ACF26" Guid="*">
                            <File Id="fil7BE11710378AE344174EB73DDA54B833" KeyPath="yes" Source="$(var.sourceDir)\ServiceManagement\Azure\ManagedCache\System.Net.Http.Primitives.dll" />
                        </Component>
                        <Component Id="cmp934EB819CA37436B5319766B852D644F" Guid="*">
                            <File Id="filEB2DFF7B431F3A391BD8990DCE85F5AF" KeyPath="yes" Source="$(var.sourceDir)\ServiceManagement\Azure\ManagedCache\System.Spatial.dll" />
                        </Component>
                    </Directory>
                    <Directory Id="dirED6242ED1A5454A693857DC05B9D9BCF" Name="Network">
                        <Component Id="cmp3C03B2095C2A69D5E6DCE437C5D2A690" Guid="*">
                            <File Id="filDAE337FBE3E5DA7AB9B9C24357448F81" KeyPath="yes" Source="$(var.sourceDir)\ServiceManagement\Azure\Network\AutoMapper.dll" />
                        </Component>
                        <Component Id="cmp3ECF10DC0D89D53F9C58C6794E6EABE8" Guid="*">
                            <File Id="filCD6CAB84B87E0DF7625E99AD143ED151" KeyPath="yes" Source="$(var.sourceDir)\ServiceManagement\Azure\Network\AutoMapper.Net4.dll" />
                        </Component>
                        <Component Id="cmpE289BCE74F52452A2522D76B6503B3BC" Guid="*">
                            <File Id="fil93B82B8ADD837833BE74DBD844A971D8" KeyPath="yes" Source="$(var.sourceDir)\ServiceManagement\Azure\Network\Hyak.Common.dll" />
                        </Component>
                        <Component Id="cmp58A842A5ABBE9598F160B1A7783AC260" Guid="*">
                            <File Id="fil1F921EEB0D64502700FB274014AFE039" KeyPath="yes" Source="$(var.sourceDir)\ServiceManagement\Azure\Network\Microsoft.Azure.Commands.Network.dll" />
                        </Component>
                        <Component Id="cmpFDA1F5A25A639A882EB28E3221AD7DE9" Guid="*">
                            <File Id="filD00F4DBD80CA97D9AEA81F8E8D382906" KeyPath="yes" Source="$(var.sourceDir)\ServiceManagement\Azure\Network\Microsoft.Azure.Commands.Network.format.ps1xml" />
                        </Component>
                        <Component Id="cmp55E09008CE2E015C4494C6502B515922" Guid="*">
                            <File Id="filC0CD3B7FD2B506B190D9BB8A15A3FEF5" KeyPath="yes" Source="$(var.sourceDir)\ServiceManagement\Azure\Network\Microsoft.Azure.Common.dll" />
                        </Component>
                        <Component Id="cmpB10A69A41B30CA241757014423F5891D" Guid="*">
                            <File Id="filDFDB85B1ECF1D2860F835EE79C23D8BB" KeyPath="yes" Source="$(var.sourceDir)\ServiceManagement\Azure\Network\Microsoft.Azure.Common.Extensions.dll" />
                        </Component>
                        <Component Id="cmpD00445EE9165D0354D3386C5EB9C720C" Guid="*">
                            <File Id="filE3CA7A15B15AD7C1388D128FB5006EED" KeyPath="yes" Source="$(var.sourceDir)\ServiceManagement\Azure\Network\Microsoft.Azure.Common.NetFramework.dll" />
                        </Component>
                        <Component Id="cmp762B6053667CF7B9B230C8A1D24FA0D9" Guid="*">
                            <File Id="filEC74A01AB7DEBB5774F0CA8857AF6210" KeyPath="yes" Source="$(var.sourceDir)\ServiceManagement\Azure\Network\Microsoft.Azure.ResourceManager.dll" />
                        </Component>
                        <Component Id="cmpD7E60BF6560B41E428111B86E2877786" Guid="*">
                            <File Id="filC039D3F61AD887DC8EB22F9125DD44A4" KeyPath="yes" Source="$(var.sourceDir)\ServiceManagement\Azure\Network\Microsoft.Data.Edm.dll" />
                        </Component>
                        <Component Id="cmp11075FC351A7A22ED9FF2DB465B744AE" Guid="*">
                            <File Id="filAE68609B4CFE20431462F0E8C6DC96DF" KeyPath="yes" Source="$(var.sourceDir)\ServiceManagement\Azure\Network\Microsoft.Data.OData.dll" />
                        </Component>
                        <Component Id="cmp512138D53CEF7A55CDC83F741D291561" Guid="*">
                            <File Id="filCB202AA39D883D44970AF122CCC315CA" KeyPath="yes" Source="$(var.sourceDir)\ServiceManagement\Azure\Network\Microsoft.Data.Services.Client.dll" />
                        </Component>
                        <Component Id="cmp99E6EFD6C5345F2027EF49DC01C8D7A2" Guid="*">
                            <File Id="fil40BBDB78C6B2E3816237AB02850CEA72" KeyPath="yes" Source="$(var.sourceDir)\ServiceManagement\Azure\Network\Microsoft.IdentityModel.Clients.ActiveDirectory.dll" />
                        </Component>
                        <Component Id="cmpF3BB3EC23FC9CF33A555861B38B61DCF" Guid="*">
                            <File Id="fil3B2037F43DCAC666650FF36C5D2F45F1" KeyPath="yes" Source="$(var.sourceDir)\ServiceManagement\Azure\Network\Microsoft.IdentityModel.Clients.ActiveDirectory.WindowsForms.dll" />
                        </Component>
                        <Component Id="cmpF65876F380AC9BFC04EF7E0A83D9E2EA" Guid="*">
                            <File Id="fil5A33591732E00248A91493778B8937C1" KeyPath="yes" Source="$(var.sourceDir)\ServiceManagement\Azure\Network\Microsoft.Threading.Tasks.dll" />
                        </Component>
                        <Component Id="cmpE4AF0916E9D6C5168DB8918CDA69588A" Guid="*">
                            <File Id="fil52666B878D7F4731B81553C575E2A273" KeyPath="yes" Source="$(var.sourceDir)\ServiceManagement\Azure\Network\Microsoft.WindowsAzure.Commands.Common.dll" />
                        </Component>
                        <Component Id="cmpAD101287B1EF8B771D333A9FF29C30C8" Guid="*">
                            <File Id="filD24694E222A19D87EFF6CE1450E90694" KeyPath="yes" Source="$(var.sourceDir)\ServiceManagement\Azure\Network\Microsoft.WindowsAzure.Commands.Common.Storage.dll" />
                        </Component>
                        <Component Id="cmpEAC985CC1EB6CFFC89C3C4A800A62377" Guid="*">
                            <File Id="fil86B9F68A304F8E6DBF1655BA0FAD2080" KeyPath="yes" Source="$(var.sourceDir)\ServiceManagement\Azure\Network\Microsoft.WindowsAzure.Configuration.dll" />
                        </Component>
                        <Component Id="cmp2DC40B144472AD010779DC6F0D263C32" Guid="*">
                            <File Id="filCE356D3E7AEFA4E68193B74286DC5A41" KeyPath="yes" Source="$(var.sourceDir)\ServiceManagement\Azure\Network\Microsoft.WindowsAzure.Management.dll" />
                        </Component>
                        <Component Id="cmpD8BCF6F87A66E2BF3DA331CCDCE9525D" Guid="*">
                            <File Id="fil3C914E453EC1005A6AABA33EA80F4320" KeyPath="yes" Source="$(var.sourceDir)\ServiceManagement\Azure\Network\Microsoft.WindowsAzure.Management.Network.dll" />
                        </Component>
                        <Component Id="cmpB382FB922425C1C446A732BD66BBEEE0" Guid="*">
                            <File Id="filC3BD427E37878155D0DDCCD87A15626F" KeyPath="yes" Source="$(var.sourceDir)\ServiceManagement\Azure\Network\Microsoft.WindowsAzure.Management.Storage.dll" />
                        </Component>
                        <Component Id="cmp9C36EDC63632529B78C870EF3695F0D3" Guid="*">
                            <File Id="fil6BE8C2DAB2BDFE085DD230800D465D7F" KeyPath="yes" Source="$(var.sourceDir)\ServiceManagement\Azure\Network\Microsoft.WindowsAzure.Storage.dll" />
                        </Component>
                        <Component Id="cmp12C6E2ACC51F95C3303F6486917E8E75" Guid="*">
                            <File Id="filDB5B05710501E18F7BB630DA75A91B03" KeyPath="yes" Source="$(var.sourceDir)\ServiceManagement\Azure\Network\Newtonsoft.Json.dll" />
                        </Component>
                        <Component Id="cmpE36FC5D85FACEDF16450AC56F0C159BE" Guid="*">
                            <File Id="filF9245A77CC3210597C7BCB3777FFEEC3" KeyPath="yes" Source="$(var.sourceDir)\ServiceManagement\Azure\Network\System.Net.Http.Extensions.dll" />
                        </Component>
                        <Component Id="cmp87E83CA66DD51C9A6D61F1AC91FF683B" Guid="*">
                            <File Id="filB81C05773E93D768A10E3A660379BBC7" KeyPath="yes" Source="$(var.sourceDir)\ServiceManagement\Azure\Network\System.Net.Http.Formatting.dll" />
                        </Component>
                        <Component Id="cmp4F4E2D906EB5F067FB54ACDE2DA1F2DE" Guid="*">
                            <File Id="fil32D7BA9A1417F592C027C83F08BCB27A" KeyPath="yes" Source="$(var.sourceDir)\ServiceManagement\Azure\Network\System.Net.Http.Primitives.dll" />
                        </Component>
                        <Component Id="cmpCC09A82900E1A278F48DB77993C40967" Guid="*">
                            <File Id="filA9139A091A1470B6463953C84F7B1BF9" KeyPath="yes" Source="$(var.sourceDir)\ServiceManagement\Azure\Network\System.Spatial.dll" />
                        </Component>
                    </Directory>
                    <Directory Id="dirE73571EA2365088BBD4338AB4D19D5AC" Name="RecoveryServices">
                        <Component Id="cmp5FB7157FEA8EDC9D2D10814DA15518AE" Guid="*">
                            <File Id="fil6090F8BFDA45B5F6E49230667C886927" KeyPath="yes" Source="$(var.sourceDir)\ServiceManagement\Azure\RecoveryServices\Hyak.Common.dll" />
                        </Component>
                        <Component Id="cmpCA80C6C0F5670291AF2F3560D36B1EA3" Guid="*">
                            <File Id="filE640AA6B0606E3DE6875594E25DE82D3" KeyPath="yes" Source="$(var.sourceDir)\ServiceManagement\Azure\RecoveryServices\Microsoft.Azure.Commands.RecoveryServices.dll" />
                        </Component>
                        <Component Id="cmp1E1EACEE941A7D7B9B2649BB3AC9ABC3" Guid="*">
                            <File Id="fil7BC44111780DA333D7D3C421E0660012" KeyPath="yes" Source="$(var.sourceDir)\ServiceManagement\Azure\RecoveryServices\Microsoft.Azure.Commands.RecoveryServices.dll-help.xml" />
                        </Component>
                        <Component Id="cmp8BF1C84B7C0D6D25264BEF64FD945354" Guid="*">
                            <File Id="filD24F4EB26C2FA956CA7A93BCAF4A2AD7" KeyPath="yes" Source="$(var.sourceDir)\ServiceManagement\Azure\RecoveryServices\Microsoft.Azure.Common.dll" />
                        </Component>
                        <Component Id="cmp30D11971FAF2E117532F338E91D61A10" Guid="*">
                            <File Id="fil76A32414B59758BDBD59E8551E2C18DB" KeyPath="yes" Source="$(var.sourceDir)\ServiceManagement\Azure\RecoveryServices\Microsoft.Azure.Common.Extensions.dll" />
                        </Component>
                        <Component Id="cmp18ED74EDB82DE2351B9655ED86ACA19A" Guid="*">
                            <File Id="fil991D5398DD029BC4DCB17B2FA601C01B" KeyPath="yes" Source="$(var.sourceDir)\ServiceManagement\Azure\RecoveryServices\Microsoft.Azure.Common.NetFramework.dll" />
                        </Component>
                        <Component Id="cmp6842A5697846B92CCF6ED50688A26C1A" Guid="*">
                            <File Id="filFA33C5B86A806E7029B5DFF9E2F5C12B" KeyPath="yes" Source="$(var.sourceDir)\ServiceManagement\Azure\RecoveryServices\Microsoft.Azure.ResourceManager.dll" />
                        </Component>
                        <Component Id="cmpEFBAA8731C08B69493F16C6511A3FBC8" Guid="*">
                            <File Id="filFED822B1605825095C44BD43E71EC342" KeyPath="yes" Source="$(var.sourceDir)\ServiceManagement\Azure\RecoveryServices\Microsoft.IdentityModel.Clients.ActiveDirectory.dll" />
                        </Component>
                        <Component Id="cmp40656E6618791EDE585B3999346E292F" Guid="*">
                            <File Id="fil640E17715DDD972657222AD917AAB4B9" KeyPath="yes" Source="$(var.sourceDir)\ServiceManagement\Azure\RecoveryServices\Microsoft.IdentityModel.Clients.ActiveDirectory.WindowsForms.dll" />
                        </Component>
                        <Component Id="cmp4A98D12853680B70EA13B558FF5B66BE" Guid="*">
                            <File Id="fil1F34AF5202BC985B0AB504C8C5EC7CD0" KeyPath="yes" Source="$(var.sourceDir)\ServiceManagement\Azure\RecoveryServices\Microsoft.Threading.Tasks.dll" />
                        </Component>
                        <Component Id="cmpFFEE4D9645AEA846AF41897FD2135E02" Guid="*">
                            <File Id="fil3A2F7D5870DF95F7C639D35F6B82B96F" KeyPath="yes" Source="$(var.sourceDir)\ServiceManagement\Azure\RecoveryServices\Microsoft.Threading.Tasks.Extensions.Desktop.dll" />
                        </Component>
                        <Component Id="cmp2F6E4C6B8006898EFE87C88921C1B6BA" Guid="*">
                            <File Id="fil81DB522582833564DCD9B09361ED93CF" KeyPath="yes" Source="$(var.sourceDir)\ServiceManagement\Azure\RecoveryServices\Microsoft.Threading.Tasks.Extensions.dll" />
                        </Component>
                        <Component Id="cmp8CDB44BA783FF24C94CDFC5D12066BB1" Guid="*">
                            <File Id="fil2C73256F76E79B695523A2B3C4C845E9" KeyPath="yes" Source="$(var.sourceDir)\ServiceManagement\Azure\RecoveryServices\Microsoft.WindowsAzure.Commands.Common.dll" />
                        </Component>
                        <Component Id="cmpD7A9F76B2346156CA8F83F41A302B714" Guid="*">
                            <File Id="fil0218D7505353104A9DB742A55A839351" KeyPath="yes" Source="$(var.sourceDir)\ServiceManagement\Azure\RecoveryServices\Microsoft.WindowsAzure.Management.dll" />
                        </Component>
                        <Component Id="cmp4D3E383B38EF4392E70E981B7CA033D7" Guid="*">
                            <File Id="fil3D6B846AC421D38C5A9CB40A58B058B6" KeyPath="yes" Source="$(var.sourceDir)\ServiceManagement\Azure\RecoveryServices\Microsoft.WindowsAzure.Management.SiteRecovery.dll" />
                        </Component>
                        <Component Id="cmp439E7C155DEEFC3877653E4ED11F66AC" Guid="*">
                            <File Id="filE3D7ECC5C92739687FAA34CCE9DFB4A3" KeyPath="yes" Source="$(var.sourceDir)\ServiceManagement\Azure\RecoveryServices\Newtonsoft.Json.dll" />
                        </Component>
                        <Component Id="cmp5278A11908DC26651A78E55522C71DF3" Guid="*">
                            <File Id="fil3C9995984C13EAB542D813B85C917916" KeyPath="yes" Source="$(var.sourceDir)\ServiceManagement\Azure\RecoveryServices\System.Net.Http.Extensions.dll" />
                        </Component>
                        <Component Id="cmp4ED39EDE761ED68263635882802FB1B5" Guid="*">
                            <File Id="fil70740B1FE6589862755DC5316CE8C552" KeyPath="yes" Source="$(var.sourceDir)\ServiceManagement\Azure\RecoveryServices\System.Net.Http.Formatting.dll" />
                        </Component>
                        <Component Id="cmp2A0B3E88742D800F88F70A714BAC94B5" Guid="*">
                            <File Id="fil8B5C2678B7FAC0061799DCBFF4AFE27E" KeyPath="yes" Source="$(var.sourceDir)\ServiceManagement\Azure\RecoveryServices\System.Net.Http.Primitives.dll" />
                        </Component>
                    </Directory>
                    <Directory Id="dir5A14F7172D6373ACE47493BAD054EEF3" Name="Services">
                        <Component Id="cmp5F55270F607737A772BFBE2D8F6B76E4" Guid="*">
                            <File Id="filF7E717D6789D9D4D072D3BA81461FCB3" KeyPath="yes" Source="$(var.sourceDir)\ServiceManagement\Azure\Services\AutoMapper.dll" />
                        </Component>
                        <Component Id="cmp9EF03D7C53CEE400751AD1905625B82B" Guid="*">
                            <File Id="fil1F623F47BC709C9D252862AC58BB467C" KeyPath="yes" Source="$(var.sourceDir)\ServiceManagement\Azure\Services\AutoMapper.Net4.dll" />
                        </Component>
                        <Component Id="cmpC4F524A9EBF63DAC78B9678CF113D652" Guid="*">
                            <File Id="fil9FEAB9D127D01AF382317A68BDBAE174" KeyPath="yes" Source="$(var.sourceDir)\ServiceManagement\Azure\Services\Azure.psd1" />
                        </Component>
                        <Component Id="cmp9BB01A9CE50D2F02F6CF08B68575CE63" Guid="*">
                            <File Id="fil21EB602374E46919C900F52BD4FF9071" KeyPath="yes" Source="$(var.sourceDir)\ServiceManagement\Azure\Services\AzureResourceManager.psd1" />
                        </Component>
                        <Component Id="cmp401224722DA5F5678A1230A4DEC4B453" Guid="*">
                            <File Id="fil19037943914200CC05DA9F7F6B6190CE" KeyPath="yes" Source="$(var.sourceDir)\ServiceManagement\Azure\Services\Hyak.Common.dll" />
                        </Component>
                        <Component Id="cmpFEC750EF6D159A3517BF9C8C75FF1754" Guid="*">
                            <File Id="fil1E87E6693B9299E6A55B5194B7F4F899" KeyPath="yes" Source="$(var.sourceDir)\ServiceManagement\Azure\Services\Microsoft.Azure.Commands.Batch.dll-Help.xml" />
                        </Component>
                        <Component Id="cmp074BBC4745C6E6F89A1963FD0621491A" Guid="*">
                            <File Id="fil5D89E07358DF443DE63F3B50547E1EFD" KeyPath="yes" Source="$(var.sourceDir)\ServiceManagement\Azure\Services\Microsoft.Azure.Commands.Batch.format.ps1xml" />
                        </Component>
                        <Component Id="cmp3A5758F2BB84FC57C1A652443818ADF4" Guid="*">
                            <File Id="filDEF84F87BA2B19F3C82D221689DE81C5" KeyPath="yes" Source="$(var.sourceDir)\ServiceManagement\Azure\Services\Microsoft.Azure.Commands.Compute.dll-Help.psd1" />
                        </Component>
                        <Component Id="cmp741E76F91C0816700CE9BAB5B76DE267" Guid="*">
                            <File Id="fil58C3B1CCAC100F62E5BC555E715360E7" KeyPath="yes" Source="$(var.sourceDir)\ServiceManagement\Azure\Services\Microsoft.Azure.Commands.Compute.dll-Help.xml" />
                        </Component>
                        <Component Id="cmp07BD82828E7A77C9EED7CBEFB6786424" Guid="*">
                            <File Id="filBC77682A37F99BA9500C4300AD824E3B" KeyPath="yes" Source="$(var.sourceDir)\ServiceManagement\Azure\Services\Microsoft.Azure.Commands.Compute.format.ps1xml" />
                        </Component>
                        <Component Id="cmpB919AD1992191B876C83D2962EF8253C" Guid="*">
                            <File Id="fil12341CB202278F17CC7B9F81C37F3740" KeyPath="yes" Source="$(var.sourceDir)\ServiceManagement\Azure\Services\Microsoft.Azure.Commands.Compute.Types.ps1xml" />
                        </Component>
                        <Component Id="cmpA0C62B90DC80536433DE0354B795DB46" Guid="*">
                            <File Id="fil3E5158A0226A5D42D3A4BA31F8CAFDB4" KeyPath="yes" Source="$(var.sourceDir)\ServiceManagement\Azure\Services\Microsoft.Azure.Commands.KeyVault.dll-Help.xml" />
                        </Component>
                        <Component Id="cmp254F24FE3219AAF571A822A25B3F2F1D" Guid="*">
                            <File Id="fil440675C7105CA8E1DB33DCFC25508955" KeyPath="yes" Source="$(var.sourceDir)\ServiceManagement\Azure\Services\Microsoft.Azure.Commands.KeyVault.format.ps1xml" />
                        </Component>
                        <Component Id="cmp7D14FECE526D438CE9EBA6443952EF80" Guid="*">
                            <File Id="fil2FB97A9F50DE7B718017403CCC5586D2" KeyPath="yes" Source="$(var.sourceDir)\ServiceManagement\Azure\Services\Microsoft.Azure.Commands.NetworkResourceProvider.dll-Help.xml" />
                        </Component>
                        <Component Id="cmpD82603937564E4BA69E3642B616E5742" Guid="*">
                            <File Id="fil88147CF4CA6099F539E98A3BC2CBF9E3" KeyPath="yes" Source="$(var.sourceDir)\ServiceManagement\Azure\Services\Microsoft.Azure.Commands.NetworkResourceProvider.format.ps1xml" />
                        </Component>
                        <Component Id="cmpD403CA2620FB13B02947597F523205AB" Guid="*">
                            <File Id="fil0877540B55E3E60C465C5BCF507F415F" KeyPath="yes" Source="$(var.sourceDir)\ServiceManagement\Azure\Services\Microsoft.Azure.Commands.RedisCache.dll-Help.xml" />
                        </Component>
                        <Component Id="cmpCC0508ADCA3E92A67914CBF93991F25B" Guid="*">
                            <File Id="fil295637A5742FD9F5D103EC30E27488BC" KeyPath="yes" Source="$(var.sourceDir)\ServiceManagement\Azure\Services\Microsoft.Azure.Commands.RedisCache.format.ps1xml" />
                        </Component>
                        <Component Id="cmp5348A71B0B8AB94A5F1E9886459B2BB5" Guid="*">
                            <File Id="filE32DA7A87086B64048CA049E873DBB86" KeyPath="yes" Source="$(var.sourceDir)\ServiceManagement\Azure\Services\Microsoft.Azure.Commands.Resources.dll-Help.xml" />
                        </Component>
                        <Component Id="cmp893FEE56B28C885AB3353AAF55D63AC2" Guid="*">
                            <File Id="fil1D3CD1DEC186889BF005BD4B955FC623" KeyPath="yes" Source="$(var.sourceDir)\ServiceManagement\Azure\Services\Microsoft.Azure.Commands.Resources.format.ps1xml" />
                        </Component>
                        <Component Id="cmp7DE7895664CEA231D675C1AB05326146" Guid="*">
                            <File Id="fil9662A336D73130D723C07D72A6F8802C" KeyPath="yes" Source="$(var.sourceDir)\ServiceManagement\Azure\Services\Microsoft.Azure.Commands.Sql.dll-Help.xml" />
                        </Component>
                        <Component Id="cmpC700A080181D86D876C04F6F020896B0" Guid="*">
                            <File Id="filE0091F499C4143708D8D58AAC13F995E" KeyPath="yes" Source="$(var.sourceDir)\ServiceManagement\Azure\Services\Microsoft.Azure.Commands.StreamAnalytics.dll-Help.xml" />
                        </Component>
                        <Component Id="cmpA4B9D257757E75A16536C1A3C6354562" Guid="*">
                            <File Id="fil9BA7BBDF6FC86C5B5896D0E0AB0825BD" KeyPath="yes" Source="$(var.sourceDir)\ServiceManagement\Azure\Services\Microsoft.Azure.Commands.StreamAnalytics.format.ps1xml" />
                        </Component>
                        <Component Id="cmp88EA8041FA59DB7004CDA790EE0B2636" Guid="*">
                            <File Id="fil595B6579F00A6AC14AE66AF0F584570E" KeyPath="yes" Source="$(var.sourceDir)\ServiceManagement\Azure\Services\Microsoft.Azure.Commands.Tags.dll-help.xml" />
                        </Component>
                        <Component Id="cmpC51B25C4B3E5561AB67CBA27677BB290" Guid="*">
                            <File Id="fil7CA753B83D3374117D60742BE6D54A37" KeyPath="yes" Source="$(var.sourceDir)\ServiceManagement\Azure\Services\Microsoft.Azure.Commands.Tags.format.ps1xml" />
                        </Component>
                        <Component Id="cmp23C361C4E13CFE366910008069F72682" Guid="*">
                            <File Id="fil9BDFB8474099CD0A3269404DA202F766" KeyPath="yes" Source="$(var.sourceDir)\ServiceManagement\Azure\Services\Microsoft.Azure.Common.dll" />
                        </Component>
                        <Component Id="cmp1AE2F0258EF6B0C5AD91CB0BD47DE198" Guid="*">
                            <File Id="filFAB5C27B8F542B2EFA398800E56D3989" KeyPath="yes" Source="$(var.sourceDir)\ServiceManagement\Azure\Services\Microsoft.Azure.Common.Extensions.dll" />
                        </Component>
                        <Component Id="cmp9960D1074D8095DBAE42055E438F961F" Guid="*">
                            <File Id="fil3BCD736B5CDDB4236FB5116EC7C6AA63" KeyPath="yes" Source="$(var.sourceDir)\ServiceManagement\Azure\Services\Microsoft.Azure.Common.NetFramework.dll" />
                        </Component>
                        <Component Id="cmpA0D584195279B4D66D7B42152BE83B46" Guid="*">
                            <File Id="fil170B60ADE61FB4B182FDB5A192AB53A7" KeyPath="yes" Source="$(var.sourceDir)\ServiceManagement\Azure\Services\Microsoft.Azure.ResourceManager.dll" />
                        </Component>
                        <Component Id="cmp18250DED1265B0C56638731995A93E0E" Guid="*">
                            <File Id="filA479597D08FC76BA5B30816E9E781D6E" KeyPath="yes" Source="$(var.sourceDir)\ServiceManagement\Azure\Services\Microsoft.Data.Edm.dll" />
                        </Component>
                        <Component Id="cmpA7EAD5A16FDC38416C52434EF0240652" Guid="*">
                            <File Id="fil724D5B99E712852FD91119F05AB4D161" KeyPath="yes" Source="$(var.sourceDir)\ServiceManagement\Azure\Services\Microsoft.Data.OData.dll" />
                        </Component>
                        <Component Id="cmp4D23D48C846E2DADC8885C5BF689C353" Guid="*">
                            <File Id="filB8954A79F6AF37FD064BC46AD4C5C1DE" KeyPath="yes" Source="$(var.sourceDir)\ServiceManagement\Azure\Services\Microsoft.Data.Services.Client.dll" />
                        </Component>
                        <Component Id="cmp626706539F2A58C21D8C087959675159" Guid="*">
                            <File Id="fil6216C96434BA4243D15051E7E1428E0C" KeyPath="yes" Source="$(var.sourceDir)\ServiceManagement\Azure\Services\Microsoft.IdentityModel.Clients.ActiveDirectory.dll" />
                        </Component>
                        <Component Id="cmp5B2C58D5461BEA3D5176DDEAFAAE1408" Guid="*">
                            <File Id="filD6DD64ED10FD787DD0BB03E0C184B02C" KeyPath="yes" Source="$(var.sourceDir)\ServiceManagement\Azure\Services\Microsoft.IdentityModel.Clients.ActiveDirectory.WindowsForms.dll" />
                        </Component>
                        <Component Id="cmp9F74CE881F871E4C03EE7704F879FE99" Guid="*">
                            <File Id="fil521A1992DB6487091605B49728F25C62" KeyPath="yes" Source="$(var.sourceDir)\ServiceManagement\Azure\Services\Microsoft.ServiceBus.dll" />
                        </Component>
                        <Component Id="cmp5EDC14153ABE12E6F8AC7CE138325ED3" Guid="*">
                            <File Id="fil1B623AF4CA2501B26CFDAAD276C46DC4" KeyPath="yes" Source="$(var.sourceDir)\ServiceManagement\Azure\Services\Microsoft.Threading.Tasks.dll" />
                        </Component>
                        <Component Id="cmp884EDD6200BC33660CA506614BF1514B" Guid="*">
                            <File Id="filB467A9F8A0D933AECCAB72DF8E550DAC" KeyPath="yes" Source="$(var.sourceDir)\ServiceManagement\Azure\Services\Microsoft.Threading.Tasks.Extensions.Desktop.dll" />
                        </Component>
                        <Component Id="cmp451DD4F87C87FD099EB3BB15B08BFC23" Guid="*">
                            <File Id="fil480DA73913A49F2F8CB977D342E69D00" KeyPath="yes" Source="$(var.sourceDir)\ServiceManagement\Azure\Services\Microsoft.Threading.Tasks.Extensions.dll" />
                        </Component>
                        <Component Id="cmp3A0F63A65EACD6FAA15281A901A5411F" Guid="*">
                            <File Id="fil8805822A9FD5F5677C582177D7B2C8A0" KeyPath="yes" Source="$(var.sourceDir)\ServiceManagement\Azure\Services\Microsoft.WindowsAzure.Commands.CloudService.format.ps1xml" />
                        </Component>
                        <Component Id="cmp14E519C8556B22CEE7645282DC1CA794" Guid="*">
                            <File Id="filA5631E86E71FDC78C02F80D6F24998BB" KeyPath="yes" Source="$(var.sourceDir)\ServiceManagement\Azure\Services\Microsoft.WindowsAzure.Commands.Common.dll" />
                        </Component>
                        <Component Id="cmpC84FEC97B5C1FA0D12CD177A8BA56D61" Guid="*">
                            <File Id="filDD2D4CD7DBE8111D7D48F0F9881B9507" KeyPath="yes" Source="$(var.sourceDir)\ServiceManagement\Azure\Services\Microsoft.WindowsAzure.Commands.Common.Storage.dll" />
                        </Component>
                        <Component Id="cmpCC636117F48E360F810C4403898C51E7" Guid="*">
                            <File Id="fil2D18761FEE3519EA308BEBEBB55234EC" KeyPath="yes" Source="$(var.sourceDir)\ServiceManagement\Azure\Services\Microsoft.WindowsAzure.Commands.dll" />
                        </Component>
                        <Component Id="cmpF5D6FE79FBA63DD3CA5E6E9B895D1351" Guid="*">
                            <File Id="filF35A79105E670B29E002BC49AFA547C3" KeyPath="yes" Source="$(var.sourceDir)\ServiceManagement\Azure\Services\Microsoft.WindowsAzure.Commands.dll-Help.xml" />
                        </Component>
                        <Component Id="cmpA3B6CED296554AD474EB91458ECA5594" Guid="*">
                            <File Id="filBE8CC3E2934AFCA4EA75F6596964E785" KeyPath="yes" Source="$(var.sourceDir)\ServiceManagement\Azure\Services\Microsoft.WindowsAzure.Commands.Profile.dll" />
                        </Component>
                        <Component Id="cmp664B5972EE64A4BBEA46BB1969FAB139" Guid="*">
                            <File Id="fil3E18BDD8577750CD445197552511A276" KeyPath="yes" Source="$(var.sourceDir)\ServiceManagement\Azure\Services\Microsoft.WindowsAzure.Commands.Profile.dll-Help.xml" />
                        </Component>
                        <Component Id="cmp66291C2C8B42FCC1153B91415AA33181" Guid="*">
                            <File Id="filD439CDE968F8FF50A1FF8960395D529D" KeyPath="yes" Source="$(var.sourceDir)\ServiceManagement\Azure\Services\Microsoft.WindowsAzure.Commands.Profile.format.ps1xml" />
                        </Component>
                        <Component Id="cmpAAB5AE3A82B1C9D0F00564929E1C3441" Guid="*">
                            <File Id="filB8E164BD84593BF8BC7B78988D9587ED" KeyPath="yes" Source="$(var.sourceDir)\ServiceManagement\Azure\Services\Microsoft.WindowsAzure.Commands.Scheduler.format.ps1xml" />
                        </Component>
                        <Component Id="cmp4FEC5C7FFBE6732CCA9D4E696FF7A023" Guid="*">
                            <File Id="fil49335E26E87E7074B344D665BB5F9AC1" KeyPath="yes" Source="$(var.sourceDir)\ServiceManagement\Azure\Services\Microsoft.WindowsAzure.Commands.ServiceBus.format.ps1xml" />
                        </Component>
                        <Component Id="cmp858183EA5E224BAB36FC8575FC0AC842" Guid="*">
                            <File Id="fil9D61923DE414613796AAA36EC4A850DE" KeyPath="yes" Source="$(var.sourceDir)\ServiceManagement\Azure\Services\Microsoft.WindowsAzure.Commands.Store.format.ps1xml" />
                        </Component>
                        <Component Id="cmpC9FFCF6FBA99DC161B6F2673D7EEF23D" Guid="*">
                            <File Id="fil2BB070128C0F332229AC9E2B75E5C6A5" KeyPath="yes" Source="$(var.sourceDir)\ServiceManagement\Azure\Services\Microsoft.WindowsAzure.Commands.StorSimple.dll-help.xml" />
                        </Component>
                        <Component Id="cmp0C3E7978EDBF03CEAF156CD4D0B85BF5" Guid="*">
                            <File Id="fil47FCA92419F87D53EBF33D54DC867F0B" KeyPath="yes" Source="$(var.sourceDir)\ServiceManagement\Azure\Services\Microsoft.WindowsAzure.Commands.Utilities.dll" />
                        </Component>
                        <Component Id="cmpF4DC94703613E1BB66495048753F4F89" Guid="*">
                            <File Id="fil35E644482C33F77657ED8BE0617FB50A" KeyPath="yes" Source="$(var.sourceDir)\ServiceManagement\Azure\Services\Microsoft.WindowsAzure.Commands.WebSites.format.ps1xml" />
                        </Component>
                        <Component Id="cmp94E67391B1D3182B1F32A9E28CEBDC8D" Guid="*">
                            <File Id="fil8B839B5FB50496C638032813525F2713" KeyPath="yes" Source="$(var.sourceDir)\ServiceManagement\Azure\Services\Microsoft.WindowsAzure.Commands.WebSites.Types.ps1xml" />
                        </Component>
                        <Component Id="cmpAB88A6754839602E1323B92AF593A44C" Guid="*">
                            <File Id="filCC2380E04F1AF137DE42116A6BBA9D92" KeyPath="yes" Source="$(var.sourceDir)\ServiceManagement\Azure\Services\Microsoft.WindowsAzure.Configuration.dll" />
                        </Component>
                        <Component Id="cmp93E55086B9A2EB83BDB19653C23F2003" Guid="*">
                            <File Id="fil7FAF322997E51A9F4FA4F04292C474E6" KeyPath="yes" Source="$(var.sourceDir)\ServiceManagement\Azure\Services\Microsoft.WindowsAzure.Management.Compute.dll" />
                        </Component>
                        <Component Id="cmpC991E1830F969A9E01A219FA59C15555" Guid="*">
                            <File Id="fil6E8B352C3B92B8EDA1DCD40AB01E2F01" KeyPath="yes" Source="$(var.sourceDir)\ServiceManagement\Azure\Services\Microsoft.WindowsAzure.Management.dll" />
                        </Component>
                        <Component Id="cmp4861D6E897FD00852565187F855E80A0" Guid="*">
                            <File Id="fil9AD7471CEA88432C94E4D86714ECFF19" KeyPath="yes" Source="$(var.sourceDir)\ServiceManagement\Azure\Services\Microsoft.WindowsAzure.Management.MediaServices.dll" />
                        </Component>
                        <Component Id="cmpA2470D39CF7C4333D0382E5AE1937FBF" Guid="*">
                            <File Id="filD3C5A326E0F040ED0A24739377A916E5" KeyPath="yes" Source="$(var.sourceDir)\ServiceManagement\Azure\Services\Microsoft.WindowsAzure.Management.Network.dll" />
                        </Component>
                        <Component Id="cmp7B46CB7989E3DBF46E2F8DECFBD8D407" Guid="*">
                            <File Id="fil515C27FFF4730F06E420C911DD1B6CE1" KeyPath="yes" Source="$(var.sourceDir)\ServiceManagement\Azure\Services\Microsoft.WindowsAzure.Management.Scheduler.dll" />
                        </Component>
                        <Component Id="cmp2F2E1D5926F718232A6068856776B49D" Guid="*">
                            <File Id="filA2A1ECF0E9E505D3DC0BEFCD34E6C74C" KeyPath="yes" Source="$(var.sourceDir)\ServiceManagement\Azure\Services\Microsoft.WindowsAzure.Management.ServiceBus.dll" />
                        </Component>
                        <Component Id="cmpF1CE4A66C053B106D2C485757F703AB2" Guid="*">
                            <File Id="fil773B0B4EF838DEFC7A23556E60930999" KeyPath="yes" Source="$(var.sourceDir)\ServiceManagement\Azure\Services\Microsoft.WindowsAzure.Management.Storage.dll" />
                        </Component>
                        <Component Id="cmp2A6B149B9B0BDCC11A05919864D86251" Guid="*">
                            <File Id="fil2EDC6C23E1A4865249BF9F033ED1BC34" KeyPath="yes" Source="$(var.sourceDir)\ServiceManagement\Azure\Services\Microsoft.WindowsAzure.Management.Store.dll" />
                        </Component>
                        <Component Id="cmp2FF23DA02D92BABF1414E60E2746B791" Guid="*">
                            <File Id="fil8502BEF8D63565248962863AF77D7E44" KeyPath="yes" Source="$(var.sourceDir)\ServiceManagement\Azure\Services\Microsoft.WindowsAzure.Management.TrafficManager.dll" />
                        </Component>
                        <Component Id="cmp5BC1FEE2A60641F2345605CD3B676362" Guid="*">
                            <File Id="filC467F130CDCA9ECCB88E974C5ADAA94B" KeyPath="yes" Source="$(var.sourceDir)\ServiceManagement\Azure\Services\Microsoft.WindowsAzure.Management.VirtualNetworks.dll" />
                        </Component>
                        <Component Id="cmpE1EAFD7E808AF4C192C5D45154BB2136" Guid="*">
                            <File Id="fil24568F5AAF5B1381C11436DB37976472" KeyPath="yes" Source="$(var.sourceDir)\ServiceManagement\Azure\Services\Microsoft.WindowsAzure.Management.WebSites.dll" />
                        </Component>
                        <Component Id="cmp0313F8F73743B761E3DC5BBE65D6FB04" Guid="*">
                            <File Id="fil067A5227401B12CD2D0D4CC0551A42C0" KeyPath="yes" Source="$(var.sourceDir)\ServiceManagement\Azure\Services\Microsoft.WindowsAzure.Storage.dll" />
                        </Component>
                        <Component Id="cmpFA98ECC9A87BB49B7FC68AC0CDC89955" Guid="*">
                            <File Id="filB9E5BFA2050E0BE989D9A445514B2656" KeyPath="yes" Source="$(var.sourceDir)\ServiceManagement\Azure\Services\Newtonsoft.Json.dll" />
                        </Component>
                        <Component Id="cmpD7030FC24236E343750765385BE1F3CD" Guid="*">
                            <File Id="fil74ACA8D2F975B318C5B14F4459395805" KeyPath="yes" Source="$(var.sourceDir)\ServiceManagement\Azure\Services\ServiceManagementStartup.ps1" />
                        </Component>
                        <Component Id="cmpEA17278B9ACE7EA6B46B6A830432B689" Guid="*">
                            <File Id="fil4667F98E41608D14EF0CBEA3B1C79C68" KeyPath="yes" Source="$(var.sourceDir)\ServiceManagement\Azure\Services\ShortcutStartup.ps1" />
                        </Component>
                        <Component Id="cmpCD4BD720F4FB285B9F6E876D94880D64" Guid="*">
                            <File Id="fil1CD1004B26BA270B1E3C358C15D9228D" KeyPath="yes" Source="$(var.sourceDir)\ServiceManagement\Azure\Services\System.Net.Http.Extensions.dll" />
                        </Component>
                        <Component Id="cmp9C9CE8AD490B1B8749ED391B5DC85F21" Guid="*">
                            <File Id="fil1705780F0B041BC24B9DEA19E18F72D8" KeyPath="yes" Source="$(var.sourceDir)\ServiceManagement\Azure\Services\System.Net.Http.Formatting.dll" />
                        </Component>
                        <Component Id="cmp0418C423C7EB6C3C8838305D0EA0177A" Guid="*">
                            <File Id="fil2540890D8EA0D28424BD60FBF0FBB8ED" KeyPath="yes" Source="$(var.sourceDir)\ServiceManagement\Azure\Services\System.Net.Http.Primitives.dll" />
                        </Component>
                        <Component Id="cmpE9EDC1586045D7CEED49D3E56F77F331" Guid="*">
                            <File Id="fil4C98AB797C284E8FA2342CD4B2651CAE" KeyPath="yes" Source="$(var.sourceDir)\ServiceManagement\Azure\Services\System.Spatial.dll" />
                        </Component>
                        <Directory Id="dir7B3D975F9D09F45FF8AC88A91847AAAE" Name="Resources">
                            <Directory Id="dir88A673CF05D91163C2061C48577C7090" Name="Scaffolding">
                                <Directory Id="dir4AA7085369D31CC87F5F980A9A92DEEB" Name="Cache">
                                    <Directory Id="dir495AE375E45D390A5353648D6EB3626B" Name="WebRole">
                                        <Component Id="cmp1FE62B609FA18BB75E9DD773609054AC" Guid="*">
                                            <File Id="fil16D80EBEAB7CA36A3090213B5CF7381C" KeyPath="yes" Source="$(var.sourceDir)\ServiceManagement\Azure\Services\Resources\Scaffolding\Cache\WebRole\Scaffold.xml" />
                                        </Component>
                                        <Directory Id="dirCAF02246E99DE5F164F64B0C09E9491C" Name="bin">
                                            <Component Id="cmp15AE15FAB1DD000021FB6EFF1892B8EB" Guid="*">
                                                <File Id="fil2AE2989C16FF87E0EDE1B479FF0FC31D" KeyPath="yes" Source="$(var.sourceDir)\ServiceManagement\Azure\Services\Resources\Scaffolding\Cache\WebRole\bin\setup_cache.cmd" />
                                            </Component>
                                        </Directory>
                                    </Directory>
                                    <Directory Id="dir11DC33EEBA840D5BAABF0715FE621546" Name="WorkerRole">
                                        <Component Id="cmp6F0F20CA4AE1A60B239F07EEDBE5DE73" Guid="*">
                                            <File Id="fil6F8C1A89DF0D3695664C4422DF6874F4" KeyPath="yes" Source="$(var.sourceDir)\ServiceManagement\Azure\Services\Resources\Scaffolding\Cache\WorkerRole\Scaffold.xml" />
                                        </Component>
                                        <Component Id="cmpE5988EA8443F15599FA0B174F8782C0D" Guid="*">
                                            <File Id="filAA6A55A7EC1CC97CE4E6FBCF71CD0DC9" KeyPath="yes" Source="$(var.sourceDir)\ServiceManagement\Azure\Services\Resources\Scaffolding\Cache\WorkerRole\setup_cache.cmd" />
                                        </Component>
                                        <Component Id="cmp3A10497B2FDB4DE8AB9D1125BBE202B6" Guid="*">
                                            <File Id="filE2AB35B5FD36151C7D855E75A54B911C" KeyPath="yes" Source="$(var.sourceDir)\ServiceManagement\Azure\Services\Resources\Scaffolding\Cache\WorkerRole\web.config" />
                                        </Component>
                                    </Directory>
                                </Directory>
                                <Directory Id="dir6461915EF2E31440AC969CEBB7CE7E8C" Name="General">
                                    <Component Id="cmp484E8ED2EE1DD835A3C56DAF785883E5" Guid="*">
                                        <File Id="fil99FD74BB0CE2A97472D0EDE484CAD790" KeyPath="yes" Source="$(var.sourceDir)\ServiceManagement\Azure\Services\Resources\Scaffolding\General\deploymentSettings.json" />
                                    </Component>
                                    <Component Id="cmp9318F45E838743A28503590F2B3A8C70" Guid="*">
                                        <File Id="fil2A8E1EC95D8C6A83FADAD19405B62DDC" KeyPath="yes" Source="$(var.sourceDir)\ServiceManagement\Azure\Services\Resources\Scaffolding\General\Scaffold.xml" />
                                    </Component>
                                    <Component Id="cmp245F68F73D39AF55BD6AC28F2FA16A04" Guid="*">
                                        <File Id="fil72CA3C000C7B166004F0860F07074647" KeyPath="yes" Source="$(var.sourceDir)\ServiceManagement\Azure\Services\Resources\Scaffolding\General\ServiceConfiguration.Cloud.cscfg" />
                                    </Component>
                                    <Component Id="cmpCAE19D5F0984697043C321393BB80DA6" Guid="*">
                                        <File Id="fil0011EF9305982AA75608F6A7D4B5A875" KeyPath="yes" Source="$(var.sourceDir)\ServiceManagement\Azure\Services\Resources\Scaffolding\General\ServiceConfiguration.Local.cscfg" />
                                    </Component>
                                    <Component Id="cmpE1469AAF5DC2FFC5565936FA40694421" Guid="*">
                                        <File Id="fil06710AB36D96E427CC34F5C34E7ED92F" KeyPath="yes" Source="$(var.sourceDir)\ServiceManagement\Azure\Services\Resources\Scaffolding\General\ServiceDefinition.csdef" />
                                    </Component>
                                    <Directory Id="dirBD80AA55E66A7EA19A59CAC928F5D1D5" Name="WebRole">
                                        <Component Id="cmpF5114A00DACA19D7D7D2F0C6D6033633" Guid="*">
                                            <File Id="filAD6A8698EB0EB1AF2029D7BB1678B7B7" KeyPath="yes" Source="$(var.sourceDir)\ServiceManagement\Azure\Services\Resources\Scaffolding\General\WebRole\RoleSettings.xml" />
                                        </Component>
                                        <Component Id="cmp9071811916AFA7133AECACFC136E59BC" Guid="*">
                                            <File Id="fil1F0AA864EB4279AA02CA941C2CF6F5CE" KeyPath="yes" Source="$(var.sourceDir)\ServiceManagement\Azure\Services\Resources\Scaffolding\General\WebRole\Scaffold.xml" />
                                        </Component>
                                        <Component Id="cmp5847B254D08AC5BF5C493C296E0C3E0E" Guid="*">
                                            <File Id="filF15AB543EAC89BE4332B5D89D58CC9D0" KeyPath="yes" Source="$(var.sourceDir)\ServiceManagement\Azure\Services\Resources\Scaffolding\General\WebRole\startup.cmd" />
                                        </Component>
                                        <Component Id="cmpC9681B3185CCD4F06B5971723F895A70" Guid="*">
                                            <File Id="filBBF3494B62B69828C142586AE6318E33" KeyPath="yes" Source="$(var.sourceDir)\ServiceManagement\Azure\Services\Resources\Scaffolding\General\WebRole\Web.cloud.config" />
                                        </Component>
                                        <Component Id="cmp1C297B0F30D89F193FF60EEB64E73AAF" Guid="*">
                                            <File Id="fil37CB1BFEAE73A8672159100E7190F043" KeyPath="yes" Source="$(var.sourceDir)\ServiceManagement\Azure\Services\Resources\Scaffolding\General\WebRole\Web.config" />
                                        </Component>
                                        <Component Id="cmpE720A792783468AFBD198EF8188B16D3" Guid="*">
                                            <File Id="filD95773B09228673F7A01C50E29295026" KeyPath="yes" Source="$(var.sourceDir)\ServiceManagement\Azure\Services\Resources\Scaffolding\General\WebRole\WebRole.xml" />
                                        </Component>
                                        <Directory Id="dir6B574AC97A1E56E1676236E633757413" Name="bin">
                                            <Component Id="cmp69601BE8567AEA4AB0A17D2CD0458176" Guid="*">
                                                <File Id="filF6AB90C8FF6A6360ECD369206211FE57" KeyPath="yes" Source="$(var.sourceDir)\ServiceManagement\Azure\Services\Resources\Scaffolding\General\WebRole\bin\download.ps1" />
                                            </Component>
                                            <Component Id="cmp50E4B44602FCF81DA0456CF875D7D1C7" Guid="*">
                                                <File Id="filE5B23066BF4E84F7BBB4B3E7B529E9D1" KeyPath="yes" Source="$(var.sourceDir)\ServiceManagement\Azure\Services\Resources\Scaffolding\General\WebRole\bin\setup_web.cmd" />
                                            </Component>
                                        </Directory>
                                    </Directory>
                                    <Directory Id="dirE144313663221194A59275BA5E24F175" Name="WorkerRole">
                                        <Component Id="cmp85D7E631E59B3883A24B26776D2B717E" Guid="*">
                                            <File Id="fil2ECAE7FCD0D49F18E9F63FDCE8205CE2" KeyPath="yes" Source="$(var.sourceDir)\ServiceManagement\Azure\Services\Resources\Scaffolding\General\WorkerRole\download.ps1" />
                                        </Component>
                                        <Component Id="cmp9FFB455A3ECB246EBB655E904C34066A" Guid="*">
                                            <File Id="filB5798B5EC4541A8F08DE06CD766325B5" KeyPath="yes" Source="$(var.sourceDir)\ServiceManagement\Azure\Services\Resources\Scaffolding\General\WorkerRole\RoleSettings.xml" />
                                        </Component>
                                        <Component Id="cmp57887B1C7487A4C910ED09C675217245" Guid="*">
                                            <File Id="fil556D2B5E9D8F71CACD56BF1DA9555FFE" KeyPath="yes" Source="$(var.sourceDir)\ServiceManagement\Azure\Services\Resources\Scaffolding\General\WorkerRole\Scaffold.xml" />
                                        </Component>
                                        <Component Id="cmpD3C53F006CFB4DEC58D6F2C297F81A3E" Guid="*">
                                            <File Id="fil23BEE54E96D0ABF43DF002C72A128E66" KeyPath="yes" Source="$(var.sourceDir)\ServiceManagement\Azure\Services\Resources\Scaffolding\General\WorkerRole\setup_worker.cmd" />
                                        </Component>
                                        <Component Id="cmp3C142794AC6D5BE843F499DE81ADC568" Guid="*">
                                            <File Id="filDCA75571036492E27AE6B4F1F0493087" KeyPath="yes" Source="$(var.sourceDir)\ServiceManagement\Azure\Services\Resources\Scaffolding\General\WorkerRole\startup.cmd" />
                                        </Component>
                                        <Component Id="cmp82A8EBA6A4CC73DFF259AD98826C01C1" Guid="*">
                                            <File Id="fil6E60B446EF486BBF0162DF012443B0E9" KeyPath="yes" Source="$(var.sourceDir)\ServiceManagement\Azure\Services\Resources\Scaffolding\General\WorkerRole\worker.cmd" />
                                        </Component>
                                        <Component Id="cmpFF0099050939408A2970E03D651350B5" Guid="*">
                                            <File Id="filA18958683CACC555FB5FFDE7B1BF9741" KeyPath="yes" Source="$(var.sourceDir)\ServiceManagement\Azure\Services\Resources\Scaffolding\General\WorkerRole\WorkerRole.xml" />
                                        </Component>
                                    </Directory>
                                </Directory>
                                <Directory Id="dirCA08E93B9465110F9DAF2E0087884BE5" Name="Node">
                                    <Directory Id="dir806C3313B611335AE712DA47F18A1773" Name="WebRole">
                                        <Component Id="cmp7AEC3F48DFD2524BEE54733AC020ED11" Guid="*">
                                            <File Id="fil4DBEC70B324721E71686A5CF72DD7270" KeyPath="yes" Source="$(var.sourceDir)\ServiceManagement\Azure\Services\Resources\Scaffolding\Node\WebRole\RoleSettings.xml" />
                                        </Component>
                                        <Component Id="cmpA97C62FFD9E360F3005EC231F8313E52" Guid="*">
                                            <File Id="fil787453ADE1C68CCBB71549EBB50C7CAD" KeyPath="yes" Source="$(var.sourceDir)\ServiceManagement\Azure\Services\Resources\Scaffolding\Node\WebRole\Scaffold.xml" />
                                        </Component>
                                        <Component Id="cmpE57EBFD5EA5EC848B2D8D30FDE1C1162" Guid="*">
                                            <File Id="fil1A0A87B2FF971375FF1EEBAAF0B910E2" KeyPath="yes" Source="$(var.sourceDir)\ServiceManagement\Azure\Services\Resources\Scaffolding\Node\WebRole\server.js" />
                                        </Component>
                                        <Component Id="cmp57BAFEE3DD665D6A119218A1B1B6F55E" Guid="*">
                                            <File Id="fil0517527E0CFECD4746416B13D952E47E" KeyPath="yes" Source="$(var.sourceDir)\ServiceManagement\Azure\Services\Resources\Scaffolding\Node\WebRole\startup.js" />
                                        </Component>
                                        <Component Id="cmp8CC45AD385D04D99C9CCA4CDCD9F28D3" Guid="*">
                                            <File Id="fil666A990EF0C16DCC54B20805F7EF633A" KeyPath="yes" Source="$(var.sourceDir)\ServiceManagement\Azure\Services\Resources\Scaffolding\Node\WebRole\web.cloud.config" />
                                        </Component>
                                        <Component Id="cmp517CB25D9D9CC7081F1A25685A9874A1" Guid="*">
                                            <File Id="fil8BE3C66A2E3EFA56673489FE3FEDE43E" KeyPath="yes" Source="$(var.sourceDir)\ServiceManagement\Azure\Services\Resources\Scaffolding\Node\WebRole\Web.config" />
                                        </Component>
                                        <Component Id="cmpE48886A8BB8BF4FF1F6170D3CA451AE0" Guid="*">
                                            <File Id="fil1A2AF1DC55716BED004132FDA894C9C6" KeyPath="yes" Source="$(var.sourceDir)\ServiceManagement\Azure\Services\Resources\Scaffolding\Node\WebRole\WebRole.xml" />
                                        </Component>
                                        <Directory Id="dirAD72646DC9133F4F7C2AB6D59BBA4E3A" Name="bin">
                                            <Component Id="cmp5B6B36DB79D51AA3A00A0020B4BEA672" Guid="*">
                                                <File Id="fil1B1397F5783454D56E88B64D961D4FAC" KeyPath="yes" Source="$(var.sourceDir)\ServiceManagement\Azure\Services\Resources\Scaffolding\Node\WebRole\bin\ChangeConfig.ps1" />
                                            </Component>
                                            <Component Id="cmp2819CAEF5565904C613694173E56C03E" Guid="*">
                                                <File Id="fil1841B8AF73C0FF9E4265E3C0ADA223C7" KeyPath="yes" Source="$(var.sourceDir)\ServiceManagement\Azure\Services\Resources\Scaffolding\Node\WebRole\bin\download.ps1" />
                                            </Component>
                                            <Component Id="cmp071DC188A3FD4913711BDA04C8B220DF" Guid="*">
                                                <File Id="filEF24BD2CAB8DE426A88E7C9AF50B673E" KeyPath="yes" Source="$(var.sourceDir)\ServiceManagement\Azure\Services\Resources\Scaffolding\Node\WebRole\bin\node.cmd" />
                                            </Component>
                                            <Component Id="cmp78D8C1D2012077788969F8C0BE50E5BC" Guid="*">
                                                <File Id="filCA2A656FE1DD9325D59A2D5FCF3B81CB" KeyPath="yes" Source="$(var.sourceDir)\ServiceManagement\Azure\Services\Resources\Scaffolding\Node\WebRole\bin\setup_web.cmd" />
                                            </Component>
                                        </Directory>
                                    </Directory>
                                    <Directory Id="dirA8FBF2274D3940E42CBC212646B7D928" Name="Website">
                                        <Component Id="cmp8A2CD99B8E9782AADF080158FAAE06A6" Guid="*">
                                            <File Id="fil502CC90B788D1280C0E8176077F1AE18" KeyPath="yes" Source="$(var.sourceDir)\ServiceManagement\Azure\Services\Resources\Scaffolding\Node\Website\.gitignore" />
                                        </Component>
                                        <Component Id="cmp010CBEB81C5272F33100FE4B619AB15E" Guid="*">
                                            <File Id="filF8089B43222C61213336CB2BBC2EE0AD" KeyPath="yes" Source="$(var.sourceDir)\ServiceManagement\Azure\Services\Resources\Scaffolding\Node\Website\iisnode.yml" />
                                        </Component>
                                    </Directory>
                                    <Directory Id="dirC5729E4E950F8D7D78CE3AEA1689C1A7" Name="WorkerRole">
                                        <Component Id="cmp73E3997EFBE7940A76C1FA5B3DB083F5" Guid="*">
                                            <File Id="filE56DB8396DA0B3784723F864172445DC" KeyPath="yes" Source="$(var.sourceDir)\ServiceManagement\Azure\Services\Resources\Scaffolding\Node\WorkerRole\download.ps1" />
                                        </Component>
                                        <Component Id="cmp913BB69064CA81C987DDF2FD433DEEA9" Guid="*">
                                            <File Id="filE9C4AA1C28500583722F032436CACE3E" KeyPath="yes" Source="$(var.sourceDir)\ServiceManagement\Azure\Services\Resources\Scaffolding\Node\WorkerRole\node.cmd" />
                                        </Component>
                                        <Component Id="cmpBA26436C80415650BEA50DAC4CF93679" Guid="*">
                                            <File Id="fil5B31AA04034433ABC3A532E0B95E8FE6" KeyPath="yes" Source="$(var.sourceDir)\ServiceManagement\Azure\Services\Resources\Scaffolding\Node\WorkerRole\RoleSettings.xml" />
                                        </Component>
                                        <Component Id="cmp3D1D5DA4C255165931A5FEBA3AFA4BF1" Guid="*">
                                            <File Id="fil02DBFC6F0D4E21CE846E46F26C9596E2" KeyPath="yes" Source="$(var.sourceDir)\ServiceManagement\Azure\Services\Resources\Scaffolding\Node\WorkerRole\Scaffold.xml" />
                                        </Component>
                                        <Component Id="cmp52C05F34A7B303B4BE0B285EC4B5F965" Guid="*">
                                            <File Id="fil5C98BA7BCBD90C9BF8E1402BE8577847" KeyPath="yes" Source="$(var.sourceDir)\ServiceManagement\Azure\Services\Resources\Scaffolding\Node\WorkerRole\server.js" />
                                        </Component>
                                        <Component Id="cmp9DC5DD7E80F8D3EB16AB9A5E3FEFE772" Guid="*">
                                            <File Id="filDF7C99251EABE59D7002796FA9E9AACD" KeyPath="yes" Source="$(var.sourceDir)\ServiceManagement\Azure\Services\Resources\Scaffolding\Node\WorkerRole\setup_worker.cmd" />
                                        </Component>
                                        <Component Id="cmpC45A4688A97C748D7F239C98FDA33DD1" Guid="*">
                                            <File Id="fil6B9F97777F043B71959652133C2164A7" KeyPath="yes" Source="$(var.sourceDir)\ServiceManagement\Azure\Services\Resources\Scaffolding\Node\WorkerRole\startup.js" />
                                        </Component>
                                        <Component Id="cmp607B82C2B20AD694BD520BB4D47CD022" Guid="*">
                                            <File Id="fil096909DC47C0FFE99C88823BCB068A0E" KeyPath="yes" Source="$(var.sourceDir)\ServiceManagement\Azure\Services\Resources\Scaffolding\Node\WorkerRole\WorkerRole.xml" />
                                        </Component>
                                    </Directory>
                                </Directory>
                                <Directory Id="dir3CB231F713CB3C64DFF2EE4719579233" Name="PHP">
                                    <Directory Id="dir9AB1F333AB477D162B7B333756A782AA" Name="WebRole">
                                        <Component Id="cmp9BBB810B93D6EB7DF9E99BF1C83004F7" Guid="*">
                                            <File Id="fil29A7991C4A623A425D3D06679448CC11" KeyPath="yes" Source="$(var.sourceDir)\ServiceManagement\Azure\Services\Resources\Scaffolding\PHP\WebRole\index.php" />
                                        </Component>
                                        <Component Id="cmpC82E83FF8FAF904BCC1B131D85FF05DA" Guid="*">
                                            <File Id="filF9194A38A0FB906B2BA1A6922334A812" KeyPath="yes" Source="$(var.sourceDir)\ServiceManagement\Azure\Services\Resources\Scaffolding\PHP\WebRole\RoleSettings.xml" />
                                        </Component>
                                        <Component Id="cmp9275D774FF1A140C62BF44D5CDDD604F" Guid="*">
                                            <File Id="fil8A3F1FA8BD8790537D2BDD9A513D4851" KeyPath="yes" Source="$(var.sourceDir)\ServiceManagement\Azure\Services\Resources\Scaffolding\PHP\WebRole\Scaffold.xml" />
                                        </Component>
                                        <Component Id="cmp66983C12BC25AAA21E02D2CEBDE1F347" Guid="*">
                                            <File Id="filF99C995BAF191DF7224BA039EB10BB43" KeyPath="yes" Source="$(var.sourceDir)\ServiceManagement\Azure\Services\Resources\Scaffolding\PHP\WebRole\web.cloud.config" />
                                        </Component>
                                        <Component Id="cmp52276B436B783A1D3E45D25957326744" Guid="*">
                                            <File Id="fil7A5F57161B82EDF8B54E15719C746189" KeyPath="yes" Source="$(var.sourceDir)\ServiceManagement\Azure\Services\Resources\Scaffolding\PHP\WebRole\Web.config" />
                                        </Component>
                                        <Component Id="cmp2DE3CA124FEF6CA1BFB231F51B437E3C" Guid="*">
                                            <File Id="fil1DD906057BACA654815787C041573DD1" KeyPath="yes" Source="$(var.sourceDir)\ServiceManagement\Azure\Services\Resources\Scaffolding\PHP\WebRole\WebRole.xml" />
                                        </Component>
                                        <Directory Id="dir1DF5924D6A05FD82BE3D613B940C2ACF" Name="bin">
                                            <Component Id="cmpC9193678EF78CA53A4DB6344659A31F6" Guid="*">
                                                <File Id="filBFC4A4A7CC47CEE0E8EB75F199A979D4" KeyPath="yes" Source="$(var.sourceDir)\ServiceManagement\Azure\Services\Resources\Scaffolding\PHP\WebRole\bin\download.ps1" />
                                            </Component>
                                            <Component Id="cmp9BED26480373717C171607CA5B023739" Guid="*">
                                                <File Id="fil1245A7AF4C4252B28A14A216CF4EF4BE" KeyPath="yes" Source="$(var.sourceDir)\ServiceManagement\Azure\Services\Resources\Scaffolding\PHP\WebRole\bin\php_entry.cmd" />
                                            </Component>
                                            <Component Id="cmp2E0BFA9EEE11800559C06E8DFF314BC9" Guid="*">
                                                <File Id="fil5D76626467B57B7F126635D047751592" KeyPath="yes" Source="$(var.sourceDir)\ServiceManagement\Azure\Services\Resources\Scaffolding\PHP\WebRole\bin\setup.cmd" />
                                            </Component>
                                            <Component Id="cmpBD05F80C04270204BC60B0B83BD89E23" Guid="*">
                                                <File Id="filD02145664FB9C1E975795D6C95053FA1" KeyPath="yes" Source="$(var.sourceDir)\ServiceManagement\Azure\Services\Resources\Scaffolding\PHP\WebRole\bin\setup.ps1" />
                                            </Component>
                                            <Component Id="cmpE187FE96F76D2DF1AFB460310160C7AF" Guid="*">
                                                <File Id="fil20DD47454DB36E29C9E57A0F126A8B28" KeyPath="yes" Source="$(var.sourceDir)\ServiceManagement\Azure\Services\Resources\Scaffolding\PHP\WebRole\bin\setup_web.cmd" />
                                            </Component>
                                        </Directory>
                                    </Directory>
                                    <Directory Id="dir9A04AF048018FFDA8A627F96934E1FE6" Name="WorkerRole">
                                        <Component Id="cmp182DB6B40B3216A34E7920AAD5D7B1D4" Guid="*">
                                            <File Id="filE34D9D2D1FB9ACE988F0C13B76723EAC" KeyPath="yes" Source="$(var.sourceDir)\ServiceManagement\Azure\Services\Resources\Scaffolding\PHP\WorkerRole\download.ps1" />
                                        </Component>
                                        <Component Id="cmpEACD0E179DABCE3EDCEB1D106DAEDF24" Guid="*">
                                            <File Id="fil2166CBF62FCFB71DE45D10B1EBC456F8" KeyPath="yes" Source="$(var.sourceDir)\ServiceManagement\Azure\Services\Resources\Scaffolding\PHP\WorkerRole\index.php" />
                                        </Component>
                                        <Component Id="cmp9BBB3F55E09C2AC37A18ADCA4BDE56D2" Guid="*">
                                            <File Id="fil73C2466F1DD8561A9723276A07960428" KeyPath="yes" Source="$(var.sourceDir)\ServiceManagement\Azure\Services\Resources\Scaffolding\PHP\WorkerRole\php_entry.cmd" />
                                        </Component>
                                        <Component Id="cmp5F8B36D5447CF082A61D1CE35FB6A983" Guid="*">
                                            <File Id="fil2F5D0FE61ED0B11935A3F4DA9EB57A3A" KeyPath="yes" Source="$(var.sourceDir)\ServiceManagement\Azure\Services\Resources\Scaffolding\PHP\WorkerRole\RoleSettings.xml" />
                                        </Component>
                                        <Component Id="cmp326E6E66DAA03CB73CAA951A9858D0F6" Guid="*">
                                            <File Id="fil188820AFD5E0FAB3762CD34DC24CB119" KeyPath="yes" Source="$(var.sourceDir)\ServiceManagement\Azure\Services\Resources\Scaffolding\PHP\WorkerRole\Scaffold.xml" />
                                        </Component>
                                        <Component Id="cmpFECE84108AE7AC33CF3560EE7CD65D3E" Guid="*">
                                            <File Id="filA4E18AF902DE2AC4D71AC6F97E2CB0A8" KeyPath="yes" Source="$(var.sourceDir)\ServiceManagement\Azure\Services\Resources\Scaffolding\PHP\WorkerRole\setup.cmd" />
                                        </Component>
                                        <Component Id="cmp080181B4207E414501C622783B794CA8" Guid="*">
                                            <File Id="filC51C8EDF223EFF76F6A90311522B3995" KeyPath="yes" Source="$(var.sourceDir)\ServiceManagement\Azure\Services\Resources\Scaffolding\PHP\WorkerRole\setup.ps1" />
                                        </Component>
                                        <Component Id="cmpE4F565792794EACEBFA721815AE3957C" Guid="*">
                                            <File Id="filFF334E49673A55DCC4E67C14C2C90E6C" KeyPath="yes" Source="$(var.sourceDir)\ServiceManagement\Azure\Services\Resources\Scaffolding\PHP\WorkerRole\setup_worker.cmd" />
                                        </Component>
                                        <Component Id="cmpAC5F70011A33DAC18EE39F5D5BB9840B" Guid="*">
                                            <File Id="fil443AB171A741FE03E32333EFE21AECE1" KeyPath="yes" Source="$(var.sourceDir)\ServiceManagement\Azure\Services\Resources\Scaffolding\PHP\WorkerRole\WorkerRole.xml" />
                                        </Component>
                                    </Directory>
                                </Directory>
                                <Directory Id="dirE5EA14CE73A6C72D22D108D9497DF74C" Name="Python">
                                    <Directory Id="dirCDAC5B8A642AC456869167EAE2A10C93" Name="WebRole">
                                        <Component Id="cmp1A43AEA8E47DF46A363C5FA3B6EE14DE" Guid="*">
                                            <File Id="filE6C0D9B69028476CEF9107E1347CA861" KeyPath="yes" Source="$(var.sourceDir)\ServiceManagement\Azure\Services\Resources\Scaffolding\Python\WebRole\AzureSetup.cfg" />
                                        </Component>
                                        <Component Id="cmp5D8936EABB5A2DB970A0AB381C73830D" Guid="*">
                                            <File Id="filE2A6F752B86D2DFA0959B90BD41DA77C" KeyPath="yes" Source="$(var.sourceDir)\ServiceManagement\Azure\Services\Resources\Scaffolding\Python\WebRole\Microsoft.PythonTools.AzureSetup.exe.config" />
                                        </Component>
                                        <Component Id="cmp1F5C71A2DDA57D948B24B19D145ADE56" Guid="*">
                                            <File Id="fil22FCD09649F038F981DDB84F67167316" KeyPath="yes" Source="$(var.sourceDir)\ServiceManagement\Azure\Services\Resources\Scaffolding\Python\WebRole\Microsoft.PythonTools.AzureSetup.exe.content" />
                                        </Component>
                                        <Component Id="cmp021B29446C062B1149132B85E2459720" Guid="*">
                                            <File Id="filF3D8A3E762DD13F9FFD7B2B0BB339070" KeyPath="yes" Source="$(var.sourceDir)\ServiceManagement\Azure\Services\Resources\Scaffolding\Python\WebRole\Microsoft.PythonTools.WebRole.dll.content" />
                                        </Component>
                                        <Component Id="cmpA69B6C11506C243CDE56D867B794AC9F" Guid="*">
                                            <File Id="fil848958AA95168855F8FE3E93358C2B76" KeyPath="yes" Source="$(var.sourceDir)\ServiceManagement\Azure\Services\Resources\Scaffolding\Python\WebRole\Microsoft.Web.Deployment.dll.content" />
                                        </Component>
                                        <Component Id="cmp8B904F97CEDA97F7D1A68BDBC2259AB4" Guid="*">
                                            <File Id="filD732F0BF33579E271040FE1DE0AB979E" KeyPath="yes" Source="$(var.sourceDir)\ServiceManagement\Azure\Services\Resources\Scaffolding\Python\WebRole\Microsoft.Web.PlatformInstaller.dll.content" />
                                        </Component>
                                        <Component Id="cmp0F225B9A1229479E467639080599E9D1" Guid="*">
                                            <File Id="fil92F43807E9714346A87AFB7D901AE389" KeyPath="yes" Source="$(var.sourceDir)\ServiceManagement\Azure\Services\Resources\Scaffolding\Python\WebRole\Microsoft.Web.PlatformInstaller.UI.dll.content" />
                                        </Component>
                                        <Component Id="cmpB20DE8E10E242EDCAFEBEAEECD60CDD3" Guid="*">
                                            <File Id="fil7615C0F35ED9D985DD0C6EADB7E910CE" KeyPath="yes" Source="$(var.sourceDir)\ServiceManagement\Azure\Services\Resources\Scaffolding\Python\WebRole\RoleSettings.xml" />
                                        </Component>
                                        <Component Id="cmpC252A869692E36346E5A3771DD27D205" Guid="*">
                                            <File Id="fil7846CF7AD904A172B671C85CDF5CC0E6" KeyPath="yes" Source="$(var.sourceDir)\ServiceManagement\Azure\Services\Resources\Scaffolding\Python\WebRole\Scaffold.xml" />
                                        </Component>
                                        <Component Id="cmp9F463ADD333B57253F89EE9E82167637" Guid="*">
                                            <File Id="filB84BA051D600909C743652ECF66D8B51" KeyPath="yes" Source="$(var.sourceDir)\ServiceManagement\Azure\Services\Resources\Scaffolding\Python\WebRole\web.cloud.config" />
                                        </Component>
                                        <Component Id="cmp43BD3F229DAE64FEDBC8155FEF158956" Guid="*">
                                            <File Id="fil30EB96553E136D5AAA0C61DD1A9776F7" KeyPath="yes" Source="$(var.sourceDir)\ServiceManagement\Azure\Services\Resources\Scaffolding\Python\WebRole\Web.config" />
                                        </Component>
                                        <Component Id="cmpA02D6608F19F40B64C14E402AD8E622B" Guid="*">
                                            <File Id="filF4535711345CAACEFE8F95EB9C91C691" KeyPath="yes" Source="$(var.sourceDir)\ServiceManagement\Azure\Services\Resources\Scaffolding\Python\WebRole\WebPICmdLine.exe.content" />
                                        </Component>
                                        <Component Id="cmp878544C3BBE474849E893E400314D586" Guid="*">
                                            <File Id="fil56D79CA1DCB21C2716FF96E6BB48B5CE" KeyPath="yes" Source="$(var.sourceDir)\ServiceManagement\Azure\Services\Resources\Scaffolding\Python\WebRole\WebRole.xml" />
                                        </Component>
                                        <Component Id="cmp70473B6477B7086BBB4B792180BF8925" Guid="*">
                                            <File Id="fil3CB79929DB0097DEE79F047B38A9C19A" KeyPath="yes" Source="$(var.sourceDir)\ServiceManagement\Azure\Services\Resources\Scaffolding\Python\WebRole\wfastcgi.py" />
                                        </Component>
                                    </Directory>
                                </Directory>
                            </Directory>
                        </Directory>
                    </Directory>
                    <Directory Id="dirEFF86BDD269846550DC6C8E33FF75913" Name="Sql">
                        <Component Id="cmp5C3F4FE4E92F090F22B371444CEFA7FB" Guid="*">
                            <File Id="filF58F7AFD12A1652A4F6408BD84DABC0B" KeyPath="yes" Source="$(var.sourceDir)\ServiceManagement\Azure\Sql\AutoMapper.dll" />
                        </Component>
                        <Component Id="cmpD8BD7D4C976FE7FE527348B4E7F85B8D" Guid="*">
                            <File Id="filA1C13EA190ADD849F77BDADF0A1A0638" KeyPath="yes" Source="$(var.sourceDir)\ServiceManagement\Azure\Sql\Hyak.Common.dll" />
                        </Component>
                        <Component Id="cmp09F316A7E95457F48227B20D09F687C7" Guid="*">
                            <File Id="fil28C291CD5B424B1A4BE17AA38F99DF12" KeyPath="yes" Source="$(var.sourceDir)\ServiceManagement\Azure\Sql\Microsoft.Azure.Common.dll" />
                        </Component>
                        <Component Id="cmpE88A9C7B1FCE8230A77A8498C9485A59" Guid="*">
                            <File Id="fil91299B7C3D677AAE4DF0003E70C5B9CA" KeyPath="yes" Source="$(var.sourceDir)\ServiceManagement\Azure\Sql\Microsoft.Azure.Common.Extensions.dll" />
                        </Component>
                        <Component Id="cmpB6B3D29C26A5E102831B92476CC50A1D" Guid="*">
                            <File Id="fil97338A2F6E90AC46248EA428088019D8" KeyPath="yes" Source="$(var.sourceDir)\ServiceManagement\Azure\Sql\Microsoft.Azure.Common.NetFramework.dll" />
                        </Component>
                        <Component Id="cmp940CE83AD0420A4BB3435E2A8DC13E30" Guid="*">
                            <File Id="fil2406269AC1B5ACC345416E1F7C62C0EF" KeyPath="yes" Source="$(var.sourceDir)\ServiceManagement\Azure\Sql\Microsoft.Azure.ResourceManager.dll" />
                        </Component>
                        <Component Id="cmp5F9F224B35A12C7DAF144BC06205E603" Guid="*">
                            <File Id="filD5EA7E4EAB599484903E153BA7AA070E" KeyPath="yes" Source="$(var.sourceDir)\ServiceManagement\Azure\Sql\Microsoft.Data.Edm.dll" />
                        </Component>
                        <Component Id="cmpE06B535ABED3D66AA1204C8EA27D5313" Guid="*">
                            <File Id="fil15DED6912F2895EF01F58CD817E736CF" KeyPath="yes" Source="$(var.sourceDir)\ServiceManagement\Azure\Sql\Microsoft.Data.OData.dll" />
                        </Component>
                        <Component Id="cmp698611DFF45078ED7B0DC0C6F4E3C0BF" Guid="*">
                            <File Id="filD22569C67BA6C5DFB041AF6EC8025104" KeyPath="yes" Source="$(var.sourceDir)\ServiceManagement\Azure\Sql\Microsoft.Data.Services.Client.dll" />
                        </Component>
                        <Component Id="cmp10DC8FD93F051168C508553177247A08" Guid="*">
                            <File Id="fil466EA69E7B3C9A2A33C98AE669C47D25" KeyPath="yes" Source="$(var.sourceDir)\ServiceManagement\Azure\Sql\Microsoft.IdentityModel.Clients.ActiveDirectory.dll" />
                        </Component>
                        <Component Id="cmp13E00E37B234A4E8B1F39EBCF872473F" Guid="*">
                            <File Id="fil7CE3721C1B09DD379068BA5BC970E1B5" KeyPath="yes" Source="$(var.sourceDir)\ServiceManagement\Azure\Sql\Microsoft.IdentityModel.Clients.ActiveDirectory.WindowsForms.dll" />
                        </Component>
                        <Component Id="cmp8EC68FBCACE90470433761E36E3D76DB" Guid="*">
                            <File Id="filF150AB23C6EB726A447B26C5B133441B" KeyPath="yes" Source="$(var.sourceDir)\ServiceManagement\Azure\Sql\Microsoft.ServiceBus.dll" />
                        </Component>
                        <Component Id="cmp9B904F11D256CCFD904E1BB77447E4A4" Guid="*">
                            <File Id="fil479F27EA04A46A594F6A613E7A31896E" KeyPath="yes" Source="$(var.sourceDir)\ServiceManagement\Azure\Sql\Microsoft.Threading.Tasks.dll" />
                        </Component>
                        <Component Id="cmp71530FA712EAD3B1A8C2567DB3B9DC17" Guid="*">
                            <File Id="fil125F24B9366F55DB3D98DA60DD2D5F42" KeyPath="yes" Source="$(var.sourceDir)\ServiceManagement\Azure\Sql\Microsoft.Threading.Tasks.Extensions.Desktop.dll" />
                        </Component>
                        <Component Id="cmp3343A6EBDBAC93AE47AF05414FB13AA1" Guid="*">
                            <File Id="fil833F2120AB1A13B6A5A41E3F5A46B9FB" KeyPath="yes" Source="$(var.sourceDir)\ServiceManagement\Azure\Sql\Microsoft.Threading.Tasks.Extensions.dll" />
                        </Component>
                        <Component Id="cmpEC41D4628A7B6741574439307F61E978" Guid="*">
                            <File Id="filAC92F4E28955688BA0F76B7CE216FB9C" KeyPath="yes" Source="$(var.sourceDir)\ServiceManagement\Azure\Sql\Microsoft.WindowsAzure.Commands.Common.dll" />
                        </Component>
                        <Component Id="cmp28730E85118C3DEFFFF222870AB95F58" Guid="*">
                            <File Id="filB9A840988173D689DA75F0454CD7DA6A" KeyPath="yes" Source="$(var.sourceDir)\ServiceManagement\Azure\Sql\Microsoft.WindowsAzure.Commands.Common.Storage.dll" />
                        </Component>
                        <Component Id="cmp63667E20D4934DB7AF841D6685C32B63" Guid="*">
                            <File Id="fil91A9C93679FD61D99848DDF186720ED0" KeyPath="yes" Source="$(var.sourceDir)\ServiceManagement\Azure\Sql\Microsoft.WindowsAzure.Commands.dll" />
                        </Component>
                        <Component Id="cmp6015156A00F944A12A8D05D0ED9FFBAA" Guid="*">
                            <File Id="fil457D422A868EA56D8F4E8072B5182442" KeyPath="yes" Source="$(var.sourceDir)\ServiceManagement\Azure\Sql\Microsoft.WindowsAzure.Commands.SqlDatabase.dll" />
                        </Component>
                        <Component Id="cmpD18A799B47DEC4A144D024E0784C15DC" Guid="*">
                            <File Id="fil1D5FBB9836C376EF1B6378A1F40B4976" KeyPath="yes" Source="$(var.sourceDir)\ServiceManagement\Azure\Sql\Microsoft.WindowsAzure.Commands.SqlDatabase.dll-Help.xml" />
                        </Component>
                        <Component Id="cmpD017719071884CE7DFF67453A22683A2" Guid="*">
                            <File Id="filF177A73C4C606380D6125980B86E51AC" KeyPath="yes" Source="$(var.sourceDir)\ServiceManagement\Azure\Sql\Microsoft.WindowsAzure.Commands.SqlDatabase.Types.ps1xml" />
                        </Component>
                        <Component Id="cmpFAD94D1001808F6A0312DF8DF0D72A5C" Guid="*">
                            <File Id="fil681F19CA5C5A56909A6D04F030A002D9" KeyPath="yes" Source="$(var.sourceDir)\ServiceManagement\Azure\Sql\Microsoft.WindowsAzure.Commands.Storage.dll" />
                        </Component>
                        <Component Id="cmp2103BDFB92495235F57C1975F3E23093" Guid="*">
                            <File Id="filEC116C854DE0FC2BE1ABF57F5F86692C" KeyPath="yes" Source="$(var.sourceDir)\ServiceManagement\Azure\Sql\Microsoft.WindowsAzure.Commands.Storage.dll-Help.xml" />
                        </Component>
                        <Component Id="cmp5D2A04E733C2324A249F18F641F2F593" Guid="*">
                            <File Id="fil4F5290658A463ED8944C26B35C4E470A" KeyPath="yes" Source="$(var.sourceDir)\ServiceManagement\Azure\Sql\Microsoft.WindowsAzure.Commands.Storage.format.ps1xml" />
                        </Component>
                        <Component Id="cmp51E42C3F30F8F7927DEB13C8A2A6436E" Guid="*">
                            <File Id="fil57181F99D0B643E1F08D55628508A561" KeyPath="yes" Source="$(var.sourceDir)\ServiceManagement\Azure\Sql\Microsoft.WindowsAzure.Commands.Storage.types.ps1xml" />
                        </Component>
<<<<<<< HEAD
                        <Component Id="cmp75A740D543369577AC3BAE1F0CFB63AD" Guid="*">
                            <File Id="filBA10306EE9D6DDA23665860A6709C46F" KeyPath="yes" Source="$(var.sourceDir)\ServiceManagement\Azure\Sql\Microsoft.WindowsAzure.Commands.StorSimple.dll-help.xml" />
                        </Component>
=======
>>>>>>> 47486a0c
                        <Component Id="cmpF0F44F9927627E08832F9007D488B28A" Guid="*">
                            <File Id="fil3A67170C01B60ECC4ABE9573111B8471" KeyPath="yes" Source="$(var.sourceDir)\ServiceManagement\Azure\Sql\Microsoft.WindowsAzure.Commands.Utilities.dll" />
                        </Component>
                        <Component Id="cmp776C17563C497A78A1822EBA7F392E4D" Guid="*">
                            <File Id="fil6F74D9418498BEC6FAD458BAD6127ACF" KeyPath="yes" Source="$(var.sourceDir)\ServiceManagement\Azure\Sql\Microsoft.WindowsAzure.Configuration.dll" />
                        </Component>
                        <Component Id="cmp0B3DABF775FC97F427351E183FEFFF73" Guid="*">
                            <File Id="fil090CED7489080E379F6005632A4B43ED" KeyPath="yes" Source="$(var.sourceDir)\ServiceManagement\Azure\Sql\Microsoft.WindowsAzure.Management.Compute.dll" />
                        </Component>
                        <Component Id="cmp7B0D64FBB4802DBE19AA0D9D84D07BA6" Guid="*">
                            <File Id="filA60465A568776D55C9055BBBD1DDB912" KeyPath="yes" Source="$(var.sourceDir)\ServiceManagement\Azure\Sql\Microsoft.WindowsAzure.Management.dll" />
                        </Component>
                        <Component Id="cmp8BACF51E5966845DA52BB2E25786AC4B" Guid="*">
                            <File Id="fil9817245FA322F27C293D1D34E5155FD9" KeyPath="yes" Source="$(var.sourceDir)\ServiceManagement\Azure\Sql\Microsoft.WindowsAzure.Management.MediaServices.dll" />
                        </Component>
                        <Component Id="cmpEF4B209CA89DC5485C4B23111145815D" Guid="*">
                            <File Id="fil4E0163B20906698F67D334B4B7667B20" KeyPath="yes" Source="$(var.sourceDir)\ServiceManagement\Azure\Sql\Microsoft.WindowsAzure.Management.Network.dll" />
                        </Component>
                        <Component Id="cmpBC01C439234CC3A419318551EEE526C0" Guid="*">
                            <File Id="filF62CEBC1E92B1D532C78DDD985B68C26" KeyPath="yes" Source="$(var.sourceDir)\ServiceManagement\Azure\Sql\Microsoft.WindowsAzure.Management.Scheduler.dll" />
                        </Component>
                        <Component Id="cmp864EAD3ED83EF0B671D1430364E77C57" Guid="*">
                            <File Id="fil822DA6E80DF854E4C75CD6AE43C1F594" KeyPath="yes" Source="$(var.sourceDir)\ServiceManagement\Azure\Sql\Microsoft.WindowsAzure.Management.ServiceBus.dll" />
                        </Component>
                        <Component Id="cmp14910716BCB2F89A73BB276AA7870491" Guid="*">
                            <File Id="filA51904115BC88CC770EB98E417775EEB" KeyPath="yes" Source="$(var.sourceDir)\ServiceManagement\Azure\Sql\Microsoft.WindowsAzure.Management.Sql.dll" />
                        </Component>
                        <Component Id="cmp0D7DB3D62819B7BB0DA2287E2D20B6D6" Guid="*">
                            <File Id="filBC2F4E3DA89FA2B6B78A1C76565FB2D7" KeyPath="yes" Source="$(var.sourceDir)\ServiceManagement\Azure\Sql\Microsoft.WindowsAzure.Management.Storage.dll" />
                        </Component>
                        <Component Id="cmpA2D5C92B41BADB59D66D65AC24DB3F9E" Guid="*">
                            <File Id="filC42147F344518906133A38431163C9C6" KeyPath="yes" Source="$(var.sourceDir)\ServiceManagement\Azure\Sql\Microsoft.WindowsAzure.Management.Store.dll" />
                        </Component>
                        <Component Id="cmp040AE53B216B629F70731A3F324DE5A5" Guid="*">
                            <File Id="filB99C1F2E3BE7968A23849AECB2BB2A82" KeyPath="yes" Source="$(var.sourceDir)\ServiceManagement\Azure\Sql\Microsoft.WindowsAzure.Management.WebSites.dll" />
                        </Component>
                        <Component Id="cmpB559FF7BECE247BF0FB2DEE533E5A820" Guid="*">
                            <File Id="fil4F8DE0942438BAD0C298FD8A89445201" KeyPath="yes" Source="$(var.sourceDir)\ServiceManagement\Azure\Sql\Microsoft.WindowsAzure.Storage.DataMovement.dll" />
                        </Component>
                        <Component Id="cmp2DA9A48FC4B479D897435D7DCFA6DDE3" Guid="*">
                            <File Id="filC19927285F3206791C423E6553D4C137" KeyPath="yes" Source="$(var.sourceDir)\ServiceManagement\Azure\Sql\Microsoft.WindowsAzure.Storage.dll" />
                        </Component>
                        <Component Id="cmpA10291DA4F33CEBFB790A935E68C763C" Guid="*">
                            <File Id="filF5A4A20E3A90049515A936CA24C18514" KeyPath="yes" Source="$(var.sourceDir)\ServiceManagement\Azure\Sql\Newtonsoft.Json.dll" />
                        </Component>
                        <Component Id="cmpE8892E4AE524E10FC9808A04A8A7D4BE" Guid="*">
                            <File Id="filDE92587E90C4FF50B4B47141FD627233" KeyPath="yes" Source="$(var.sourceDir)\ServiceManagement\Azure\Sql\System.Net.Http.Extensions.dll" />
                        </Component>
                        <Component Id="cmp57A64B3DE0AC55D98CE59F12924273CC" Guid="*">
                            <File Id="fil919069B2C08B73C90EBF4C723A4F87B0" KeyPath="yes" Source="$(var.sourceDir)\ServiceManagement\Azure\Sql\System.Net.Http.Formatting.dll" />
                        </Component>
                        <Component Id="cmpA1B08A40078EBC9B16C30E191F975071" Guid="*">
                            <File Id="filEDE766602BBD0ED73670A25EAF6F2554" KeyPath="yes" Source="$(var.sourceDir)\ServiceManagement\Azure\Sql\System.Net.Http.Primitives.dll" />
                        </Component>
                        <Component Id="cmpCCC37C04C16D0797C148FE92B11D4D77" Guid="*">
                            <File Id="fil049FC54346A7B0BC512C577FA86446F7" KeyPath="yes" Source="$(var.sourceDir)\ServiceManagement\Azure\Sql\System.Spatial.dll" />
                        </Component>
                    </Directory>
                    <Directory Id="dir6EB7C881DA9113202A22E30BD44D0C8A" Name="Storage">
                        <Component Id="cmpBBEBCD89BB5510820E97E38F41F0D185" Guid="*">
                            <File Id="fil2E8C250BC25FCE403D642B7964B75D2B" KeyPath="yes" Source="$(var.sourceDir)\ServiceManagement\Azure\Storage\Hyak.Common.dll" />
                        </Component>
                        <Component Id="cmp7B2E9FABE28CA355935162D2C1C2CB53" Guid="*">
                            <File Id="fil36143E91B113155E606004018795987F" KeyPath="yes" Source="$(var.sourceDir)\ServiceManagement\Azure\Storage\Microsoft.Azure.Common.dll" />
                        </Component>
                        <Component Id="cmp3AFAD8B9DA8046405B8ABDFF50131653" Guid="*">
                            <File Id="fil8C5ADD885BA6C9EF0135617A7EAB661B" KeyPath="yes" Source="$(var.sourceDir)\ServiceManagement\Azure\Storage\Microsoft.Azure.Common.Extensions.dll" />
                        </Component>
                        <Component Id="cmp502D3855BF8F1F90ED4CC748F48B23AE" Guid="*">
                            <File Id="fil0616532585F696C15368541CFE7666D0" KeyPath="yes" Source="$(var.sourceDir)\ServiceManagement\Azure\Storage\Microsoft.Azure.Common.NetFramework.dll" />
                        </Component>
                        <Component Id="cmp999349FBE74FEF572ADD8C1285114254" Guid="*">
                            <File Id="filE84983265725BADA59C9B1D34B92EA99" KeyPath="yes" Source="$(var.sourceDir)\ServiceManagement\Azure\Storage\Microsoft.Azure.ResourceManager.dll" />
                        </Component>
                        <Component Id="cmp9262D4902536951C72D984D4D355EDAA" Guid="*">
                            <File Id="fil4CC006B93583D64EB97A2835AF10CA48" KeyPath="yes" Source="$(var.sourceDir)\ServiceManagement\Azure\Storage\Microsoft.Data.Edm.dll" />
                        </Component>
                        <Component Id="cmpFFBF76CE9D764B5434032C20F5B82CE7" Guid="*">
                            <File Id="filE0A9D0DC9EAF91484084DC92B65855E0" KeyPath="yes" Source="$(var.sourceDir)\ServiceManagement\Azure\Storage\Microsoft.Data.OData.dll" />
                        </Component>
                        <Component Id="cmp7EF500B6A2D17A4CD7928078CDDE90F3" Guid="*">
                            <File Id="fil932C0B8B21965EE1E68529BEE443DEE9" KeyPath="yes" Source="$(var.sourceDir)\ServiceManagement\Azure\Storage\Microsoft.Data.Services.Client.dll" />
                        </Component>
                        <Component Id="cmpC68D265CD74CA12A70881624414067C7" Guid="*">
                            <File Id="fil442759D82E7CE0BBCC1E87743AFABCC3" KeyPath="yes" Source="$(var.sourceDir)\ServiceManagement\Azure\Storage\Microsoft.IdentityModel.Clients.ActiveDirectory.dll" />
                        </Component>
                        <Component Id="cmp744BA780D14A989DDAE2CB2680AA1F65" Guid="*">
                            <File Id="fil8841D0FEABE62E0CFCC8D4412FE391CA" KeyPath="yes" Source="$(var.sourceDir)\ServiceManagement\Azure\Storage\Microsoft.IdentityModel.Clients.ActiveDirectory.WindowsForms.dll" />
                        </Component>
                        <Component Id="cmp58B029252BAFD7FDEC090007DC1B21F7" Guid="*">
                            <File Id="fil3C6559BAAF3D9BEC2FBAE694004910F8" KeyPath="yes" Source="$(var.sourceDir)\ServiceManagement\Azure\Storage\Microsoft.Threading.Tasks.dll" />
                        </Component>
                        <Component Id="cmp3C80F295B95D036AC61C71ED7EEEAA35" Guid="*">
                            <File Id="fil7E11DD9DFF986AF689EFC7C0FEB95C3F" KeyPath="yes" Source="$(var.sourceDir)\ServiceManagement\Azure\Storage\Microsoft.Threading.Tasks.Extensions.Desktop.dll" />
                        </Component>
                        <Component Id="cmpA02070259514ED3E1B1F0382BCD12BD4" Guid="*">
                            <File Id="filDD3354DEE65D5962724ECB7CC8255435" KeyPath="yes" Source="$(var.sourceDir)\ServiceManagement\Azure\Storage\Microsoft.Threading.Tasks.Extensions.dll" />
                        </Component>
                        <Component Id="cmpED15CE7703A2AD985DECA6348EB886E3" Guid="*">
                            <File Id="fil8DFA6B21CFE1E7F8B85832A1AFD657FC" KeyPath="yes" Source="$(var.sourceDir)\ServiceManagement\Azure\Storage\Microsoft.WindowsAzure.Commands.Common.dll" />
                        </Component>
                        <Component Id="cmpE6584924EFE99DE50CE3F279FBF2CE8C" Guid="*">
                            <File Id="fil924EB2DF5951D9EB1F6505A6393D33D2" KeyPath="yes" Source="$(var.sourceDir)\ServiceManagement\Azure\Storage\Microsoft.WindowsAzure.Commands.Common.Storage.dll" />
                        </Component>
                        <Component Id="cmpABB88088DDE618F96DEAED8514D85A6A" Guid="*">
                            <File Id="fil7B50989B92D94ADBF6AB4A93D9C77DE3" KeyPath="yes" Source="$(var.sourceDir)\ServiceManagement\Azure\Storage\Microsoft.WindowsAzure.Commands.Storage.dll" />
                        </Component>
                        <Component Id="cmpD3EAA8836FDE1F17B9645052198BD847" Guid="*">
                            <File Id="fil82E08E068B3B926C0F7A5BBC96BFF1A5" KeyPath="yes" Source="$(var.sourceDir)\ServiceManagement\Azure\Storage\Microsoft.WindowsAzure.Commands.Storage.dll-Help.xml" />
                        </Component>
                        <Component Id="cmp2D790A78AF566406CD59014D780A9ABC" Guid="*">
                            <File Id="fil78CE01F7B415E585F5D8D5EE35F84D7E" KeyPath="yes" Source="$(var.sourceDir)\ServiceManagement\Azure\Storage\Microsoft.WindowsAzure.Commands.Storage.format.ps1xml" />
                        </Component>
                        <Component Id="cmp9186957BF7FC536EF3E0466B76F3621C" Guid="*">
                            <File Id="fil3326676F3B64E420C658151E7AC6AC97" KeyPath="yes" Source="$(var.sourceDir)\ServiceManagement\Azure\Storage\Microsoft.WindowsAzure.Commands.Storage.types.ps1xml" />
                        </Component>
                        <Component Id="cmpF58A8F63798A29D4786CDD2C61E4BF27" Guid="*">
                            <File Id="filDAC8C03394EED798F32C024485D03144" KeyPath="yes" Source="$(var.sourceDir)\ServiceManagement\Azure\Storage\Microsoft.WindowsAzure.Configuration.dll" />
                        </Component>
                        <Component Id="cmp97E7D7F87B189CDB82F45098A8B83E6A" Guid="*">
                            <File Id="fil800FED54DBCD823347D175609D510D27" KeyPath="yes" Source="$(var.sourceDir)\ServiceManagement\Azure\Storage\Microsoft.WindowsAzure.Management.dll" />
                        </Component>
                        <Component Id="cmpA9CACB847460053E5C6660BD9D55F800" Guid="*">
                            <File Id="fil10621A4764BA8CA957CC0B3ECC415A1E" KeyPath="yes" Source="$(var.sourceDir)\ServiceManagement\Azure\Storage\Microsoft.WindowsAzure.Management.Storage.dll" />
                        </Component>
                        <Component Id="cmp294C3C7148D92CE8D41B74464DF7DEBD" Guid="*">
                            <File Id="fil129D3BC98E89CBF154A6305DCC628347" KeyPath="yes" Source="$(var.sourceDir)\ServiceManagement\Azure\Storage\Microsoft.WindowsAzure.Storage.DataMovement.dll" />
                        </Component>
                        <Component Id="cmpD77395F69A94BA2E235B63510FA5ACE2" Guid="*">
                            <File Id="fil06BD106E1E7C2C4976F1B19FE2263500" KeyPath="yes" Source="$(var.sourceDir)\ServiceManagement\Azure\Storage\Microsoft.WindowsAzure.Storage.dll" />
                        </Component>
                        <Component Id="cmp6ECD97BC8B820C8F075B08C926EE8E18" Guid="*">
                            <File Id="fil327F23A245CA0317EFF25FB727CC237C" KeyPath="yes" Source="$(var.sourceDir)\ServiceManagement\Azure\Storage\Newtonsoft.Json.dll" />
                        </Component>
                        <Component Id="cmpDE403EAE6FDC0C14D1EC077F2D9DCDF6" Guid="*">
                            <File Id="fil63C9BDB6186929AAA2E72F85AA3A4558" KeyPath="yes" Source="$(var.sourceDir)\ServiceManagement\Azure\Storage\System.Net.Http.Extensions.dll" />
                        </Component>
                        <Component Id="cmp558B809B6B758A29CA1CD1B340943369" Guid="*">
                            <File Id="fil95D6A2E11784C5C096DA0BC778297233" KeyPath="yes" Source="$(var.sourceDir)\ServiceManagement\Azure\Storage\System.Net.Http.Formatting.dll" />
                        </Component>
                        <Component Id="cmp2D8EAF351C80F628AB412FA578D5DA1F" Guid="*">
                            <File Id="filD6366792EDA6CE7A49E1576C0AD07F50" KeyPath="yes" Source="$(var.sourceDir)\ServiceManagement\Azure\Storage\System.Net.Http.Primitives.dll" />
                        </Component>
                        <Component Id="cmp42906E7134E65AE01E9F9D2893535070" Guid="*">
                            <File Id="fil9E1984AC573FD4A1CE5AD9ACF7B4F9AA" KeyPath="yes" Source="$(var.sourceDir)\ServiceManagement\Azure\Storage\System.Spatial.dll" />
                        </Component>
                    </Directory>
                    <Directory Id="dirA4646967E1E1AC7CFABA2F0120408449" Name="StorSimple">
                        <Component Id="cmp133EB89F214BEF04B57E383DC1B17E5D" Guid="*">
                            <File Id="fil78B52273C287C6904B2521004C3A5EF3" KeyPath="yes" Source="$(var.sourceDir)\ServiceManagement\Azure\StorSimple\Hyak.Common.dll" />
                        </Component>
                        <Component Id="cmp6A927AFF9D7CBE438F31603C59A5D1A6" Guid="*">
                            <File Id="filB7A4B25F40CE730D374967CEFF6C356B" KeyPath="yes" Source="$(var.sourceDir)\ServiceManagement\Azure\StorSimple\Microsoft.Azure.Common.dll" />
                        </Component>
                        <Component Id="cmpA56A6E7903A81BFA919217AE52A9F37B" Guid="*">
                            <File Id="filD41DFC831F3C94E18C0BFA2FE920FD4F" KeyPath="yes" Source="$(var.sourceDir)\ServiceManagement\Azure\StorSimple\Microsoft.Azure.Common.Extensions.dll" />
                        </Component>
                        <Component Id="cmp3AC709C29C5C98FAE63EC5ACF073B2AF" Guid="*">
                            <File Id="filBD421847424CAE48F72C74C69770D8C0" KeyPath="yes" Source="$(var.sourceDir)\ServiceManagement\Azure\StorSimple\Microsoft.Azure.Common.NetFramework.dll" />
                        </Component>
                        <Component Id="cmp9E03AAB684EA41B087D79346AE6C1073" Guid="*">
                            <File Id="fil501FE0FB963E03A9292BE5CC5A895CBB" KeyPath="yes" Source="$(var.sourceDir)\ServiceManagement\Azure\StorSimple\Microsoft.IdentityModel.Clients.ActiveDirectory.dll" />
                        </Component>
                        <Component Id="cmpEC794DBE4822765C546A06D80EAA3292" Guid="*">
                            <File Id="filDD30152846BFFA806AFD88C478152184" KeyPath="yes" Source="$(var.sourceDir)\ServiceManagement\Azure\StorSimple\Microsoft.IdentityModel.Clients.ActiveDirectory.WindowsForms.dll" />
                        </Component>
                        <Component Id="cmpB48F1BD4D2E8307615F7E22174FF4E6D" Guid="*">
                            <File Id="filE9A07FBA81EEB890FE59DA47B42BB22A" KeyPath="yes" Source="$(var.sourceDir)\ServiceManagement\Azure\StorSimple\Microsoft.Threading.Tasks.dll" />
                        </Component>
                        <Component Id="cmpA0956C90D2B044403B89552A999810D4" Guid="*">
                            <File Id="filDE3B5DAEAE94CC1EB5507C5B32B99762" KeyPath="yes" Source="$(var.sourceDir)\ServiceManagement\Azure\StorSimple\Microsoft.Threading.Tasks.Extensions.Desktop.dll" />
                        </Component>
                        <Component Id="cmpA198033EEE9BFFF6B11B5703D4B4C591" Guid="*">
                            <File Id="filF698B30EC40CF5E1B0DBE3D1ECD80C2D" KeyPath="yes" Source="$(var.sourceDir)\ServiceManagement\Azure\StorSimple\Microsoft.Threading.Tasks.Extensions.dll" />
                        </Component>
                        <Component Id="cmp2A4B259F8FE4D228DE8EC6FF05D891DA" Guid="*">
                            <File Id="fil62B923AF38650AFAA88867B9728BB661" KeyPath="yes" Source="$(var.sourceDir)\ServiceManagement\Azure\StorSimple\Microsoft.WindowsAzure.Commands.Common.dll" />
                        </Component>
                        <Component Id="cmpCD982CBC7CFC44B49F7A30F6D9C7CCC3" Guid="*">
                            <File Id="filC256B5F3371D72D24D3796CAE59A96E6" KeyPath="yes" Source="$(var.sourceDir)\ServiceManagement\Azure\StorSimple\Microsoft.WindowsAzure.Commands.StorSimple.dll" />
                        </Component>
                        <Component Id="cmp96B7E859E6B1867E3949455DEEB4E6FE" Guid="*">
                            <File Id="fil8A3864B6C6B28E31913155F493F537BC" KeyPath="yes" Source="$(var.sourceDir)\ServiceManagement\Azure\StorSimple\Microsoft.WindowsAzure.Commands.StorSimple.dll-help.xml" />
                        </Component>
                        <Component Id="cmpAD8A1A5D3992F815160303B36F74BD2B" Guid="*">
                            <File Id="filF37A55DDF2F7847DFC167A8CD2E537EA" KeyPath="yes" Source="$(var.sourceDir)\ServiceManagement\Azure\StorSimple\Microsoft.WindowsAzure.Management.dll" />
                        </Component>
                        <Component Id="cmpBE0D655A7C1D36DC753F35A20389F05F" Guid="*">
                            <File Id="fil9F332E2D712A34BB01D4B387BE04650A" KeyPath="yes" Source="$(var.sourceDir)\ServiceManagement\Azure\StorSimple\Microsoft.WindowsAzure.Management.Scheduler.dll" />
                        </Component>
                        <Component Id="cmp6DAD84F1908D5F2A7C204E57242034FF" Guid="*">
                            <File Id="filF3F26CC3250E7ABE6E572E542BD54E4E" KeyPath="yes" Source="$(var.sourceDir)\ServiceManagement\Azure\StorSimple\Microsoft.WindowsAzure.Management.StorSimple.dll" />
                        </Component>
                        <Component Id="cmpB7DDB72F9DBAE9F9F12C674FFD00853C" Guid="*">
                            <File Id="filD2BEA0DE1FB483F4C3E220994E31B7D5" KeyPath="yes" Source="$(var.sourceDir)\ServiceManagement\Azure\StorSimple\Newtonsoft.Json.dll" />
                        </Component>
                        <Component Id="cmp0631D52AB2CC9A302EABD7E074F5677D" Guid="*">
                            <File Id="filF5DF3AE44556843B9BA2FC427BD6E2CE" KeyPath="yes" Source="$(var.sourceDir)\ServiceManagement\Azure\StorSimple\System.Net.Http.Extensions.dll" />
                        </Component>
                        <Component Id="cmpF717085B273764E99EDA68C7F0EE158E" Guid="*">
                            <File Id="fil3AA405FD01BFC186EF31C6E4023936A1" KeyPath="yes" Source="$(var.sourceDir)\ServiceManagement\Azure\StorSimple\System.Net.Http.Formatting.dll" />
                        </Component>
                        <Component Id="cmp4E07D562E97B5A66522EB87589E3C876" Guid="*">
                            <File Id="fil93F578F2247467F06FF71FF3FDEFCE4A" KeyPath="yes" Source="$(var.sourceDir)\ServiceManagement\Azure\StorSimple\System.Net.Http.Primitives.dll" />
                        </Component>
                    </Directory>
                    <Directory Id="dirE7E1C4D3416099C7648453EA7E433216" Name="TrafficManager">
                        <Component Id="cmp7A04B677540DBCD0BD49BD5C26172FF4" Guid="*">
                            <File Id="fil81A720071C04D978EF72A194C442D6CF" KeyPath="yes" Source="$(var.sourceDir)\ServiceManagement\Azure\TrafficManager\Hyak.Common.dll" />
                        </Component>
                        <Component Id="cmp0DBA9B291A7405C6A2536BF95D2BB5F2" Guid="*">
                            <File Id="fil810FF52C980AFBCC54E32096ADD5CC42" KeyPath="yes" Source="$(var.sourceDir)\ServiceManagement\Azure\TrafficManager\Microsoft.Azure.Common.dll" />
                        </Component>
                        <Component Id="cmp650509EFAB3198FBC7036F3B637A31A3" Guid="*">
                            <File Id="filDD6182EE7AB518B759151EBC0DF496D2" KeyPath="yes" Source="$(var.sourceDir)\ServiceManagement\Azure\TrafficManager\Microsoft.Azure.Common.Extensions.dll" />
                        </Component>
                        <Component Id="cmp60C52F8E3D2C4A2FBFA3AC5E7544E17F" Guid="*">
                            <File Id="fil572C8A30D7CFE5D250BF9BEA6F317C30" KeyPath="yes" Source="$(var.sourceDir)\ServiceManagement\Azure\TrafficManager\Microsoft.Azure.Common.NetFramework.dll" />
                        </Component>
                        <Component Id="cmp0EDB1564DE086E770DD3ECB2B7FEB447" Guid="*">
                            <File Id="filFC54762F4AB73FDEEF6DA3A02DAF9397" KeyPath="yes" Source="$(var.sourceDir)\ServiceManagement\Azure\TrafficManager\Microsoft.Azure.ResourceManager.dll" />
                        </Component>
                        <Component Id="cmp263057B18638FB187A5700638569DE42" Guid="*">
                            <File Id="fil03F32EBDEB2A94F91C1C2533AB02F408" KeyPath="yes" Source="$(var.sourceDir)\ServiceManagement\Azure\TrafficManager\Microsoft.Data.Edm.dll" />
                        </Component>
                        <Component Id="cmpC2DA894C31CA50679503117C1719C189" Guid="*">
                            <File Id="fil7F5AE1A7477E8B8705B6EAC22A60497A" KeyPath="yes" Source="$(var.sourceDir)\ServiceManagement\Azure\TrafficManager\Microsoft.Data.OData.dll" />
                        </Component>
                        <Component Id="cmp524041AD63DF03362C068747CEA96CBE" Guid="*">
                            <File Id="filD77EE0318ADD1D79ED86BE1EE07B76E2" KeyPath="yes" Source="$(var.sourceDir)\ServiceManagement\Azure\TrafficManager\Microsoft.Data.Services.Client.dll" />
                        </Component>
                        <Component Id="cmpADB0A5D432BB28B37D303E63BD6437D0" Guid="*">
                            <File Id="fil00B011D80F30A072C1DC6161DD67B701" KeyPath="yes" Source="$(var.sourceDir)\ServiceManagement\Azure\TrafficManager\Microsoft.IdentityModel.Clients.ActiveDirectory.dll" />
                        </Component>
                        <Component Id="cmpFE6FBB91E9CD50DF93CD91D34D39E1CD" Guid="*">
                            <File Id="filFF73AAD71C0419D417D82A4445D964D7" KeyPath="yes" Source="$(var.sourceDir)\ServiceManagement\Azure\TrafficManager\Microsoft.IdentityModel.Clients.ActiveDirectory.WindowsForms.dll" />
                        </Component>
                        <Component Id="cmp97A66DAD787E411E099CAE60D763FA0F" Guid="*">
                            <File Id="fil9F90EAE3BA944C193BD68E4B807EE656" KeyPath="yes" Source="$(var.sourceDir)\ServiceManagement\Azure\TrafficManager\Microsoft.Threading.Tasks.dll" />
                        </Component>
                        <Component Id="cmp59F4193EE3E7AD5444762EB83F818011" Guid="*">
                            <File Id="fil2F2301F727742607FF39739875A616F4" KeyPath="yes" Source="$(var.sourceDir)\ServiceManagement\Azure\TrafficManager\Microsoft.Threading.Tasks.Extensions.Desktop.dll" />
                        </Component>
                        <Component Id="cmpE381DAC024A6EBB8BA87820C8FC46E50" Guid="*">
                            <File Id="filE86697F117A6C2BA01DA115F9B67572A" KeyPath="yes" Source="$(var.sourceDir)\ServiceManagement\Azure\TrafficManager\Microsoft.Threading.Tasks.Extensions.dll" />
                        </Component>
                        <Component Id="cmp3F7857712675184BDC6966B98CB82631" Guid="*">
                            <File Id="fil61FCBE4820456DCE9234833D79D7557D" KeyPath="yes" Source="$(var.sourceDir)\ServiceManagement\Azure\TrafficManager\Microsoft.WindowsAzure.Commands.Common.dll" />
                        </Component>
                        <Component Id="cmp80C2FE158E4667163D975F0E2A47D181" Guid="*">
                            <File Id="fil500ADEDC011E8E560040922D5F0322AC" KeyPath="yes" Source="$(var.sourceDir)\ServiceManagement\Azure\TrafficManager\Microsoft.WindowsAzure.Commands.TrafficManager.dll" />
                        </Component>
                        <Component Id="cmp5689F438A3FAD6E4DBA31707F735F0EC" Guid="*">
                            <File Id="fil924B0B295894AA83B247592B538BB665" KeyPath="yes" Source="$(var.sourceDir)\ServiceManagement\Azure\TrafficManager\Microsoft.WindowsAzure.Commands.TrafficManager.dll-help.xml" />
                        </Component>
                        <Component Id="cmp43AECAB0599B53EACDB9F3B823B2DA45" Guid="*">
                            <File Id="filE4967F87EED7B6ABABF6D9576505F9EC" KeyPath="yes" Source="$(var.sourceDir)\ServiceManagement\Azure\TrafficManager\Microsoft.WindowsAzure.Configuration.dll" />
                        </Component>
                        <Component Id="cmp0FBA478079243CA502E3218595A46E0C" Guid="*">
                            <File Id="fil2ECAB38D25AA2D8FA641052B096A2B2C" KeyPath="yes" Source="$(var.sourceDir)\ServiceManagement\Azure\TrafficManager\Microsoft.WindowsAzure.Management.dll" />
                        </Component>
                        <Component Id="cmp7F0B143ADAC6D5E9897817A3488E714E" Guid="*">
                            <File Id="fil94927D54EEE20156002B65DADBA98057" KeyPath="yes" Source="$(var.sourceDir)\ServiceManagement\Azure\TrafficManager\Microsoft.WindowsAzure.Management.TrafficManager.dll" />
                        </Component>
                        <Component Id="cmp7022ABB4683E2566FC7CDAEB3055A512" Guid="*">
                            <File Id="fil25421B7BE85B8C624229826F6D49DD3E" KeyPath="yes" Source="$(var.sourceDir)\ServiceManagement\Azure\TrafficManager\Newtonsoft.Json.dll" />
                        </Component>
                        <Component Id="cmp95E0D72A3E27A384023782F86C3DE16F" Guid="*">
                            <File Id="filFB90ACA671C70DEA05A578FC5A391248" KeyPath="yes" Source="$(var.sourceDir)\ServiceManagement\Azure\TrafficManager\System.Net.Http.Extensions.dll" />
                        </Component>
                        <Component Id="cmp0398CB806B4098B30E7FB0A02E7AD98C" Guid="*">
                            <File Id="filB129C7C02C83548637380D3B00363EBF" KeyPath="yes" Source="$(var.sourceDir)\ServiceManagement\Azure\TrafficManager\System.Net.Http.Formatting.dll" />
                        </Component>
                        <Component Id="cmp437552C69C46293AC9C3C5D9957B2610" Guid="*">
                            <File Id="fil4B6AC28013BAB58497CB01750F26CE4D" KeyPath="yes" Source="$(var.sourceDir)\ServiceManagement\Azure\TrafficManager\System.Net.Http.Primitives.dll" />
                        </Component>
                        <Component Id="cmp6951A3BE95CF83713141413FC01F01B7" Guid="*">
                            <File Id="fil78208B5FC7418691723B644AA1EC2C58" KeyPath="yes" Source="$(var.sourceDir)\ServiceManagement\Azure\TrafficManager\System.Spatial.dll" />
                        </Component>
                    </Directory>
                </Directory>
            </Directory>
        </DirectoryRef>
    </Fragment>
    <Fragment>
        <ComponentGroup Id="azurecmdfiles">
            <ComponentRef Id="cmp96F13C307DA6E4AAC35F3D147F21553F" />
            <ComponentRef Id="cmp7D23FBEE3847FF584460769B5AE3E319" />
            <ComponentRef Id="cmp8E2BA91A40B8D59412A2943485B811AE" />
            <ComponentRef Id="cmp56ACCF91F66425C1037C7062BA383B3A" />
            <ComponentRef Id="cmpCD547779F6F6A3C6A4C63424758C4779" />
            <ComponentRef Id="cmpCEE0001EFFEB1251D3C050C012D82C0A" />
            <ComponentRef Id="cmp73F5A74A9817B8C108F9D19F5CA44202" />
            <ComponentRef Id="cmpE76C18CD6E7A1621CB83C4FDBA75A1D9" />
            <ComponentRef Id="cmp41EB1BD4922D5F73CF3D111A30735FAA" />
            <ComponentRef Id="cmp43312667CE807A774BE498BF2F4B3591" />
            <ComponentRef Id="cmpF0D4DCA1A233C6B0FF57EE1ECED903FF" />
            <ComponentRef Id="cmp29AB9A2E4CD21A574E9DBEA49BC39BD7" />
            <ComponentRef Id="cmp00B8781FFCA509BA7E91A799102619B8" />
            <ComponentRef Id="cmpE45C589BDF02585850A84D19F1C64207" />
            <ComponentRef Id="cmp8C936982E09C2E3DFCD8A10D48F5BEA7" />
            <ComponentRef Id="cmp732ED6285E136B55594D7025192C1083" />
            <ComponentRef Id="cmpDCC2D18CD2906785A9B84E415FDDF53A" />
            <ComponentRef Id="cmp8405C6675181F577BECE0BC14A6B78AF" />
            <ComponentRef Id="cmp1080AE7EE64EE09F5084344782F732C4" />
            <ComponentRef Id="cmp23BAA5F27F989B6A570DA6BAB5AF6468" />
            <ComponentRef Id="cmpEE1426977F06792DC1DF6EC28AA3443B" />
            <ComponentRef Id="cmp9F0624F1A60FEC6C92BD00C0FF6D3687" />
            <ComponentRef Id="cmp8114720BD4403889B36408A1E7F419B1" />
            <ComponentRef Id="cmp1A9472BC4D15B6030BB6F05D11229806" />
            <ComponentRef Id="cmpEDFE5B7CD43B10FD4C5F82D443DA0C5D" />
            <ComponentRef Id="cmp7F2719BE7827D3FDDF69D7ACB6135115" />
            <ComponentRef Id="cmpD5624BF8D78E80B0526773DE6E4FD2D2" />
            <ComponentRef Id="cmp62942A24352ADC631A6C9DAE39D62F70" />
            <ComponentRef Id="cmp479E4B1EF0A49C9845DB071F542F5392" />
            <ComponentRef Id="cmpB0D8D366728C7E24BDC20E03F6E3800C" />
            <ComponentRef Id="cmp80379596AB5D237F7911A20E196C80F3" />
            <ComponentRef Id="cmpC77632620C4F3A1E0C6E785A911E9932" />
            <ComponentRef Id="cmp0E38816FE542D1F9479E2BCD0AA15C8C" />
            <ComponentRef Id="cmp0D7B40898DEB7EE04D13AB35196E2E1B" />
            <ComponentRef Id="cmp15E123AAC081CEACA89E049BD9A58CF2" />
            <ComponentRef Id="cmp054DCB81552C931A799108E58DD71095" />
            <ComponentRef Id="cmp7384DD0996585EE335F20A6319D5CC59" />
            <ComponentRef Id="cmpC31383B6374C0C73A42799DA8E38FEE7" />
            <ComponentRef Id="cmpFC9747F41AD02584992FEB90BAA4319A" />
            <ComponentRef Id="cmp2D8A4EC7D2449E9ABDCA031EB5143C6C" />
            <ComponentRef Id="cmpB18CBAEB5514874D573A8AC3EDA1C1C9" />
            <ComponentRef Id="cmp642A0D1309077D8FFAD7BDED1B3A5626" />
            <ComponentRef Id="cmp4B02123E3F62DE5A493B7018727C5FFE" />
            <ComponentRef Id="cmp7A9F6AFF8BC0818295997A157A4E4B52" />
            <ComponentRef Id="cmp38C1EBF27855E804F8FAC43E3B281C98" />
            <ComponentRef Id="cmp204DD4347A40004F87FB2A112E6CC754" />
            <ComponentRef Id="cmpF2432E0EC4F586E1AB1E9B6A9D5B5896" />
            <ComponentRef Id="cmp5946D7C698B05107C1DD9F2D9F9873C8" />
            <ComponentRef Id="cmp546FD7FF15A49722FF8D7B2BF219FEA7" />
            <ComponentRef Id="cmp1AD2C119ED2C5363D313E1A08DC304AD" />
            <ComponentRef Id="cmpBA8DDEA9ABE5B718D55159ADB34A5AA1" />
            <ComponentRef Id="cmpB3E0988D507FCECBEC2C992B92E3920F" />
            <ComponentRef Id="cmpBFCB1E992759555E524E0637A72EE14B" />
            <ComponentRef Id="cmp02F11033E68D6FED58954A529B7DC8CC" />
            <ComponentRef Id="cmpE16AC4B0282EF42385AFF81489538517" />
            <ComponentRef Id="cmpDFAA37232FF72FD87A83F2DCC6FA5A82" />
            <ComponentRef Id="cmp84342A6D3ADB1D7CA12EDC03CAB94C19" />
            <ComponentRef Id="cmpB9619F44166E9E9680306D531AAE7A91" />
            <ComponentRef Id="cmp48D74E27699551CDF9C2D3F2BEE2EE37" />
            <ComponentRef Id="cmpC96B648A7266F17B0891CD7D4481E3FA" />
            <ComponentRef Id="cmp9F0624F1A60FEC6C92BD00C0FF6D3687" />
            <ComponentRef Id="cmp8114720BD4403889B36408A1E7F419B1" />
            <ComponentRef Id="cmp1A9472BC4D15B6030BB6F05D11229806" />
            <ComponentRef Id="cmpEDFE5B7CD43B10FD4C5F82D443DA0C5D" />
            <ComponentRef Id="cmp7F2719BE7827D3FDDF69D7ACB6135115" />
            <ComponentRef Id="cmpD5624BF8D78E80B0526773DE6E4FD2D2" />
            <ComponentRef Id="cmp62942A24352ADC631A6C9DAE39D62F70" />
            <ComponentRef Id="cmp479E4B1EF0A49C9845DB071F542F5392" />
            <ComponentRef Id="cmpB0D8D366728C7E24BDC20E03F6E3800C" />
            <ComponentRef Id="cmp80379596AB5D237F7911A20E196C80F3" />
            <ComponentRef Id="cmpC77632620C4F3A1E0C6E785A911E9932" />
            <ComponentRef Id="cmp0E38816FE542D1F9479E2BCD0AA15C8C" />
            <ComponentRef Id="cmp0D7B40898DEB7EE04D13AB35196E2E1B" />
            <ComponentRef Id="cmp15E123AAC081CEACA89E049BD9A58CF2" />
            <ComponentRef Id="cmp054DCB81552C931A799108E58DD71095" />
            <ComponentRef Id="cmp7384DD0996585EE335F20A6319D5CC59" />
            <ComponentRef Id="cmpC31383B6374C0C73A42799DA8E38FEE7" />
            <ComponentRef Id="cmpFC9747F41AD02584992FEB90BAA4319A" />
            <ComponentRef Id="cmp2D8A4EC7D2449E9ABDCA031EB5143C6C" />
            <ComponentRef Id="cmpB18CBAEB5514874D573A8AC3EDA1C1C9" />
            <ComponentRef Id="cmp642A0D1309077D8FFAD7BDED1B3A5626" />
            <ComponentRef Id="cmp4B02123E3F62DE5A493B7018727C5FFE" />
            <ComponentRef Id="cmp7A9F6AFF8BC0818295997A157A4E4B52" />
            <ComponentRef Id="cmp38C1EBF27855E804F8FAC43E3B281C98" />
            <ComponentRef Id="cmp204DD4347A40004F87FB2A112E6CC754" />
            <ComponentRef Id="cmpF2432E0EC4F586E1AB1E9B6A9D5B5896" />
            <ComponentRef Id="cmp5946D7C698B05107C1DD9F2D9F9873C8" />
            <ComponentRef Id="cmp546FD7FF15A49722FF8D7B2BF219FEA7" />
            <ComponentRef Id="cmp1AD2C119ED2C5363D313E1A08DC304AD" />
            <ComponentRef Id="cmpBA8DDEA9ABE5B718D55159ADB34A5AA1" />
            <ComponentRef Id="cmpB3E0988D507FCECBEC2C992B92E3920F" />
            <ComponentRef Id="cmpBFCB1E992759555E524E0637A72EE14B" />
            <ComponentRef Id="cmp02F11033E68D6FED58954A529B7DC8CC" />
            <ComponentRef Id="cmpE16AC4B0282EF42385AFF81489538517" />
            <ComponentRef Id="cmpDFAA37232FF72FD87A83F2DCC6FA5A82" />
            <ComponentRef Id="cmp84342A6D3ADB1D7CA12EDC03CAB94C19" />
            <ComponentRef Id="cmpB9619F44166E9E9680306D531AAE7A91" />
            <ComponentRef Id="cmp48D74E27699551CDF9C2D3F2BEE2EE37" />
            <ComponentRef Id="cmpC96B648A7266F17B0891CD7D4481E3FA" />
            <ComponentRef Id="cmp69B5D16DE6EF4B99D65D60F42E874739" />
            <ComponentRef Id="cmpB64AC9D08A5FE63C06D1E33CEF7E7B9A" />
            <ComponentRef Id="cmp1E9EDAA945A9718A74AEEE58D2995CF3" />
            <ComponentRef Id="cmpD476BDF5A43E924936D6CC41ED8D4D7F" />
            <ComponentRef Id="cmpA2132BD97DE8188CD54DF61B0E1D6BE9" />
            <ComponentRef Id="cmp17C8052411378D4FBD409F0DBF5A3AAB" />
            <ComponentRef Id="cmp951B200A49755FC237755AA2C77A0E32" />
            <ComponentRef Id="cmp1D51F57A02A3C8949E02ED001784388C" />
            <ComponentRef Id="cmp0E60A03D189105D6E7A23E5B6943A5C4" />
            <ComponentRef Id="cmp0EE9B6E82BF354ED584258F3D7524FCC" />
            <ComponentRef Id="cmp3EF2308A3A5D4416CF0A37CF350381A2" />
            <ComponentRef Id="cmp8549E2CC25A35DDCAD1C042F4E80E254" />
            <ComponentRef Id="cmp2E106693251FC564A4D03DA3778E26F7" />
            <ComponentRef Id="cmp7BF776718E3154F969306B3FB853D175" />
            <ComponentRef Id="cmp4F6E42879531C2B7A830BA3B4FF4033B" />
            <ComponentRef Id="cmp5C0CE57E06ACF1B3E7CA7B8F63249A30" />
            <ComponentRef Id="cmp651DD7B429A8B09A5D43100CF239BF8F" />
            <ComponentRef Id="cmp85AEF17DDAF661788B486FB492EA54CF" />
            <ComponentRef Id="cmpB968911FB871451CA08D9C75E232EB4F" />
            <ComponentRef Id="cmp560294B84C321846B8EAD5A79F702D29" />
            <ComponentRef Id="cmp3E8E747FAA6B7858FFCA940740658BD5" />
            <ComponentRef Id="cmp5364EF7068CE1CD568984E413222A1B9" />
            <ComponentRef Id="cmp667B7A1CD97B13D70F6CFA9D955799A6" />
            <ComponentRef Id="cmpC8BA74B745B52059308DE7A6D162EE8F" />
            <ComponentRef Id="cmp76BB7CDB96C84A2462BB6AE77257DDF6" />
            <ComponentRef Id="cmp5B21FDE396B40BC62C2A08FB8F9ECFFB" />
            <ComponentRef Id="cmp62D2C50BEF5EE702BB419A14ACC5981E" />
            <ComponentRef Id="cmp8282F9914A4F7E56681C687F1D67D605" />
            <ComponentRef Id="cmp2A19DE198514C78DDD94294C7681FCF5" />
            <ComponentRef Id="cmpBFF3EE7A4627288C2D2424BA1DF0FCE1" />
            <ComponentRef Id="cmpC04498A4FB0FD84163A4FABEFAFC86C4" />
            <ComponentRef Id="cmpF691ECE2E61383DFBF997C509D946386" />
            <ComponentRef Id="cmp4384DC163B139D10A7988F6DCE10A880" />
            <ComponentRef Id="cmp0635B54B2B3E0564FEA476E0C9A701C7" />
            <ComponentRef Id="cmp92D53BB85B8D42A3C0F2FD08233102D5" />
            <ComponentRef Id="cmp06B1E73DD89C32A6359580BBC00FA199" />
            <ComponentRef Id="cmpE0476D6FF9C5AD631CA21AEAFC3B918B" />
            <ComponentRef Id="cmpBA50088476D481806FA8A46CA2C5CEBE" />
            <ComponentRef Id="cmpE98C5E961AE569F1BB93B80CA0520B55" />
            <ComponentRef Id="cmp23368001E71D590284E662F949393266" />
            <ComponentRef Id="cmp8885D62E14E2D7967F6F1C56F44E4821" />
            <ComponentRef Id="cmpF688538124E45386E4034F5FBC575335" />
            <ComponentRef Id="cmp1CF758FE0016953D21E5F77BDBACAD67" />
            <ComponentRef Id="cmp91A6B21E16B5043E5E7006E53FFA7DB9" />
            <ComponentRef Id="cmp9769FB9AE18A4E4577D1BD7E3403CB34" />
            <ComponentRef Id="cmpB9D75E456981F55A2AD9326C06FA5569" />
            <ComponentRef Id="cmp44B0C78318DD9232407385356323964F" />
            <ComponentRef Id="cmp01D967E215717DA062831574058294CE" />
            <ComponentRef Id="cmp1496C1F7B5BF9E8A5598E8126F87355B" />
            <ComponentRef Id="cmp092B990A20E8B0B33D4450EBA12B9AB4" />
            <ComponentRef Id="cmp5CDCB0785A318F614D9422554B3F4ED2" />
            <ComponentRef Id="cmpE90D51E3A3C747163C7F1D6DC5409800" />
            <ComponentRef Id="cmpAD51B1C903B9CB0DB18004F97CD8ADBA" />
            <ComponentRef Id="cmp03F452B7335FA9F557105A7C423D8695" />
            <ComponentRef Id="cmp0013FA46371D26D810D34C3020ADCA8A" />
            <ComponentRef Id="cmpE6890230E9734B840B373ED82DFBA468" />
            <ComponentRef Id="cmp9FB0C9F436D793C5D601D9926AD1792C" />
            <ComponentRef Id="cmp2D9806B2F9AE5628C033BDD20B341A63" />
            <ComponentRef Id="cmp01201BCF052A4CE2EE64C1C4B4FDFAD9" />
            <ComponentRef Id="cmpE46B8F1C5178F3070905380520A04BE0" />
            <ComponentRef Id="cmp9397FE49A0EDE74DFCE782A11696331D" />
            <ComponentRef Id="cmp4C2F4F72E6D1184BE31476E6D4DB6D63" />
            <ComponentRef Id="cmp3B5AD2519D253EAFC5C023A3DA40148B" />
            <ComponentRef Id="cmp61ABE99333CF41A665122704AC0C83E4" />
            <ComponentRef Id="cmp7ADB55DC274F3EAC0A57EF6D74270CF1" />
            <ComponentRef Id="cmpA51A23FDB8743E3EE5338D2FBA1CBD59" />
            <ComponentRef Id="cmp02282C55620BE455F3DA6F0140F930DB" />
            <ComponentRef Id="cmp376056F5367B9E5C189D8A246AFA0C97" />
            <ComponentRef Id="cmp143934D4D6CF1D6494CCBEAB5587D90C" />
            <ComponentRef Id="cmp991B96F3B4C28D882491FA0E36AE2700" />
            <ComponentRef Id="cmp89B95B277B2F95B7715CDC501EA8EB3E" />
            <ComponentRef Id="cmpDAFB0D394D32CC8F7F173DD044C1F4CE" />
            <ComponentRef Id="cmp705C423CD334C3C2D04EF72EF593B26B" />
            <ComponentRef Id="cmp143F53256F23DC7DFAE70795CA1FFA11" />
            <ComponentRef Id="cmpD77A5661A5E214AE31F1A4C21DAEFFB3" />
            <ComponentRef Id="cmp68D9402593B7A018B60261ECE1CEB40A" />
            <ComponentRef Id="cmpA4128959AA889D924991179D3E1C2551" />
            <ComponentRef Id="cmpBC650F2C42836A526ECC7535C73941C1" />
            <ComponentRef Id="cmp51441B280EDBD0A26333403E77E250CE" />
            <ComponentRef Id="cmp086409A7FA9DCAADD6A08BB243405F51" />
            <ComponentRef Id="cmp6DE61C90BC13F1798D13FEB13C5F0AAE" />
            <ComponentRef Id="cmp528538E5482107901121321F68C93BF7" />
            <ComponentRef Id="cmp993312DEE719E3C5D7096ECAF1A72CC0" />
            <ComponentRef Id="cmp69C36860BD8B6FC1A4C57B49FD96943F" />
            <ComponentRef Id="cmp0013FA46371D26D810D34C3020ADCA8A" />
            <ComponentRef Id="cmpE6890230E9734B840B373ED82DFBA468" />
            <ComponentRef Id="cmp9FB0C9F436D793C5D601D9926AD1792C" />
            <ComponentRef Id="cmp2D9806B2F9AE5628C033BDD20B341A63" />
            <ComponentRef Id="cmp01201BCF052A4CE2EE64C1C4B4FDFAD9" />
            <ComponentRef Id="cmpE46B8F1C5178F3070905380520A04BE0" />
            <ComponentRef Id="cmp9397FE49A0EDE74DFCE782A11696331D" />
            <ComponentRef Id="cmp4C2F4F72E6D1184BE31476E6D4DB6D63" />
            <ComponentRef Id="cmp3B5AD2519D253EAFC5C023A3DA40148B" />
            <ComponentRef Id="cmp61ABE99333CF41A665122704AC0C83E4" />
            <ComponentRef Id="cmp7ADB55DC274F3EAC0A57EF6D74270CF1" />
            <ComponentRef Id="cmpA51A23FDB8743E3EE5338D2FBA1CBD59" />
            <ComponentRef Id="cmp02282C55620BE455F3DA6F0140F930DB" />
            <ComponentRef Id="cmp376056F5367B9E5C189D8A246AFA0C97" />
            <ComponentRef Id="cmp143934D4D6CF1D6494CCBEAB5587D90C" />
            <ComponentRef Id="cmp991B96F3B4C28D882491FA0E36AE2700" />
            <ComponentRef Id="cmp89B95B277B2F95B7715CDC501EA8EB3E" />
            <ComponentRef Id="cmpDAFB0D394D32CC8F7F173DD044C1F4CE" />
            <ComponentRef Id="cmp705C423CD334C3C2D04EF72EF593B26B" />
            <ComponentRef Id="cmp143F53256F23DC7DFAE70795CA1FFA11" />
            <ComponentRef Id="cmpD77A5661A5E214AE31F1A4C21DAEFFB3" />
            <ComponentRef Id="cmp68D9402593B7A018B60261ECE1CEB40A" />
            <ComponentRef Id="cmpA4128959AA889D924991179D3E1C2551" />
            <ComponentRef Id="cmpBC650F2C42836A526ECC7535C73941C1" />
            <ComponentRef Id="cmp51441B280EDBD0A26333403E77E250CE" />
            <ComponentRef Id="cmp086409A7FA9DCAADD6A08BB243405F51" />
            <ComponentRef Id="cmp6DE61C90BC13F1798D13FEB13C5F0AAE" />
            <ComponentRef Id="cmp528538E5482107901121321F68C93BF7" />
            <ComponentRef Id="cmp993312DEE719E3C5D7096ECAF1A72CC0" />
            <ComponentRef Id="cmp69C36860BD8B6FC1A4C57B49FD96943F" />
            <ComponentRef Id="cmp7D5E86930E84748A0DD514885305713B" />
            <ComponentRef Id="cmpB7F69E2328CC8CB1B9E69DAE4C52B988" />
            <ComponentRef Id="cmpEEB3A1BBC45DAB3A9DF37AFE5BA15B72" />
            <ComponentRef Id="cmp7626ECC660D8BB44389645B7BE7B1AEB" />
            <ComponentRef Id="cmpC8999C17C99EAA91AC0BBF394F453A5C" />
            <ComponentRef Id="cmpC685313F6F9A6D1F74D1F6E5C7845756" />
            <ComponentRef Id="cmpFFECC72315DE4AF8E90A309B65045D14" />
            <ComponentRef Id="cmp0A242CB7F78FA9A86DB05C843A7D680C" />
            <ComponentRef Id="cmpE357EADF06DCA342293159E136F6353E" />
            <ComponentRef Id="cmp8C38EE1D6EB37310BF142B965FBC21C2" />
            <ComponentRef Id="cmpB2794F718A9476684D768A3166F0FD50" />
            <ComponentRef Id="cmp899B2DCF1DF2395438CD62B9FB2EC09F" />
            <ComponentRef Id="cmpEE4A2BAEC5568986667C5E556013AFAD" />
            <ComponentRef Id="cmpA93566CFE9D76033607CD41BAA707D7E" />
            <ComponentRef Id="cmp33B9E674E25760B27008F7E0173E9BF7" />
            <ComponentRef Id="cmp762502142BBFE32FEED1689641652E0C" />
            <ComponentRef Id="cmp4F13880335E5A945AC4D9871979DBE9D" />
            <ComponentRef Id="cmp6BF8987BC4CDCB18EC1C7F909A830728" />
            <ComponentRef Id="cmp0080B0E79CF939DA491D97948DA6A045" />
            <ComponentRef Id="cmp0E413D6D37193329AE9010F9FA2890C5" />
            <ComponentRef Id="cmpB0B297F0299FD28B4E6A8D7DD9C09488" />
            <ComponentRef Id="cmp5213FD510F56FD8BB9F7937D8F0F4B7E" />
            <ComponentRef Id="cmp647C05D40FC63AFB623D0FB38EFC4C83" />
            <ComponentRef Id="cmp52B4C6C34E55FFC84846006FBFF66323" />
            <ComponentRef Id="cmp7F1D26F455AA981C1C86ACFA401241D3" />
            <ComponentRef Id="cmpBC5FC2169331517CC80DA5FEB5DE1FBA" />
            <ComponentRef Id="cmp1003E73C58ABAC590D60C9084A39511A" />
            <ComponentRef Id="cmp4244D588029B72515BF245E3F873A6FA" />
            <ComponentRef Id="cmp57D0542363843977C8AC200D8C36C431" />
            <ComponentRef Id="cmp519FA93A87044E1F6B5096B295370488" />
            <ComponentRef Id="cmp676F99A118173C700AFBDC73848BD83B" />
            <ComponentRef Id="cmp13A9EC661F7AC7FA9D243ADFFC00A3A2" />
            <ComponentRef Id="cmp73768AE8C93638B2530E9F74B6FA5470" />
            <ComponentRef Id="cmp43B198DD7ECA39F95FF5CD09BD732D67" />
            <ComponentRef Id="cmpF723A612E44FEF81A6FD35D6F83156E4" />
            <ComponentRef Id="cmp22C4CFD61DF234A2D32CF6255ED9022F" />
            <ComponentRef Id="cmp2D4903DFD9808EC073684DBE490CDCA6" />
            <ComponentRef Id="cmp38E0EF8681E335666800EB19BAAA2536" />
            <ComponentRef Id="cmp45A71B619D79898B664D4A5FA00D2661" />
            <ComponentRef Id="cmpB8D13C9F81CA1BE2887AC1A76BD20A1F" />
            <ComponentRef Id="cmp39A9BF8F58FB19C317032EAC52A3ADC5" />
            <ComponentRef Id="cmp94FBFFF5E19FFFAE995EDD8FD6E47BDB" />
            <ComponentRef Id="cmp106E84D49572C18BADC96B258C409E0E" />
            <ComponentRef Id="cmpD167995768EFAFCA47AC55A90FE656B6" />
            <ComponentRef Id="cmp54B8CFF78DF2E98BA8D87F78AB456490" />
            <ComponentRef Id="cmpF2DEF9C932BBA13B4976DA039F73E689" />
            <ComponentRef Id="cmp1B6C63CF8B463CAEE1556B5E75652E2C" />
            <ComponentRef Id="cmp317D72948C627EE46943444F82EE25DA" />
            <ComponentRef Id="cmp8FEE3315C970FDADD6195DE7DEC9F62C" />
            <ComponentRef Id="cmp42A50186F4AFE110F82ED0DBF18A271E" />
            <ComponentRef Id="cmp7513A156C71ECD5FD6BE7BEBC3DB024B" />
            <ComponentRef Id="cmp1E110B3A62CD167B9B41556BD0F2CD6F" />
            <ComponentRef Id="cmpE1BF6EAEEB822D9D73DBCFAB13791982" />
            <ComponentRef Id="cmpBF4C7868DB8CE8B4B50CAF51B647E2B1" />
            <ComponentRef Id="cmp3F61F18D6C072A4C001EB2E9AC4DA285" />
            <ComponentRef Id="cmpE7396D3C1C29168AEE4870C9146437BD" />
            <ComponentRef Id="cmpEFA6723DE788649C36CFD4875ED618EA" />
            <ComponentRef Id="cmp460A69220930FF8C24C3EF4152E98389" />
            <ComponentRef Id="cmp7ED34ED999B020C904F2E11980F66271" />
            <ComponentRef Id="cmp84FB5F55BE1B4F7124AE57985266903C" />
            <ComponentRef Id="cmp26F4066347E6CA1B1E70CEA8367A2F06" />
            <ComponentRef Id="cmpDE2CAD173015DC031FE311F1E2471EA6" />
            <ComponentRef Id="cmpFC3EB6ABEC249B231E7692A65B39E121" />
            <ComponentRef Id="cmp41DD99937FCAACD05C1E4E7BE3A04532" />
            <ComponentRef Id="cmp324B90D4B088D87E4F11B86F299C1C4A" />
            <ComponentRef Id="cmp820458093C358621EA214A7362ACCE1D" />
            <ComponentRef Id="cmp0308F0BCCC45D37858315B38CEC3127D" />
            <ComponentRef Id="cmpF750706356EAB58C8C81ED96B57288C8" />
            <ComponentRef Id="cmp32A0C53BFC04028B9D6A48690191D6B3" />
            <ComponentRef Id="cmp81ACE07255D539B22EAAE5C07BF9C6B7" />
            <ComponentRef Id="cmp5B024A4E29BF400F1ED3DE2CE1F2E0DD" />
            <ComponentRef Id="cmp997A920A652163E94E56A412D2BEC28C" />
            <ComponentRef Id="cmp353F25E254A7722E3CADF046790D3C4D" />
            <ComponentRef Id="cmp5746A3BAD258D8EA1473730146C01F1D" />
            <ComponentRef Id="cmp56F52674BB946225BB64533814DCF37F" />
            <ComponentRef Id="cmp499092B04619C0EDE4686B78E1128605" />
            <ComponentRef Id="cmpDA20E40FD1BE07A113851AFDBA89787D" />
            <ComponentRef Id="cmpBFF71DD769C60D86AF8CB6EE01886777" />
            <ComponentRef Id="cmp2C144B41FAE124CE1C9921E8B7DB9776" />
            <ComponentRef Id="cmp95CE3E0A8DCAF570E9BB97BACD5D3D37" />
            <ComponentRef Id="cmpEC1BF12EB3CCE29C1628238CC52B4380" />
            <ComponentRef Id="cmp818CABBA9AFBAC0A3B15EBA346EF1EDD" />
            <ComponentRef Id="cmpD1FFC10879A7E53D48A22EEACFB20B99" />
            <ComponentRef Id="cmpBD0D767832F902CB7A4A57DBC3761E1E" />
            <ComponentRef Id="cmp0893D9E09B980CCC1BF6D135F3970613" />
            <ComponentRef Id="cmp41E69FD69F8767437B30E6DCC9567E0A" />
            <ComponentRef Id="cmpDDE620440EB1F0EF86DB62FF00D53311" />
            <ComponentRef Id="cmp72AD64E6E7232E9E6A1F1E4C94BC1A8E" />
            <ComponentRef Id="cmpC776AA57ED554E393EBDC9D954C334F1" />
            <ComponentRef Id="cmp065231833ED7F79076A52CD25D56A82A" />
            <ComponentRef Id="cmp8C0DF1745653F945C73BC15F542934F5" />
            <ComponentRef Id="cmpA676D2E30C269D3A04D234CF51788CE3" />
            <ComponentRef Id="cmp0F3F9DA12614FFE40AA8CB2486AD837A" />
            <ComponentRef Id="cmp66678C8D6CE44CBC3FCD5D6A48F0B417" />
            <ComponentRef Id="cmpCEA0B6B326B2B5FCB604E6998DD01FB3" />
            <ComponentRef Id="cmp329D251034D48C44DBF8DF110F11EDB4" />
            <ComponentRef Id="cmp47EB259B731D91876249F0E7E3FB00E4" />
            <ComponentRef Id="cmp22CBF7AB5FADA57EFE27CC8028DDE792" />
            <ComponentRef Id="cmp6B22A40C943D2FF94326E5E13B8D5C54" />
            <ComponentRef Id="cmpB92948BBDA4B1E777561DB20002367CE" />
            <ComponentRef Id="cmp388AD78CF7937136A17720755BE732CB" />
            <ComponentRef Id="cmp2EB43FE3263FAFA784BB30AF91E07037" />
            <ComponentRef Id="cmpBD2E9FC7F38215AE3FA4EFA1851ED94B" />
            <ComponentRef Id="cmp4C4A177B8EA12C43941AF159F0A16E07" />
            <ComponentRef Id="cmpDE1CE796EE504A069B56DCA4A16FD2D7" />
            <ComponentRef Id="cmp455BD6804E7AFF3C169D8BBEA142F350" />
            <ComponentRef Id="cmpBB7EA343079FE26FE38927CF77F2C51A" />
            <ComponentRef Id="cmp85D01ED2294B536D8472C9A5B5491A95" />
            <ComponentRef Id="cmp0A8A301216E191E94F3BCB9F34E1AF69" />
            <ComponentRef Id="cmpFA850AB1FD136DBF5C2B996258D7951E" />
            <ComponentRef Id="cmpB5D013974F5418F70273380DBDD9266F" />
            <ComponentRef Id="cmp13BB804F8DBF8DC64F33621628AE0FEA" />
            <ComponentRef Id="cmpB65D4B1257A1847145DA2B586821DD51" />
            <ComponentRef Id="cmpD02E3DCEDD014C0A3068C44857DD9712" />
            <ComponentRef Id="cmp07AAE83D7AB784DEF2482743A904A656" />
            <ComponentRef Id="cmpA6269058AD07EC84DD573E192B4A56B9" />
            <ComponentRef Id="cmp55D02154CBD597E4C34E832780CAB861" />
            <ComponentRef Id="cmpC1532ADE5FB25EC226C31BD06FDC7C20" />
            <ComponentRef Id="cmp97FEBF68F374AAB490FD2806F831D8E1" />
            <ComponentRef Id="cmp80FE7A56B007BCFE285874C5F279A7FB" />
            <ComponentRef Id="cmp2F5B98EB85EFC125CC7046BCB73064BD" />
            <ComponentRef Id="cmp79186A81BC669D6024CCF1A09E2E2C5A" />
            <ComponentRef Id="cmp5A3BD827A14F986178D0A9A181EF2AA5" />
            <ComponentRef Id="cmp50F7BE65E6B760565BEA45A1FD026E5A" />
            <ComponentRef Id="cmp39C80C84537D91210F1CD95CE24DDD6D" />
            <ComponentRef Id="cmp4AC5851471CC40284384D744CCDD8C50" />
            <ComponentRef Id="cmpE1EF08FBA8BC9006E225B9DD83DF428F" />
            <ComponentRef Id="cmp019CEEDFCC1D69922E8F00B5A76B7560" />
            <ComponentRef Id="cmp61D54A0098125545EC349AD24CFCFA25" />
            <ComponentRef Id="cmp4251D77EBE420E1B57342C4B106347DF" />
            <ComponentRef Id="cmp9E322859CE6409A30CDC2577035CAE96" />
            <ComponentRef Id="cmpB6083B5CE8CED6F1724591BB34F19995" />
            <ComponentRef Id="cmpE919700CB5B034A7EB8AAB83FC165430" />
            <ComponentRef Id="cmpD1256920B6ACD5E65F843AD14D11EEB1" />
            <ComponentRef Id="cmp1292FE4D2BE814CC1BB13C08A2FC8568" />
            <ComponentRef Id="cmpAB3033015892ACCBACCAEEA2C8CFD2D6" />
            <ComponentRef Id="cmp871822AAB4C8D518CD3B101C9564E8FE" />
            <ComponentRef Id="cmpD305B7937B5CC7706A8CEE1FEC97C545" />
            <ComponentRef Id="cmp4F426E4F2C1AC2C394B87FABEFDC5664" />
            <ComponentRef Id="cmp410E533797A0F92276BB50FCD8811E2A" />
            <ComponentRef Id="cmp4B1E01F0F4B825E0AFEAACDB49097052" />
            <ComponentRef Id="cmpEABAD0753F1F1C787AA5BA4838EEBDF4" />
            <ComponentRef Id="cmp40C39D0D46866F76475770F690E2F1F1" />
            <ComponentRef Id="cmp025F897BC58AD533F76E04ABA7B87B02" />
            <ComponentRef Id="cmp905C88A8580641F017C6A280A3736FF8" />
            <ComponentRef Id="cmp3718925DE19AD6C9BD871FDE9EC1DE1A" />
            <ComponentRef Id="cmpE00A0DD29D83D02ADE9B6F8237D53009" />
            <ComponentRef Id="cmpD0098DF265ACE00F78B7467A9C21C392" />
            <ComponentRef Id="cmpDABCC4EC828CB3A90B6544319086AA9B" />
            <ComponentRef Id="cmp4EE133225743EE66A52BE7CD77B56151" />
            <ComponentRef Id="cmp4F9FB9324C1FEBFE32FE3430D05F4B62" />
            <ComponentRef Id="cmp73F733B6769D6142F627750A4BF8A304" />
            <ComponentRef Id="cmp1B114EC22E279C9430B23AB28AEE58EC" />
            <ComponentRef Id="cmp82A0A44868270FCB8A12BD4E0346621F" />
            <ComponentRef Id="cmp5DFC4ECCB8BBF842D8069F3036386B84" />
            <ComponentRef Id="cmp215D8C03C711DF4FF42B3D06ED14C790" />
            <ComponentRef Id="cmp2885A72095CC4D23D58804836236D163" />
            <ComponentRef Id="cmp855703EFA2A131AD51B3A278DB9B705C" />
            <ComponentRef Id="cmp614E0ECB4B4D1ACFBAA7502B66CB53AB" />
            <ComponentRef Id="cmpB92C664A5015BD36E1B201D7BAE583E6" />
            <ComponentRef Id="cmpCFF660734313D3C9592DB86F0D4B4EFE" />
            <ComponentRef Id="cmp4EC3226B54BFE0FF4970968ABD1746E3" />
            <ComponentRef Id="cmp86A3FC330AB128431B87D9FC2A1D3109" />
            <ComponentRef Id="cmp1D87896B8DB222621598E697ABAF8676" />
            <ComponentRef Id="cmpAAA3BFC9B04B6FC095AE39235747D692" />
            <ComponentRef Id="cmp69914982EC2B4590B0A7EB3CFBAB4E06" />
            <ComponentRef Id="cmpCE16EF6388EB7390B5991F43E5609278" />
            <ComponentRef Id="cmp043C277BDC681C299BAA6E5E03E5960E" />
            <ComponentRef Id="cmp2AC34B496C31586E724E662B247950AF" />
            <ComponentRef Id="cmp79ECBE22B99E0C170107AAF0FE1ADE25" />
            <ComponentRef Id="cmp674E543C58A62BC6BC8ECF44BCA31A9D" />
            <ComponentRef Id="cmpB6773EA3F58057B9F419BA6DBF13CBED" />
            <ComponentRef Id="cmp01E003A3FA26FB81C6B89817FE7250BE" />
            <ComponentRef Id="cmp5E7A927FFF2CD1AC2D9A4D4746132F63" />
            <ComponentRef Id="cmpD31EE6D7925E4DAECBC12F02B2C896AA" />
            <ComponentRef Id="cmpDFC157C3442E97BDF0570FFD8C7B977D" />
            <ComponentRef Id="cmp4BF22B003CB6023A1EABDD3AE357872E" />
            <ComponentRef Id="cmp51ECC6BA35E7D95A12F581DD08E66F64" />
            <ComponentRef Id="cmpECEA3A8AB38FEEEC397A918E3448B3FF" />
            <ComponentRef Id="cmp54514D36BA8821CF1149D4647C9F34BA" />
            <ComponentRef Id="cmpBCF3C38FB8142F10977444858EFAF20D" />
            <ComponentRef Id="cmpCFB708324CF26BF9DD3B1FD4E3F92189" />
            <ComponentRef Id="cmp42FE31D214E88600BC5DE868A244BA20" />
            <ComponentRef Id="cmp9BE4A14F2E050EFD14F849753F4D0C80" />
            <ComponentRef Id="cmpC4B0F527C50AAE1765CBAD30D27B8A40" />
            <ComponentRef Id="cmp137E88F14FE19BC371D0B55830162E31" />
            <ComponentRef Id="cmp899A60ACAFA623E14E1F155D97CEB7C3" />
            <ComponentRef Id="cmpD22DBA7200894217034A180E7C4C9B46" />
            <ComponentRef Id="cmpA502125DDBF8DEF0298D97A71F423DDA" />
            <ComponentRef Id="cmp4305AC8141F9492E6C050EF12BD727D7" />
            <ComponentRef Id="cmpD3DE395231435F48A6F7DF9C1D608B76" />
            <ComponentRef Id="cmp93F20DACAFBC092E0D2A5B04417BA424" />
            <ComponentRef Id="cmp522D512305D9188F54B6A183D2BD575C" />
            <ComponentRef Id="cmpE414847AC21B8E9A582B483372F2F07B" />
            <ComponentRef Id="cmp4E9C25E24595E39CD2761CFD8070E6D6" />
            <ComponentRef Id="cmp6C8488CFB60AC37A37F888FBD49AC005" />
            <ComponentRef Id="cmp8916716F8AF85CB44F673582CEEC0694" />
            <ComponentRef Id="cmp6C08835374BBF76F072F0CE42C5010A8" />
            <ComponentRef Id="cmp6DDC880A0EA4C0E5542D8648069F8762" />
            <ComponentRef Id="cmp1628DE381C65F8AB92B97241DE6CA93A" />
            <ComponentRef Id="cmpB0A69AFDE26C8491938D0D489D35A434" />
            <ComponentRef Id="cmp70D1D6B3A151E5DA4EBA09BA3F9FAD5F" />
            <ComponentRef Id="cmpAC5C284B13829839B2AD819221131DB0" />
            <ComponentRef Id="cmpF7ADD37722F45985B5323202F35958F2" />
            <ComponentRef Id="cmpE52498FB0431A601DD9FDE6F082DF1D4" />
            <ComponentRef Id="cmpFD1814D8F2D73854649A52268A2C2A83" />
            <ComponentRef Id="cmp44D7FF7B300E1FDFF7EDCFF4DA736373" />
            <ComponentRef Id="cmp7AE53D0D4BD5D50A37C76961C6DE0502" />
            <ComponentRef Id="cmp5E2D1458EED1C843527BFFA8D0231514" />
            <ComponentRef Id="cmpFB99C8144E83C73ADF06A4C987432388" />
            <ComponentRef Id="cmp938EA70970CE66830F3407F473B581C6" />
            <ComponentRef Id="cmpA931A4E3C9AD9149FF4C6B396B839D92" />
            <ComponentRef Id="cmp98924F52C7531B79D9520F54F08F5889" />
            <ComponentRef Id="cmp926C2960D97834189D8652A10D1427CA" />
            <ComponentRef Id="cmp866A669313EDF744CEF1BE7107491736" />
            <ComponentRef Id="cmpC69298C18651E590B3F2BD9F62C79FE2" />
            <ComponentRef Id="cmp123452BA468D10BE082E96FF04A2A89D" />
            <ComponentRef Id="cmp1F9F1C15A2E3F0D367BCAB26E5189AFC" />
            <ComponentRef Id="cmpB3851AAF800C7B990585BB1F05719DDF" />
            <ComponentRef Id="cmp5DD66662117FA1781ADDC8FBCF486A4B" />
            <ComponentRef Id="cmpB54EB3379A293A1FC56FDDBFC4BA3A47" />
            <ComponentRef Id="cmp14B7B02D87115DC1789445F49D8EC9B8" />
            <ComponentRef Id="cmpBFA5705441B7DF4264EFE1632A830DF1" />
            <ComponentRef Id="cmpA7662EDC9DDCCFD0290DDB9350660A6B" />
            <ComponentRef Id="cmp7F9F978DBE7D6715FA75FFB3BE40806E" />
            <ComponentRef Id="cmp348131C92750A7166DCA75757E409378" />
            <ComponentRef Id="cmp289352966E5E4647DF24D7FFCEA4200F" />
            <ComponentRef Id="cmpA497DCDAF4262858EF7BF8F3E4A03F30" />
            <ComponentRef Id="cmp37A980D1D9994A0D167DE162CAE14563" />
            <ComponentRef Id="cmp15057E46DBC2EC95718BB05763490EB0" />
            <ComponentRef Id="cmp48D635437A02076A25FC10E3123EEA84" />
            <ComponentRef Id="cmp83BF2BE446B53D1262934BEDEDCA0A49" />
            <ComponentRef Id="cmpB763E41A7087AB6535F869DE6FA530B9" />
            <ComponentRef Id="cmp545437FAEFB14D6F2392ABDAAD90F3C7" />
            <ComponentRef Id="cmpE4294CB2294ECB8308F7B9CC825DC63A" />
            <ComponentRef Id="cmp63899C7FF83CD37A1CB64BED258A0C47" />
            <ComponentRef Id="cmpAD0D6F02EBA3855DF8C31C7AC90E468C" />
            <ComponentRef Id="cmp9E90BD9AECEF01B2B4132041FE7AEB20" />
            <ComponentRef Id="cmpB26C40E6728D8FCE39AF2F238B63B96A" />
            <ComponentRef Id="cmp879BD0BC9A650B649F03FB5CB2BDAD35" />
            <ComponentRef Id="cmp610C6F4AE10BA5FCFF3E45DB2251D7DE" />
            <ComponentRef Id="cmp3716AB11CCDF90299D759FC5D3BE3236" />
            <ComponentRef Id="cmpF09C98DF697A29CBA316DD5245BDDC02" />
            <ComponentRef Id="cmp9D415E1A42FBCE635C54A154726252E2" />
            <ComponentRef Id="cmpC642A2E254CCF6203F9C18C833CB1133" />
            <ComponentRef Id="cmpC0053F6DD5EB5B50CFE68AC843E054A4" />
            <ComponentRef Id="cmpA70527D9FB52626A72A5BAF66CE3130C" />
            <ComponentRef Id="cmpDF279A32B785A3402516861915A22A0C" />
            <ComponentRef Id="cmp3F22B799509911A4ECF3C28BE25DC1A8" />
            <ComponentRef Id="cmpCCC5976D4AE7141FB6D3C6650AD0C40E" />
            <ComponentRef Id="cmp1D3D3FE8D3C4513B1536EB8B0AACEBE1" />
            <ComponentRef Id="cmpB0718E71D7A15CCA7375389A12F7D568" />
            <ComponentRef Id="cmp96153B9C1921EF93C9484B51120C392D" />
            <ComponentRef Id="cmp42B92586860E12CFF7E8A202F62CA257" />
            <ComponentRef Id="cmpE35662DA7780AF244B9FAB5703B92E57" />
            <ComponentRef Id="cmp524E28243CC9788C41819437014F3F7D" />
            <ComponentRef Id="cmp63E7146E10A0CADBB072FDBAAEC2FDB2" />
            <ComponentRef Id="cmpF2A2CF41D51D7B7599694EC16CFEB929" />
            <ComponentRef Id="cmpFC1978EF7F3366DA07E6556C3996E222" />
            <ComponentRef Id="cmp28569D5EC54C4DFB98F0AA7AEAA80A06" />
            <ComponentRef Id="cmp60E2E53B6F8278E75ED2802429D310E1" />
            <ComponentRef Id="cmpD5B9EE259A4CDEA7EAC00BA0091C1476" />
            <ComponentRef Id="cmp92AC7835568FE24FCE3B6A164449D551" />
            <ComponentRef Id="cmp0FD7185B5962ADB6A6F0097A65E17DEE" />
            <ComponentRef Id="cmp782FEB356FFCB15735D07328D702229F" />
            <ComponentRef Id="cmpFF20878511DEDB222F358AC792EFFB3F" />
            <ComponentRef Id="cmp0CA5748BCE15AD73DC944B1BAB7BC573" />
            <ComponentRef Id="cmp52970C387B6EDD9B1B22CF2EE2955A66" />
            <ComponentRef Id="cmpABADAAE7C460C98E47F138F021526C7D" />
            <ComponentRef Id="cmp24781B5A7277266012861E8A479FFD83" />
            <ComponentRef Id="cmp55C25F2FFCB6BB9E42E3D24DFF6408D1" />
            <ComponentRef Id="cmp708FE120047299EF93CBC3578BE490CB" />
            <ComponentRef Id="cmpA2D5A525E87DE93F9377EC39DDBDAA9B" />
            <ComponentRef Id="cmp4A2A02B7958EA069FE8057A445540979" />
            <ComponentRef Id="cmp576AB6BFC12EC1A071B39A23401AE7A2" />
            <ComponentRef Id="cmp546722F6866C10B5FF69D12EACD858BB" />
            <ComponentRef Id="cmpDA5C607E6953025DD148C81F779D8563" />
            <ComponentRef Id="cmp0C6F53F0E56A796FD445F588F6CAC294" />
            <ComponentRef Id="cmp5851F3FD2B1BC67F7317793A7E1DA181" />
            <ComponentRef Id="cmp25AA66AC9287E1B016E67611359195B6" />
            <ComponentRef Id="cmpB5F241C0863E789EFB3F330351AF23A0" />
            <ComponentRef Id="cmp403B76F26F2AB3EBEC4773C05C428394" />
            <ComponentRef Id="cmpB01EC52324F9B87FF652ADBB432533AB" />
            <ComponentRef Id="cmpB47082650A3E15796EEFB9414EDA4945" />
            <ComponentRef Id="cmp8012F0215BB802A4015A5806B7E769F6" />
            <ComponentRef Id="cmpC110FE23081DF64903C0AE4A58BF2EE9" />
            <ComponentRef Id="cmpA5306E7DCB05BF7D6514ECA36217A97F" />
            <ComponentRef Id="cmpEA34C96EF8D15E8A5D7862D7C5F18361" />
            <ComponentRef Id="cmpFDE34E67D5969F5B0F8F5B3483E2B2B2" />
            <ComponentRef Id="cmpF2079C58F7E9EE1273ECE0B548CCDD07" />
            <ComponentRef Id="cmp24CF8CADD0254603084FB830E78B6112" />
            <ComponentRef Id="cmp82D426FEC851638664042A86F9BD47CF" />
            <ComponentRef Id="cmp05AA51AB172DA0E23245E1D4C513F436" />
            <ComponentRef Id="cmpA91566361F60A091B113A295939CAD41" />
            <ComponentRef Id="cmp07CEFCE4FA62F723CD642AA9271D87F4" />
            <ComponentRef Id="cmp271EE413AA0CFA81047392C231D35019" />
            <ComponentRef Id="cmpE6F2C1F15F5A672D8597DA20C7FBBEE4" />
            <ComponentRef Id="cmpD79A8F42BA17B36CE0CBC95A1096EF5E" />
            <ComponentRef Id="cmp9757F69680FDD353280322D1483AC813" />
            <ComponentRef Id="cmp320445BFD6404D5395B37391FC5BD42A" />
            <ComponentRef Id="cmp64030D5B6C82DAF62B9FE5045B77700C" />
            <ComponentRef Id="cmp5525BBDC2AFA16BA65885B77260D8AC6" />
            <ComponentRef Id="cmp3B73CDB3665598A0F364C5C9F64897C5" />
            <ComponentRef Id="cmp01E6F666668B5C3F5A8C540ABB183964" />
            <ComponentRef Id="cmpB9FB62AE52BCE48021626EC7F1176A56" />
            <ComponentRef Id="cmpE23FE35F366EAD336DBBD9FD223C917A" />
            <ComponentRef Id="cmp7A8E1732499353A52688C5B4A70B23C4" />
            <ComponentRef Id="cmpA5A395D3B2EB73E521ED6B14EEBF5313" />
            <ComponentRef Id="cmp251FD3E326DDCE15861F27468BA833F6" />
            <ComponentRef Id="cmpDDBE95F12ACAA3746566DC1EC073050F" />
            <ComponentRef Id="cmp5FF3FBE070BD35E9B47D2CE060362F16" />
            <ComponentRef Id="cmpF337D07C78C9EA8AF46D4FBA46E2B659" />
            <ComponentRef Id="cmp5C260DEA6AC958F28815FC05C0529EBE" />
            <ComponentRef Id="cmp451B04CD73B2F71A2D07A8A8DF6CBAAF" />
            <ComponentRef Id="cmp37AEE55609EF0179FA6CCAC3F5BEA6B6" />
            <ComponentRef Id="cmpA9DCE4C4AAA52757D207BD0F466BC24A" />
            <ComponentRef Id="cmp1990614812866B1F94DEAFC26A5DADF1" />
            <ComponentRef Id="cmp06E6AFD97482DFA712D00C7ECA81B36D" />
            <ComponentRef Id="cmp9C83EC0FF5D7B629A521FB7AA8A1AB60" />
            <ComponentRef Id="cmpA78E0F369EE349F346EFCDE35D0DC860" />
            <ComponentRef Id="cmp8ACC6D21713A556B30013C4492E5B1EA" />
            <ComponentRef Id="cmp183BD36DB2EFF7F0321541C992A560B4" />
            <ComponentRef Id="cmpFB241DABDB737DAC9015FB56A2D3D05D" />
            <ComponentRef Id="cmpE30AD96B63CB38CFF636E5367DD7FF74" />
            <ComponentRef Id="cmp478A30043F82C6AAB0188A56B271ACBF" />
            <ComponentRef Id="cmp839A5983B8483229830A6FE781ACB1FC" />
            <ComponentRef Id="cmpDBAA36983ABB8FC2202638AF8F87A9C7" />
            <ComponentRef Id="cmp92EFBBA150F398EC8C071CF3B5B1039C" />
            <ComponentRef Id="cmp7C5648C0929EC8FE044B01059277E8EC" />
            <ComponentRef Id="cmp69EEDBF750BB51637DC92DA88B5E0D8E" />
            <ComponentRef Id="cmpD27101F353F4455F47623F9CC97EBB50" />
            <ComponentRef Id="cmpC7F29BF40D709F63CE013CE55D8518B5" />
            <ComponentRef Id="cmp77C7905992C63FAE23C1CB2CBDB729FE" />
            <ComponentRef Id="cmp14A801AE48768FFCB67AE40F0F286605" />
            <ComponentRef Id="cmp1A9055A692704D094E18599272835526" />
            <ComponentRef Id="cmpFE18109C62F533FD431303931506DF4A" />
            <ComponentRef Id="cmp68EE68F4ACAD718EA262018583EED728" />
            <ComponentRef Id="cmp07AE0FFDB697FFA16945F84DBA46BA18" />
            <ComponentRef Id="cmpE52647636CF0442FFB3987212F220D8D" />
            <ComponentRef Id="cmpA3FFC16C5FB928294012916065BEC61E" />
            <ComponentRef Id="cmp8A754F1250701DF9E428F6FD13D0A9F2" />
            <ComponentRef Id="cmp6FA98FDD29D16106E8F041D9D0C1F792" />
            <ComponentRef Id="cmp51E02162B28FA99B58EA151202F0D8DF" />
            <ComponentRef Id="cmp0B385C6EA0D5D830905FC454FC3207E6" />
            <ComponentRef Id="cmpBB94B2B2A45F7D437EB0237D9B292BFE" />
            <ComponentRef Id="cmp4AE74E37B2A44D5890DBC4D86DDFDD40" />
            <ComponentRef Id="cmp095AB0635AB59E44C60473C62E9B6C84" />
            <ComponentRef Id="cmp1D09E2F4BC62197FC8C187ECF16B08D0" />
            <ComponentRef Id="cmp99AAC04E82A333BB124A68DC3223D23A" />
            <ComponentRef Id="cmp778481F5B466AD6013B4210ED68B3172" />
            <ComponentRef Id="cmp55295A0B8E60D13D174BE7545CE6CC5F" />
            <ComponentRef Id="cmp7903310D9ED46439ADA5543A8B0ACF26" />
            <ComponentRef Id="cmp934EB819CA37436B5319766B852D644F" />
            <ComponentRef Id="cmp3C03B2095C2A69D5E6DCE437C5D2A690" />
            <ComponentRef Id="cmp3ECF10DC0D89D53F9C58C6794E6EABE8" />
            <ComponentRef Id="cmpE289BCE74F52452A2522D76B6503B3BC" />
            <ComponentRef Id="cmp58A842A5ABBE9598F160B1A7783AC260" />
            <ComponentRef Id="cmpFDA1F5A25A639A882EB28E3221AD7DE9" />
            <ComponentRef Id="cmp55E09008CE2E015C4494C6502B515922" />
            <ComponentRef Id="cmpB10A69A41B30CA241757014423F5891D" />
            <ComponentRef Id="cmpD00445EE9165D0354D3386C5EB9C720C" />
            <ComponentRef Id="cmp762B6053667CF7B9B230C8A1D24FA0D9" />
            <ComponentRef Id="cmpD7E60BF6560B41E428111B86E2877786" />
            <ComponentRef Id="cmp11075FC351A7A22ED9FF2DB465B744AE" />
            <ComponentRef Id="cmp512138D53CEF7A55CDC83F741D291561" />
            <ComponentRef Id="cmp99E6EFD6C5345F2027EF49DC01C8D7A2" />
            <ComponentRef Id="cmpF3BB3EC23FC9CF33A555861B38B61DCF" />
            <ComponentRef Id="cmpF65876F380AC9BFC04EF7E0A83D9E2EA" />
            <ComponentRef Id="cmpE4AF0916E9D6C5168DB8918CDA69588A" />
            <ComponentRef Id="cmpAD101287B1EF8B771D333A9FF29C30C8" />
            <ComponentRef Id="cmpEAC985CC1EB6CFFC89C3C4A800A62377" />
            <ComponentRef Id="cmp2DC40B144472AD010779DC6F0D263C32" />
            <ComponentRef Id="cmpD8BCF6F87A66E2BF3DA331CCDCE9525D" />
            <ComponentRef Id="cmpB382FB922425C1C446A732BD66BBEEE0" />
            <ComponentRef Id="cmp9C36EDC63632529B78C870EF3695F0D3" />
            <ComponentRef Id="cmp12C6E2ACC51F95C3303F6486917E8E75" />
            <ComponentRef Id="cmpE36FC5D85FACEDF16450AC56F0C159BE" />
            <ComponentRef Id="cmp87E83CA66DD51C9A6D61F1AC91FF683B" />
            <ComponentRef Id="cmp4F4E2D906EB5F067FB54ACDE2DA1F2DE" />
            <ComponentRef Id="cmpCC09A82900E1A278F48DB77993C40967" />
            <ComponentRef Id="cmp5FB7157FEA8EDC9D2D10814DA15518AE" />
            <ComponentRef Id="cmpCA80C6C0F5670291AF2F3560D36B1EA3" />
            <ComponentRef Id="cmp1E1EACEE941A7D7B9B2649BB3AC9ABC3" />
            <ComponentRef Id="cmp8BF1C84B7C0D6D25264BEF64FD945354" />
            <ComponentRef Id="cmp30D11971FAF2E117532F338E91D61A10" />
            <ComponentRef Id="cmp18ED74EDB82DE2351B9655ED86ACA19A" />
            <ComponentRef Id="cmp6842A5697846B92CCF6ED50688A26C1A" />
            <ComponentRef Id="cmpEFBAA8731C08B69493F16C6511A3FBC8" />
            <ComponentRef Id="cmp40656E6618791EDE585B3999346E292F" />
            <ComponentRef Id="cmp4A98D12853680B70EA13B558FF5B66BE" />
            <ComponentRef Id="cmpFFEE4D9645AEA846AF41897FD2135E02" />
            <ComponentRef Id="cmp2F6E4C6B8006898EFE87C88921C1B6BA" />
            <ComponentRef Id="cmp8CDB44BA783FF24C94CDFC5D12066BB1" />
            <ComponentRef Id="cmpD7A9F76B2346156CA8F83F41A302B714" />
            <ComponentRef Id="cmp4D3E383B38EF4392E70E981B7CA033D7" />
            <ComponentRef Id="cmp439E7C155DEEFC3877653E4ED11F66AC" />
            <ComponentRef Id="cmp5278A11908DC26651A78E55522C71DF3" />
            <ComponentRef Id="cmp4ED39EDE761ED68263635882802FB1B5" />
            <ComponentRef Id="cmp2A0B3E88742D800F88F70A714BAC94B5" />
            <ComponentRef Id="cmp5F55270F607737A772BFBE2D8F6B76E4" />
            <ComponentRef Id="cmp9EF03D7C53CEE400751AD1905625B82B" />
            <ComponentRef Id="cmpC4F524A9EBF63DAC78B9678CF113D652" />
            <ComponentRef Id="cmp9BB01A9CE50D2F02F6CF08B68575CE63" />
            <ComponentRef Id="cmp401224722DA5F5678A1230A4DEC4B453" />
            <ComponentRef Id="cmpFEC750EF6D159A3517BF9C8C75FF1754" />
            <ComponentRef Id="cmp074BBC4745C6E6F89A1963FD0621491A" />
            <ComponentRef Id="cmp3A5758F2BB84FC57C1A652443818ADF4" />
            <ComponentRef Id="cmp741E76F91C0816700CE9BAB5B76DE267" />
            <ComponentRef Id="cmp07BD82828E7A77C9EED7CBEFB6786424" />
            <ComponentRef Id="cmpB919AD1992191B876C83D2962EF8253C" />
            <ComponentRef Id="cmpA0C62B90DC80536433DE0354B795DB46" />
            <ComponentRef Id="cmp254F24FE3219AAF571A822A25B3F2F1D" />
            <ComponentRef Id="cmp7D14FECE526D438CE9EBA6443952EF80" />
            <ComponentRef Id="cmpD82603937564E4BA69E3642B616E5742" />
            <ComponentRef Id="cmpD403CA2620FB13B02947597F523205AB" />
            <ComponentRef Id="cmpCC0508ADCA3E92A67914CBF93991F25B" />
            <ComponentRef Id="cmp5348A71B0B8AB94A5F1E9886459B2BB5" />
            <ComponentRef Id="cmp893FEE56B28C885AB3353AAF55D63AC2" />
            <ComponentRef Id="cmp7DE7895664CEA231D675C1AB05326146" />
            <ComponentRef Id="cmpC700A080181D86D876C04F6F020896B0" />
            <ComponentRef Id="cmpA4B9D257757E75A16536C1A3C6354562" />
            <ComponentRef Id="cmp88EA8041FA59DB7004CDA790EE0B2636" />
            <ComponentRef Id="cmpC51B25C4B3E5561AB67CBA27677BB290" />
            <ComponentRef Id="cmp23C361C4E13CFE366910008069F72682" />
            <ComponentRef Id="cmp1AE2F0258EF6B0C5AD91CB0BD47DE198" />
            <ComponentRef Id="cmp9960D1074D8095DBAE42055E438F961F" />
            <ComponentRef Id="cmpA0D584195279B4D66D7B42152BE83B46" />
            <ComponentRef Id="cmp18250DED1265B0C56638731995A93E0E" />
            <ComponentRef Id="cmpA7EAD5A16FDC38416C52434EF0240652" />
            <ComponentRef Id="cmp4D23D48C846E2DADC8885C5BF689C353" />
            <ComponentRef Id="cmp626706539F2A58C21D8C087959675159" />
            <ComponentRef Id="cmp5B2C58D5461BEA3D5176DDEAFAAE1408" />
            <ComponentRef Id="cmp9F74CE881F871E4C03EE7704F879FE99" />
            <ComponentRef Id="cmp5EDC14153ABE12E6F8AC7CE138325ED3" />
            <ComponentRef Id="cmp884EDD6200BC33660CA506614BF1514B" />
            <ComponentRef Id="cmp451DD4F87C87FD099EB3BB15B08BFC23" />
            <ComponentRef Id="cmp3A0F63A65EACD6FAA15281A901A5411F" />
            <ComponentRef Id="cmp14E519C8556B22CEE7645282DC1CA794" />
            <ComponentRef Id="cmpC84FEC97B5C1FA0D12CD177A8BA56D61" />
            <ComponentRef Id="cmpCC636117F48E360F810C4403898C51E7" />
            <ComponentRef Id="cmpF5D6FE79FBA63DD3CA5E6E9B895D1351" />
            <ComponentRef Id="cmpA3B6CED296554AD474EB91458ECA5594" />
            <ComponentRef Id="cmp664B5972EE64A4BBEA46BB1969FAB139" />
            <ComponentRef Id="cmp66291C2C8B42FCC1153B91415AA33181" />
            <ComponentRef Id="cmpAAB5AE3A82B1C9D0F00564929E1C3441" />
            <ComponentRef Id="cmp4FEC5C7FFBE6732CCA9D4E696FF7A023" />
            <ComponentRef Id="cmp858183EA5E224BAB36FC8575FC0AC842" />
            <ComponentRef Id="cmpC9FFCF6FBA99DC161B6F2673D7EEF23D" />
            <ComponentRef Id="cmp0C3E7978EDBF03CEAF156CD4D0B85BF5" />
            <ComponentRef Id="cmpF4DC94703613E1BB66495048753F4F89" />
            <ComponentRef Id="cmp94E67391B1D3182B1F32A9E28CEBDC8D" />
            <ComponentRef Id="cmpAB88A6754839602E1323B92AF593A44C" />
            <ComponentRef Id="cmp93E55086B9A2EB83BDB19653C23F2003" />
            <ComponentRef Id="cmpC991E1830F969A9E01A219FA59C15555" />
            <ComponentRef Id="cmp4861D6E897FD00852565187F855E80A0" />
            <ComponentRef Id="cmpA2470D39CF7C4333D0382E5AE1937FBF" />
            <ComponentRef Id="cmp7B46CB7989E3DBF46E2F8DECFBD8D407" />
            <ComponentRef Id="cmp2F2E1D5926F718232A6068856776B49D" />
            <ComponentRef Id="cmpF1CE4A66C053B106D2C485757F703AB2" />
            <ComponentRef Id="cmp2A6B149B9B0BDCC11A05919864D86251" />
            <ComponentRef Id="cmp2FF23DA02D92BABF1414E60E2746B791" />
            <ComponentRef Id="cmp5BC1FEE2A60641F2345605CD3B676362" />
            <ComponentRef Id="cmpE1EAFD7E808AF4C192C5D45154BB2136" />
            <ComponentRef Id="cmp0313F8F73743B761E3DC5BBE65D6FB04" />
            <ComponentRef Id="cmpFA98ECC9A87BB49B7FC68AC0CDC89955" />
            <ComponentRef Id="cmpD7030FC24236E343750765385BE1F3CD" />
            <ComponentRef Id="cmpEA17278B9ACE7EA6B46B6A830432B689" />
            <ComponentRef Id="cmpCD4BD720F4FB285B9F6E876D94880D64" />
            <ComponentRef Id="cmp9C9CE8AD490B1B8749ED391B5DC85F21" />
            <ComponentRef Id="cmp0418C423C7EB6C3C8838305D0EA0177A" />
            <ComponentRef Id="cmpE9EDC1586045D7CEED49D3E56F77F331" />
            <ComponentRef Id="cmp1FE62B609FA18BB75E9DD773609054AC" />
            <ComponentRef Id="cmp15AE15FAB1DD000021FB6EFF1892B8EB" />
            <ComponentRef Id="cmp6F0F20CA4AE1A60B239F07EEDBE5DE73" />
            <ComponentRef Id="cmpE5988EA8443F15599FA0B174F8782C0D" />
            <ComponentRef Id="cmp3A10497B2FDB4DE8AB9D1125BBE202B6" />
            <ComponentRef Id="cmp484E8ED2EE1DD835A3C56DAF785883E5" />
            <ComponentRef Id="cmp9318F45E838743A28503590F2B3A8C70" />
            <ComponentRef Id="cmp245F68F73D39AF55BD6AC28F2FA16A04" />
            <ComponentRef Id="cmpCAE19D5F0984697043C321393BB80DA6" />
            <ComponentRef Id="cmpE1469AAF5DC2FFC5565936FA40694421" />
            <ComponentRef Id="cmpF5114A00DACA19D7D7D2F0C6D6033633" />
            <ComponentRef Id="cmp9071811916AFA7133AECACFC136E59BC" />
            <ComponentRef Id="cmp5847B254D08AC5BF5C493C296E0C3E0E" />
            <ComponentRef Id="cmpC9681B3185CCD4F06B5971723F895A70" />
            <ComponentRef Id="cmp1C297B0F30D89F193FF60EEB64E73AAF" />
            <ComponentRef Id="cmpE720A792783468AFBD198EF8188B16D3" />
            <ComponentRef Id="cmp69601BE8567AEA4AB0A17D2CD0458176" />
            <ComponentRef Id="cmp50E4B44602FCF81DA0456CF875D7D1C7" />
            <ComponentRef Id="cmp85D7E631E59B3883A24B26776D2B717E" />
            <ComponentRef Id="cmp9FFB455A3ECB246EBB655E904C34066A" />
            <ComponentRef Id="cmp57887B1C7487A4C910ED09C675217245" />
            <ComponentRef Id="cmpD3C53F006CFB4DEC58D6F2C297F81A3E" />
            <ComponentRef Id="cmp3C142794AC6D5BE843F499DE81ADC568" />
            <ComponentRef Id="cmp82A8EBA6A4CC73DFF259AD98826C01C1" />
            <ComponentRef Id="cmpFF0099050939408A2970E03D651350B5" />
            <ComponentRef Id="cmp7AEC3F48DFD2524BEE54733AC020ED11" />
            <ComponentRef Id="cmpA97C62FFD9E360F3005EC231F8313E52" />
            <ComponentRef Id="cmpE57EBFD5EA5EC848B2D8D30FDE1C1162" />
            <ComponentRef Id="cmp57BAFEE3DD665D6A119218A1B1B6F55E" />
            <ComponentRef Id="cmp8CC45AD385D04D99C9CCA4CDCD9F28D3" />
            <ComponentRef Id="cmp517CB25D9D9CC7081F1A25685A9874A1" />
            <ComponentRef Id="cmpE48886A8BB8BF4FF1F6170D3CA451AE0" />
            <ComponentRef Id="cmp5B6B36DB79D51AA3A00A0020B4BEA672" />
            <ComponentRef Id="cmp2819CAEF5565904C613694173E56C03E" />
            <ComponentRef Id="cmp071DC188A3FD4913711BDA04C8B220DF" />
            <ComponentRef Id="cmp78D8C1D2012077788969F8C0BE50E5BC" />
            <ComponentRef Id="cmp8A2CD99B8E9782AADF080158FAAE06A6" />
            <ComponentRef Id="cmp010CBEB81C5272F33100FE4B619AB15E" />
            <ComponentRef Id="cmp73E3997EFBE7940A76C1FA5B3DB083F5" />
            <ComponentRef Id="cmp913BB69064CA81C987DDF2FD433DEEA9" />
            <ComponentRef Id="cmpBA26436C80415650BEA50DAC4CF93679" />
            <ComponentRef Id="cmp3D1D5DA4C255165931A5FEBA3AFA4BF1" />
            <ComponentRef Id="cmp52C05F34A7B303B4BE0B285EC4B5F965" />
            <ComponentRef Id="cmp9DC5DD7E80F8D3EB16AB9A5E3FEFE772" />
            <ComponentRef Id="cmpC45A4688A97C748D7F239C98FDA33DD1" />
            <ComponentRef Id="cmp607B82C2B20AD694BD520BB4D47CD022" />
            <ComponentRef Id="cmp9BBB810B93D6EB7DF9E99BF1C83004F7" />
            <ComponentRef Id="cmpC82E83FF8FAF904BCC1B131D85FF05DA" />
            <ComponentRef Id="cmp9275D774FF1A140C62BF44D5CDDD604F" />
            <ComponentRef Id="cmp66983C12BC25AAA21E02D2CEBDE1F347" />
            <ComponentRef Id="cmp52276B436B783A1D3E45D25957326744" />
            <ComponentRef Id="cmp2DE3CA124FEF6CA1BFB231F51B437E3C" />
            <ComponentRef Id="cmpC9193678EF78CA53A4DB6344659A31F6" />
            <ComponentRef Id="cmp9BED26480373717C171607CA5B023739" />
            <ComponentRef Id="cmp2E0BFA9EEE11800559C06E8DFF314BC9" />
            <ComponentRef Id="cmpBD05F80C04270204BC60B0B83BD89E23" />
            <ComponentRef Id="cmpE187FE96F76D2DF1AFB460310160C7AF" />
            <ComponentRef Id="cmp182DB6B40B3216A34E7920AAD5D7B1D4" />
            <ComponentRef Id="cmpEACD0E179DABCE3EDCEB1D106DAEDF24" />
            <ComponentRef Id="cmp9BBB3F55E09C2AC37A18ADCA4BDE56D2" />
            <ComponentRef Id="cmp5F8B36D5447CF082A61D1CE35FB6A983" />
            <ComponentRef Id="cmp326E6E66DAA03CB73CAA951A9858D0F6" />
            <ComponentRef Id="cmpFECE84108AE7AC33CF3560EE7CD65D3E" />
            <ComponentRef Id="cmp080181B4207E414501C622783B794CA8" />
            <ComponentRef Id="cmpE4F565792794EACEBFA721815AE3957C" />
            <ComponentRef Id="cmpAC5F70011A33DAC18EE39F5D5BB9840B" />
            <ComponentRef Id="cmp1A43AEA8E47DF46A363C5FA3B6EE14DE" />
            <ComponentRef Id="cmp5D8936EABB5A2DB970A0AB381C73830D" />
            <ComponentRef Id="cmp1F5C71A2DDA57D948B24B19D145ADE56" />
            <ComponentRef Id="cmp021B29446C062B1149132B85E2459720" />
            <ComponentRef Id="cmpA69B6C11506C243CDE56D867B794AC9F" />
            <ComponentRef Id="cmp8B904F97CEDA97F7D1A68BDBC2259AB4" />
            <ComponentRef Id="cmp0F225B9A1229479E467639080599E9D1" />
            <ComponentRef Id="cmpB20DE8E10E242EDCAFEBEAEECD60CDD3" />
            <ComponentRef Id="cmpC252A869692E36346E5A3771DD27D205" />
            <ComponentRef Id="cmp9F463ADD333B57253F89EE9E82167637" />
            <ComponentRef Id="cmp43BD3F229DAE64FEDBC8155FEF158956" />
            <ComponentRef Id="cmpA02D6608F19F40B64C14E402AD8E622B" />
            <ComponentRef Id="cmp878544C3BBE474849E893E400314D586" />
            <ComponentRef Id="cmp70473B6477B7086BBB4B792180BF8925" />
            <ComponentRef Id="cmp5C3F4FE4E92F090F22B371444CEFA7FB" />
            <ComponentRef Id="cmpD8BD7D4C976FE7FE527348B4E7F85B8D" />
            <ComponentRef Id="cmp09F316A7E95457F48227B20D09F687C7" />
            <ComponentRef Id="cmpE88A9C7B1FCE8230A77A8498C9485A59" />
            <ComponentRef Id="cmpB6B3D29C26A5E102831B92476CC50A1D" />
            <ComponentRef Id="cmp940CE83AD0420A4BB3435E2A8DC13E30" />
            <ComponentRef Id="cmp5F9F224B35A12C7DAF144BC06205E603" />
            <ComponentRef Id="cmpE06B535ABED3D66AA1204C8EA27D5313" />
            <ComponentRef Id="cmp698611DFF45078ED7B0DC0C6F4E3C0BF" />
            <ComponentRef Id="cmp10DC8FD93F051168C508553177247A08" />
            <ComponentRef Id="cmp13E00E37B234A4E8B1F39EBCF872473F" />
            <ComponentRef Id="cmp8EC68FBCACE90470433761E36E3D76DB" />
            <ComponentRef Id="cmp9B904F11D256CCFD904E1BB77447E4A4" />
            <ComponentRef Id="cmp71530FA712EAD3B1A8C2567DB3B9DC17" />
            <ComponentRef Id="cmp3343A6EBDBAC93AE47AF05414FB13AA1" />
            <ComponentRef Id="cmpEC41D4628A7B6741574439307F61E978" />
            <ComponentRef Id="cmp28730E85118C3DEFFFF222870AB95F58" />
            <ComponentRef Id="cmp63667E20D4934DB7AF841D6685C32B63" />
            <ComponentRef Id="cmp6015156A00F944A12A8D05D0ED9FFBAA" />
            <ComponentRef Id="cmpD18A799B47DEC4A144D024E0784C15DC" />
            <ComponentRef Id="cmpD017719071884CE7DFF67453A22683A2" />
            <ComponentRef Id="cmpFAD94D1001808F6A0312DF8DF0D72A5C" />
            <ComponentRef Id="cmp2103BDFB92495235F57C1975F3E23093" />
            <ComponentRef Id="cmp5D2A04E733C2324A249F18F641F2F593" />
            <ComponentRef Id="cmp51E42C3F30F8F7927DEB13C8A2A6436E" />
<<<<<<< HEAD
            <ComponentRef Id="cmp75A740D543369577AC3BAE1F0CFB63AD" />
=======
>>>>>>> 47486a0c
            <ComponentRef Id="cmpF0F44F9927627E08832F9007D488B28A" />
            <ComponentRef Id="cmp776C17563C497A78A1822EBA7F392E4D" />
            <ComponentRef Id="cmp0B3DABF775FC97F427351E183FEFFF73" />
            <ComponentRef Id="cmp7B0D64FBB4802DBE19AA0D9D84D07BA6" />
            <ComponentRef Id="cmp8BACF51E5966845DA52BB2E25786AC4B" />
            <ComponentRef Id="cmpEF4B209CA89DC5485C4B23111145815D" />
            <ComponentRef Id="cmpBC01C439234CC3A419318551EEE526C0" />
            <ComponentRef Id="cmp864EAD3ED83EF0B671D1430364E77C57" />
            <ComponentRef Id="cmp14910716BCB2F89A73BB276AA7870491" />
            <ComponentRef Id="cmp0D7DB3D62819B7BB0DA2287E2D20B6D6" />
            <ComponentRef Id="cmpA2D5C92B41BADB59D66D65AC24DB3F9E" />
            <ComponentRef Id="cmp040AE53B216B629F70731A3F324DE5A5" />
            <ComponentRef Id="cmpB559FF7BECE247BF0FB2DEE533E5A820" />
            <ComponentRef Id="cmp2DA9A48FC4B479D897435D7DCFA6DDE3" />
            <ComponentRef Id="cmpA10291DA4F33CEBFB790A935E68C763C" />
            <ComponentRef Id="cmpE8892E4AE524E10FC9808A04A8A7D4BE" />
            <ComponentRef Id="cmp57A64B3DE0AC55D98CE59F12924273CC" />
            <ComponentRef Id="cmpA1B08A40078EBC9B16C30E191F975071" />
            <ComponentRef Id="cmpCCC37C04C16D0797C148FE92B11D4D77" />
            <ComponentRef Id="cmpBBEBCD89BB5510820E97E38F41F0D185" />
            <ComponentRef Id="cmp7B2E9FABE28CA355935162D2C1C2CB53" />
            <ComponentRef Id="cmp3AFAD8B9DA8046405B8ABDFF50131653" />
            <ComponentRef Id="cmp502D3855BF8F1F90ED4CC748F48B23AE" />
            <ComponentRef Id="cmp999349FBE74FEF572ADD8C1285114254" />
            <ComponentRef Id="cmp9262D4902536951C72D984D4D355EDAA" />
            <ComponentRef Id="cmpFFBF76CE9D764B5434032C20F5B82CE7" />
            <ComponentRef Id="cmp7EF500B6A2D17A4CD7928078CDDE90F3" />
            <ComponentRef Id="cmpC68D265CD74CA12A70881624414067C7" />
            <ComponentRef Id="cmp744BA780D14A989DDAE2CB2680AA1F65" />
            <ComponentRef Id="cmp58B029252BAFD7FDEC090007DC1B21F7" />
            <ComponentRef Id="cmp3C80F295B95D036AC61C71ED7EEEAA35" />
            <ComponentRef Id="cmpA02070259514ED3E1B1F0382BCD12BD4" />
            <ComponentRef Id="cmpED15CE7703A2AD985DECA6348EB886E3" />
            <ComponentRef Id="cmpE6584924EFE99DE50CE3F279FBF2CE8C" />
            <ComponentRef Id="cmpABB88088DDE618F96DEAED8514D85A6A" />
            <ComponentRef Id="cmpD3EAA8836FDE1F17B9645052198BD847" />
            <ComponentRef Id="cmp2D790A78AF566406CD59014D780A9ABC" />
            <ComponentRef Id="cmp9186957BF7FC536EF3E0466B76F3621C" />
            <ComponentRef Id="cmpF58A8F63798A29D4786CDD2C61E4BF27" />
            <ComponentRef Id="cmp97E7D7F87B189CDB82F45098A8B83E6A" />
            <ComponentRef Id="cmpA9CACB847460053E5C6660BD9D55F800" />
            <ComponentRef Id="cmp294C3C7148D92CE8D41B74464DF7DEBD" />
            <ComponentRef Id="cmpD77395F69A94BA2E235B63510FA5ACE2" />
            <ComponentRef Id="cmp6ECD97BC8B820C8F075B08C926EE8E18" />
            <ComponentRef Id="cmpDE403EAE6FDC0C14D1EC077F2D9DCDF6" />
            <ComponentRef Id="cmp558B809B6B758A29CA1CD1B340943369" />
            <ComponentRef Id="cmp2D8EAF351C80F628AB412FA578D5DA1F" />
            <ComponentRef Id="cmp42906E7134E65AE01E9F9D2893535070" />
            <ComponentRef Id="cmp133EB89F214BEF04B57E383DC1B17E5D" />
            <ComponentRef Id="cmp6A927AFF9D7CBE438F31603C59A5D1A6" />
            <ComponentRef Id="cmpA56A6E7903A81BFA919217AE52A9F37B" />
            <ComponentRef Id="cmp3AC709C29C5C98FAE63EC5ACF073B2AF" />
            <ComponentRef Id="cmp9E03AAB684EA41B087D79346AE6C1073" />
            <ComponentRef Id="cmpEC794DBE4822765C546A06D80EAA3292" />
            <ComponentRef Id="cmpB48F1BD4D2E8307615F7E22174FF4E6D" />
            <ComponentRef Id="cmpA0956C90D2B044403B89552A999810D4" />
            <ComponentRef Id="cmpA198033EEE9BFFF6B11B5703D4B4C591" />
            <ComponentRef Id="cmp2A4B259F8FE4D228DE8EC6FF05D891DA" />
            <ComponentRef Id="cmpCD982CBC7CFC44B49F7A30F6D9C7CCC3" />
            <ComponentRef Id="cmp96B7E859E6B1867E3949455DEEB4E6FE" />
            <ComponentRef Id="cmpAD8A1A5D3992F815160303B36F74BD2B" />
            <ComponentRef Id="cmpBE0D655A7C1D36DC753F35A20389F05F" />
            <ComponentRef Id="cmp6DAD84F1908D5F2A7C204E57242034FF" />
            <ComponentRef Id="cmpB7DDB72F9DBAE9F9F12C674FFD00853C" />
            <ComponentRef Id="cmp0631D52AB2CC9A302EABD7E074F5677D" />
            <ComponentRef Id="cmpF717085B273764E99EDA68C7F0EE158E" />
            <ComponentRef Id="cmp4E07D562E97B5A66522EB87589E3C876" />
            <ComponentRef Id="cmp7A04B677540DBCD0BD49BD5C26172FF4" />
            <ComponentRef Id="cmp0DBA9B291A7405C6A2536BF95D2BB5F2" />
            <ComponentRef Id="cmp650509EFAB3198FBC7036F3B637A31A3" />
            <ComponentRef Id="cmp60C52F8E3D2C4A2FBFA3AC5E7544E17F" />
            <ComponentRef Id="cmp0EDB1564DE086E770DD3ECB2B7FEB447" />
            <ComponentRef Id="cmp263057B18638FB187A5700638569DE42" />
            <ComponentRef Id="cmpC2DA894C31CA50679503117C1719C189" />
            <ComponentRef Id="cmp524041AD63DF03362C068747CEA96CBE" />
            <ComponentRef Id="cmpADB0A5D432BB28B37D303E63BD6437D0" />
            <ComponentRef Id="cmpFE6FBB91E9CD50DF93CD91D34D39E1CD" />
            <ComponentRef Id="cmp97A66DAD787E411E099CAE60D763FA0F" />
            <ComponentRef Id="cmp59F4193EE3E7AD5444762EB83F818011" />
            <ComponentRef Id="cmpE381DAC024A6EBB8BA87820C8FC46E50" />
            <ComponentRef Id="cmp3F7857712675184BDC6966B98CB82631" />
            <ComponentRef Id="cmp80C2FE158E4667163D975F0E2A47D181" />
            <ComponentRef Id="cmp5689F438A3FAD6E4DBA31707F735F0EC" />
            <ComponentRef Id="cmp43AECAB0599B53EACDB9F3B823B2DA45" />
            <ComponentRef Id="cmp0FBA478079243CA502E3218595A46E0C" />
            <ComponentRef Id="cmp7F0B143ADAC6D5E9897817A3488E714E" />
            <ComponentRef Id="cmp7022ABB4683E2566FC7CDAEB3055A512" />
            <ComponentRef Id="cmp95E0D72A3E27A384023782F86C3DE16F" />
            <ComponentRef Id="cmp0398CB806B4098B30E7FB0A02E7AD98C" />
            <ComponentRef Id="cmp437552C69C46293AC9C3C5D9957B2610" />
            <ComponentRef Id="cmp6951A3BE95CF83713141413FC01F01B7" />
        </ComponentGroup>
    </Fragment>
</Include><|MERGE_RESOLUTION|>--- conflicted
+++ resolved
@@ -2247,12 +2247,9 @@
                         <Component Id="cmp51E42C3F30F8F7927DEB13C8A2A6436E" Guid="*">
                             <File Id="fil57181F99D0B643E1F08D55628508A561" KeyPath="yes" Source="$(var.sourceDir)\ServiceManagement\Azure\Sql\Microsoft.WindowsAzure.Commands.Storage.types.ps1xml" />
                         </Component>
-<<<<<<< HEAD
                         <Component Id="cmp75A740D543369577AC3BAE1F0CFB63AD" Guid="*">
                             <File Id="filBA10306EE9D6DDA23665860A6709C46F" KeyPath="yes" Source="$(var.sourceDir)\ServiceManagement\Azure\Sql\Microsoft.WindowsAzure.Commands.StorSimple.dll-help.xml" />
                         </Component>
-=======
->>>>>>> 47486a0c
                         <Component Id="cmpF0F44F9927627E08832F9007D488B28A" Guid="*">
                             <File Id="fil3A67170C01B60ECC4ABE9573111B8471" KeyPath="yes" Source="$(var.sourceDir)\ServiceManagement\Azure\Sql\Microsoft.WindowsAzure.Commands.Utilities.dll" />
                         </Component>
@@ -2560,44 +2557,6 @@
             <ComponentRef Id="cmp1080AE7EE64EE09F5084344782F732C4" />
             <ComponentRef Id="cmp23BAA5F27F989B6A570DA6BAB5AF6468" />
             <ComponentRef Id="cmpEE1426977F06792DC1DF6EC28AA3443B" />
-            <ComponentRef Id="cmp9F0624F1A60FEC6C92BD00C0FF6D3687" />
-            <ComponentRef Id="cmp8114720BD4403889B36408A1E7F419B1" />
-            <ComponentRef Id="cmp1A9472BC4D15B6030BB6F05D11229806" />
-            <ComponentRef Id="cmpEDFE5B7CD43B10FD4C5F82D443DA0C5D" />
-            <ComponentRef Id="cmp7F2719BE7827D3FDDF69D7ACB6135115" />
-            <ComponentRef Id="cmpD5624BF8D78E80B0526773DE6E4FD2D2" />
-            <ComponentRef Id="cmp62942A24352ADC631A6C9DAE39D62F70" />
-            <ComponentRef Id="cmp479E4B1EF0A49C9845DB071F542F5392" />
-            <ComponentRef Id="cmpB0D8D366728C7E24BDC20E03F6E3800C" />
-            <ComponentRef Id="cmp80379596AB5D237F7911A20E196C80F3" />
-            <ComponentRef Id="cmpC77632620C4F3A1E0C6E785A911E9932" />
-            <ComponentRef Id="cmp0E38816FE542D1F9479E2BCD0AA15C8C" />
-            <ComponentRef Id="cmp0D7B40898DEB7EE04D13AB35196E2E1B" />
-            <ComponentRef Id="cmp15E123AAC081CEACA89E049BD9A58CF2" />
-            <ComponentRef Id="cmp054DCB81552C931A799108E58DD71095" />
-            <ComponentRef Id="cmp7384DD0996585EE335F20A6319D5CC59" />
-            <ComponentRef Id="cmpC31383B6374C0C73A42799DA8E38FEE7" />
-            <ComponentRef Id="cmpFC9747F41AD02584992FEB90BAA4319A" />
-            <ComponentRef Id="cmp2D8A4EC7D2449E9ABDCA031EB5143C6C" />
-            <ComponentRef Id="cmpB18CBAEB5514874D573A8AC3EDA1C1C9" />
-            <ComponentRef Id="cmp642A0D1309077D8FFAD7BDED1B3A5626" />
-            <ComponentRef Id="cmp4B02123E3F62DE5A493B7018727C5FFE" />
-            <ComponentRef Id="cmp7A9F6AFF8BC0818295997A157A4E4B52" />
-            <ComponentRef Id="cmp38C1EBF27855E804F8FAC43E3B281C98" />
-            <ComponentRef Id="cmp204DD4347A40004F87FB2A112E6CC754" />
-            <ComponentRef Id="cmpF2432E0EC4F586E1AB1E9B6A9D5B5896" />
-            <ComponentRef Id="cmp5946D7C698B05107C1DD9F2D9F9873C8" />
-            <ComponentRef Id="cmp546FD7FF15A49722FF8D7B2BF219FEA7" />
-            <ComponentRef Id="cmp1AD2C119ED2C5363D313E1A08DC304AD" />
-            <ComponentRef Id="cmpBA8DDEA9ABE5B718D55159ADB34A5AA1" />
-            <ComponentRef Id="cmpB3E0988D507FCECBEC2C992B92E3920F" />
-            <ComponentRef Id="cmpBFCB1E992759555E524E0637A72EE14B" />
-            <ComponentRef Id="cmp02F11033E68D6FED58954A529B7DC8CC" />
-            <ComponentRef Id="cmpE16AC4B0282EF42385AFF81489538517" />
-            <ComponentRef Id="cmpDFAA37232FF72FD87A83F2DCC6FA5A82" />
-            <ComponentRef Id="cmp84342A6D3ADB1D7CA12EDC03CAB94C19" />
-            <ComponentRef Id="cmpB9619F44166E9E9680306D531AAE7A91" />
-            <ComponentRef Id="cmp48D74E27699551CDF9C2D3F2BEE2EE37" />
             <ComponentRef Id="cmpC96B648A7266F17B0891CD7D4481E3FA" />
             <ComponentRef Id="cmp9F0624F1A60FEC6C92BD00C0FF6D3687" />
             <ComponentRef Id="cmp8114720BD4403889B36408A1E7F419B1" />
@@ -2692,35 +2651,6 @@
             <ComponentRef Id="cmpE90D51E3A3C747163C7F1D6DC5409800" />
             <ComponentRef Id="cmpAD51B1C903B9CB0DB18004F97CD8ADBA" />
             <ComponentRef Id="cmp03F452B7335FA9F557105A7C423D8695" />
-            <ComponentRef Id="cmp0013FA46371D26D810D34C3020ADCA8A" />
-            <ComponentRef Id="cmpE6890230E9734B840B373ED82DFBA468" />
-            <ComponentRef Id="cmp9FB0C9F436D793C5D601D9926AD1792C" />
-            <ComponentRef Id="cmp2D9806B2F9AE5628C033BDD20B341A63" />
-            <ComponentRef Id="cmp01201BCF052A4CE2EE64C1C4B4FDFAD9" />
-            <ComponentRef Id="cmpE46B8F1C5178F3070905380520A04BE0" />
-            <ComponentRef Id="cmp9397FE49A0EDE74DFCE782A11696331D" />
-            <ComponentRef Id="cmp4C2F4F72E6D1184BE31476E6D4DB6D63" />
-            <ComponentRef Id="cmp3B5AD2519D253EAFC5C023A3DA40148B" />
-            <ComponentRef Id="cmp61ABE99333CF41A665122704AC0C83E4" />
-            <ComponentRef Id="cmp7ADB55DC274F3EAC0A57EF6D74270CF1" />
-            <ComponentRef Id="cmpA51A23FDB8743E3EE5338D2FBA1CBD59" />
-            <ComponentRef Id="cmp02282C55620BE455F3DA6F0140F930DB" />
-            <ComponentRef Id="cmp376056F5367B9E5C189D8A246AFA0C97" />
-            <ComponentRef Id="cmp143934D4D6CF1D6494CCBEAB5587D90C" />
-            <ComponentRef Id="cmp991B96F3B4C28D882491FA0E36AE2700" />
-            <ComponentRef Id="cmp89B95B277B2F95B7715CDC501EA8EB3E" />
-            <ComponentRef Id="cmpDAFB0D394D32CC8F7F173DD044C1F4CE" />
-            <ComponentRef Id="cmp705C423CD334C3C2D04EF72EF593B26B" />
-            <ComponentRef Id="cmp143F53256F23DC7DFAE70795CA1FFA11" />
-            <ComponentRef Id="cmpD77A5661A5E214AE31F1A4C21DAEFFB3" />
-            <ComponentRef Id="cmp68D9402593B7A018B60261ECE1CEB40A" />
-            <ComponentRef Id="cmpA4128959AA889D924991179D3E1C2551" />
-            <ComponentRef Id="cmpBC650F2C42836A526ECC7535C73941C1" />
-            <ComponentRef Id="cmp51441B280EDBD0A26333403E77E250CE" />
-            <ComponentRef Id="cmp086409A7FA9DCAADD6A08BB243405F51" />
-            <ComponentRef Id="cmp6DE61C90BC13F1798D13FEB13C5F0AAE" />
-            <ComponentRef Id="cmp528538E5482107901121321F68C93BF7" />
-            <ComponentRef Id="cmp993312DEE719E3C5D7096ECAF1A72CC0" />
             <ComponentRef Id="cmp69C36860BD8B6FC1A4C57B49FD96943F" />
             <ComponentRef Id="cmp0013FA46371D26D810D34C3020ADCA8A" />
             <ComponentRef Id="cmpE6890230E9734B840B373ED82DFBA468" />
@@ -3328,10 +3258,7 @@
             <ComponentRef Id="cmp2103BDFB92495235F57C1975F3E23093" />
             <ComponentRef Id="cmp5D2A04E733C2324A249F18F641F2F593" />
             <ComponentRef Id="cmp51E42C3F30F8F7927DEB13C8A2A6436E" />
-<<<<<<< HEAD
             <ComponentRef Id="cmp75A740D543369577AC3BAE1F0CFB63AD" />
-=======
->>>>>>> 47486a0c
             <ComponentRef Id="cmpF0F44F9927627E08832F9007D488B28A" />
             <ComponentRef Id="cmp776C17563C497A78A1822EBA7F392E4D" />
             <ComponentRef Id="cmp0B3DABF775FC97F427351E183FEFFF73" />
