<?xml version="1.0" encoding="utf-8"?>
<Project DefaultTargets="Build" ToolsVersion="4.0" xmlns="http://schemas.microsoft.com/developer/msbuild/2003">


  <!--
    Available Targets:

    /t:Clean
      Removes temporary build outputs.

    /t:Build
      Builds assemblies.

    /t:Test
      Runs tests

    /t:Publish
      Creates local nuget packages and MSI

    /p:CodeSign=True
      Code sign binaries, mainly for official release. Default is false.

    /p:CodeSign=True;DelaySign=True
      Test the code sign workflow locally.

    /p:Scope
      'ServiceManagement': service management
      'AzureStorage': storage data plane cmdlets
      'Stack': Azure Stack cmdlets
      'Subfolder under src\ResourceManager': An individual cmdlet module
      By default, it builds everything

    /p:SkipHelp=True
      Skips help generation, mainly for local builds to save time.

    /p:SkipNugetRestore=True
      Skips nuget restore, mainly for local builds to save time when you have already restored nugets.

    /p:SkipDependencyAnalysis=True
      Skips build validation, mainly for local builds to save time.

    /p:QuickBuild=true
      Same thing as doing SkipHelp, SkipNugetRestore, and SkipDependencyAnalysis

  -->

  <!-- Define default build properties -->
  <PropertyGroup>
    <LibraryRoot>$(MSBuildThisFileDirectory)</LibraryRoot>
    <LibrarySourceFolder>$(LibraryRoot)src</LibrarySourceFolder>
    <LibraryToolsFolder>$(LibraryRoot)tools</LibraryToolsFolder>
    <LocalFeedFolder>$(LibraryToolsFolder)\LocalFeed</LocalFeedFolder>
    <PublishDirectory>$(LibrarySourceFolder)\Publish</PublishDirectory>
    <Configuration Condition=" '$(Configuration)' != 'Release'">Debug</Configuration>
    <CodeSign Condition=" '$(CodeSign)' == '' ">false</CodeSign>
    <!--Set this true only if you want to test the code sign workflow locally-->
    <DelaySign Condition =" '$(DelaySign)' == '' ">false</DelaySign>
    <SignedOutputRootDir>$(LibraryRoot)signed</SignedOutputRootDir>
    <BuildOutputDirectory>$(PublishDirectory)\Build</BuildOutputDirectory>
    <TestOutputDirectory>$(PublishDirectory)\TestResults</TestOutputDirectory>
    <BuildInParallel Condition="'$(BuildInParallel)' == ''">true</BuildInParallel>
    <NuGetPublishingSource Condition=" '$(NuGetPublishingSource)' == '' ">$(LibrarySourceFolder)</NuGetPublishingSource>
    <Scope Condition="$(Scope) == ''" >All</Scope>
    <BuildTasksPath>$(LibraryToolsFolder)\BuildPackagesTask\Microsoft.Azure.Build.Tasks\bin\$(Configuration)</BuildTasksPath>
    <PackageDirectory>$(LibrarySourceFolder)\Package</PackageDirectory>
    <StackPackageFolder>$(LibrarySourceFolder)\Stack</StackPackageFolder>
    <NetCore Condition="'$(NetCore)' != 'true'">false</NetCore>
  </PropertyGroup>

  <PropertyGroup Condition="$(NetCore) == 'true' ">
    <Scope>NetCore</Scope>
  </PropertyGroup>

  <!-- Set Skips -->
  <PropertyGroup>
    <SkipHelp Condition =" '$(SkipHelp)' != 'true' ">false</SkipHelp>
    <SkipNugetRestore Condition="'$(SkipNugetRestore)' != 'true' ">false</SkipNugetRestore>
    <SkipDependencyAnalysis Condition="'$(SkipDependencyAnalysis)' != 'true' ">false</SkipDependencyAnalysis>
  </PropertyGroup>

  <!-- Skip everything that is not build/test/publish/etc -->
  <PropertyGroup Condition="'$(QuickBuild)' == 'true'">
    <SkipHelp>true</SkipHelp>
    <SkipNugetRestore>true</SkipNugetRestore>
    <SkipDependencyAnalysis>true</SkipDependencyAnalysis>
  </PropertyGroup>


  <ItemGroup>
    <CmdletSolutionsToBuild Include=".\src\Storage\Storage.sln"
                            Condition=" '$(Scope)' == 'AzureStorage' or '$(Scope)' == 'All' or '$(Scope)' == 'Latest'"/>

    <CmdletSolutionsToBuild Include=".\src\ResourceManager\**\*.sln;"
                           Exclude=".\src\ResourceManager\Intune\*.sln"
                            Condition=" '$(Scope)' == 'All' or '$(Scope)' == 'Latest'"/>

    <CmdletSolutionsToBuild Include=".\src\ServiceManagement\ServiceManagement.sln"
                            Condition=" '$(Scope)' == 'ServiceManagement' or '$(Scope)' == 'All' or '$(Scope)' == 'Latest'"/>

    <CmdletSolutionsToBuild Include=".\src\Stack.sln"
                            Condition=" '$(Scope)' == 'All' or '$(Scope)' == 'Stack'"/>

    <StaticAnalysis   Include=".\tools\StaticAnalysis\StaticAnalysis.sln" />
    <LocalBuildTasks  Include="$(LibraryToolsFolder)\BuildPackagesTask\Microsoft.Azure.Build.Tasks.sln" />
	  <LocalBuildTasks Include="$(LibraryToolsFolder)\RepoTasks\RepoTasks.sln" Condition="'$(NetCore)' == 'false'"/>
  </ItemGroup>

  <!-- Tasks -->
  <UsingTask TaskName="ValidateStrongNameSignatureTask" AssemblyFile="$(BuildTasksPath)\Microsoft.Azure.Build.Tasks.dll" />
  <UsingTask TaskName="FilterOutAutoRestLibraries" AssemblyFile="$(BuildTasksPath)\Microsoft.Azure.Build.Tasks.dll" />
  <UsingTask TaskName="DebugTask" AssemblyFile="$(BuildTasksPath)\Microsoft.Azure.Build.Tasks.dll" />
  <UsingTask TaskName="VerifyAuthenticodeSignatureTask" AssemblyFile="$(BuildTasksPath)\Microsoft.Azure.Build.Tasks.dll" />
  <UsingTask TaskName="FilesChangedTask" AssemblyFile="$(BuildTasksPath)\Microsoft.Azure.Build.Tasks.dll" />
  <UsingTask TaskName="FilterTask" AssemblyFile="$(BuildTasksPath)\Microsoft.Azure.Build.Tasks.dll" />
  <UsingTask TaskName="SetEnvVar" TaskFactory="CodeTaskFactory" AssemblyFile="$(MSBuildToolsPath)\Microsoft.Build.Tasks.Core.dll" >
	  <ParameterGroup>
	    <EnvName ParameterType="System.String" Required="true" />
		  <EnvValue ParameterType="System.String" Required="true" />
    </ParameterGroup>
    <Task>
		  <Using Namespace="System"/>
      <Code Type="Fragment" Language="cs">  
			<![CDATA[System.Environment.SetEnvironmentVariable(EnvName, EnvValue);]]>
      </Code>  
    </Task>  
  </UsingTask>  <!--
  CI build related
  -->
  <PropertyGroup>
    <!--OnPremiseBuildTasks is not a good name, but CI server is using that, will update across soon-->
    <CIToolsPath>$(OnPremiseBuildTasks)</CIToolsPath>
    <OnPremiseBuild Condition=" Exists($(OnPremiseBuildTasks)) ">true</OnPremiseBuild>
    <OnPremiseBuild Condition=" ! Exists($(OnPremiseBuildTasks)) ">false</OnPremiseBuild>
  </PropertyGroup>

  <UsingTask Condition=" $(OnPremiseBuild) " TaskName="CodeSigningTask" AssemblyFile="$(CIToolsPath)\Microsoft.WindowsAzure.Tools.Build.Tasks.OnPremise.dll" />
  <UsingTask Condition=" $(OnPremiseBuild) " TaskName="CorporateValidation" AssemblyFile="$(CIToolsPath)\Microsoft.WindowsAzure.Tools.Build.Tasks.OnPremise.dll" />
  <Import Condition=" $(OnPremiseBuild) " Project="$(CIToolsPath)\Microsoft.WindowsAzure.Build.OnPremise.msbuild" />

  <UsingTask
    AssemblyFile="$(MSBuildProjectDirectory)\packages\xunit.runner.msbuild.2.1.0\build\portable-net45+win8+wp8+wpa81\xunit.runner.msbuild.dll"
    TaskName="Xunit.Runner.MSBuild.xunit" />

  <!-- Clean the build in all configurations -->
  <Target Name="Clean">
    <Message  Importance="high" Text="Cleaning Cmdlets..." ContinueOnError="false" />

    <!-- Clean each project -->
    <MSBuild Projects="@(CmdletSolutionsToBuild)"
      Targets="Clean"
      Properties="Configuration=$(Configuration);Platform=Any CPU"
      ContinueOnError="false" />

    <!-- Delete the publish files -->
    <Message Importance="high" Text="Cleaning publish files..." ContinueOnError="false" />
    <ItemGroup>
      <PublishFiles Include="$(PublishDirectory)\**\*.*" />
    </ItemGroup>
    <Delete
      Files="@(PublishFiles)"
      ContinueOnError="false" />
    <RemoveDir
      Directories="$(PublishDirectory)"
      ContinueOnError="false" />

    <!-- Delete the package files -->
    <Message Importance="high" Text="Cleaning package files..." ContinueOnError="false" />
    <ItemGroup>
      <PackageFiles Include="$(PackageDirectory)\**\*.*" />
    </ItemGroup>
    <Delete
      Files="@(PackageFiles)"
      ContinueOnError="false" />
    <RemoveDir
      Directories="$(PackageDirectory)"
      ContinueOnError="false" />
  </Target>

  <PropertyGroup>
    <NuGetCommand>$(MSBuildProjectDirectory)\tools\NuGet.exe</NuGetCommand>
    <LibraryNugetPackageFolder>$(LibrarySourceFolder)\packages</LibraryNugetPackageFolder>
    <NuGetRestoreConfigFile>$(MSBuildProjectDirectory)\restore.config</NuGetRestoreConfigFile>
    <NuGetRestoreConfigSwitch>-ConfigFile &quot;$(NuGetRestoreConfigFile)&quot;</NuGetRestoreConfigSwitch>
    <NuGetRestorePackageSetting>-PackagesDirectory $(LibraryNugetPackageFolder)</NuGetRestorePackageSetting>
    <NuGetLocalBuildTaskPackages>-PackagesDirectory $(LibraryToolsFolder)\BuildPackagesTask\packages</NuGetLocalBuildTaskPackages>
    <NuGetRepoTasksPackages>-PackagesDirectory $(LibraryToolsFolder)\RepoTasks\packages</NuGetRepoTasksPackages>

    <PowerShellCommand Condition=" '$(PowerShellCommand)' == '' ">C:\Windows\System32\WindowsPowerShell\v1.0\powershell.exe</PowerShellCommand>
    <PowerShellCoreCommand Condition=" '$(PowerShellCoreCommand)' == '' ">pwsh</PowerShellCoreCommand>
    <!-- All PowerShell commands have this prefix  -->
    <PowerShellCommandPrefix>&quot;$(PowerShellCommand)&quot; -NonInteractive -NoLogo -NoProfile -Command</PowerShellCommandPrefix>
    <PowerShellCoreCommandPrefix>&quot;$(PowerShellCoreCommand)&quot; -NonInteractive -NoLogo -NoProfile -Command</PowerShellCoreCommandPrefix>
  </PropertyGroup>

  <!--
  Force nuget package restore so that packages that include .targets files
  don't need to be checked into source control.
  -->
  <Target Name="RestoreNugetPackages" Condition="$(SkipNugetRestore) == 'false'">
    <Message Importance="high" Text="Restore Nuget packages..." />

    <Delete Files="$(NuGetRestoreConfigFile)" />
    <WriteLinesToFile
      File="$(NuGetRestoreConfigFile)"
      Lines="&lt;configuration&gt;&lt;/configuration&gt;"
      Overwrite="true"
      Encoding="Unicode"/>

    <Exec Command="$(NuGetCommand) sources add -Name LocalFeed -Source &quot;$(LocalFeedFolder)&quot; $(NuGetRestoreConfigSwitch)"/>
    <Exec Command="$(NuGetCommand) sources add -Name nugetRemote -Source &quot;https://api.nuget.org/v3/index.json&quot; $(NuGetRestoreConfigSwitch)"/>
    <!-- Restore packages -->
    <Exec Command="$(NuGetCommand) restore %(CmdletSolutionsToBuild.FullPath) $(NuGetRestoreConfigSwitch) $(NuGetRestorePackageSetting)"
          ContinueOnError="false" />
    <!-- Restore packages for static analysis-->
    <Exec Command="$(NuGetCommand) restore %(StaticAnalysis.FullPath) $(NuGetRestoreConfigSwitch) $(NuGetRestorePackageSetting)"
          ContinueOnError="false" />
    <!-- Restore packages for local build tasks-->
    <Exec Command="$(NuGetCommand) restore %(LocalBuildTasks.FullPath) $(NuGetRestoreConfigSwitch) $(NuGetLocalBuildTaskPackages)"
            ContinueOnError="false" />
    <!-- Restore packages for repo tasks tasks-->
    <Exec Command="$(NuGetCommand) restore %(LocalBuildTasks.FullPath) $(NuGetRestoreConfigSwitch) $(NuGetRepoTasksPackages)"
            ContinueOnError="false" />
    <Exec Command="$(NuGetCommand) restore %(SetupSln.FullPath) $(NuGetRestoreConfigSwitch) $(NuGetRestorePackageSetting)"
            ContinueOnError="false" />
    <!--Restore the xunit runner needed to run unit tests-->
    <Exec Command="$(NuGetCommand) restore $(MSBuildProjectDirectory)\packages.config -PackagesDirectory $(MSBuildProjectDirectory)\packages" />

    <Delete Files="$(NuGetRestoreConfigFile)" />
  </Target>

  <Target Name="FilterBuild">
	<!-- Get all of the files changed in the given pull request -->
  	<FilesChangedTask RepositoryOwner="Azure" RepositoryName="azure-powershell" PullRequestNumber="$(PullRequestNumber)">
  		<Output TaskParameter="FilesChanged" ItemName="FilesChanged" />
  	</FilesChangedTask>

  	<!-- Get the list of modules changed -->
    <FilterTask FilesChanged="@(FilesChanged)" MapFilePath=".\ModuleMappings.json">
      <Output TaskParameter="Output" ItemName="ModulesChanged"/>
    </FilterTask>
    <Message Text="Filtering help generation and StaticAnalysis by the following modules:"/>
    <Message Text="%(ModulesChanged.Identity)"/>
    <Message Text="Total: @(ModulesChanged->Count())"/>
    <Message Text=""/>

    <!--Get the list of tests to be run based on files changed from a specified PullRequestNumber. Mapping between paths and test DLLs is used to produce the list.-->
    <FilterTask FilesChanged="@(FilesChanged)" MapFilePath=".\TestMappings.json">
      <Output TaskParameter="Output" ItemName="XUnitTests"/>
    </FilterTask>
    <Message Text="Using these test assemblies:"/>
    <Message Text="%(XUnitTests.Identity)"/>
    <Message Text="Total: @(XunitTests->Count())"/>
    <Message Text=""/>
  </Target>

  <!-- Build all flavors of the Cmdlets -->
  <Target Name="Build" DependsOnTargets="RestoreNugetPackages;BuildMsBuildTask;FilterBuild">

    <Message Importance="high" Text="Building Cmdlets for scope $(Scope)..." />
    <CallTarget targets="ChangeLogCheck" ContinueOnError="false" />

    <MakeDir  Directories="$(PackageDirectory)"
              Condition="'$(Scope)' != 'Stack'" />
    <MakeDir  Directories="$(StackPackageFolder)"
              Condition="'$(Scope)' == 'All' or '$(Scope)' == 'Stack'" />

    <MSBuild  Projects="@(CmdletSolutionsToBuild)"
              Targets="Build"
              Properties="Configuration=$(Configuration);Platform=Any CPU"
              BuildInParallel="$(BuildInParallel)"
      ContinueOnError="false" />     

    <Exec Command="$(PowerShellCommandPrefix) &quot;$ProgressPreference = 'SilentlyContinue';. $(LibraryToolsFolder)\GenerateHelp.ps1 -ValidateMarkdownHelp -GenerateMamlHelp -BuildConfig $(Configuration) -FilteredModules '@(ModulesChanged)' &quot;"
          Condition="'$(SkipHelp)' == 'false'"
          ContinueOnError="false"/>

 
    <Exec Command="$(PowerShellCommandPrefix) &quot;. $(LibraryToolsFolder)\UpdateModules.ps1 -BuildConfig $(Configuration) -Scope $(Scope) &quot;"
          Condition="'$(CodeSign)' == 'false'"/>

    <Exec ContinueOnError="false"
      Command="&quot;$(PowerShellCommand)&quot; -NonInteractive -NoLogo -NoProfile -Command &quot; . $(LibraryToolsFolder)\NewHelpIndex.ps1 -OutputFile $(PackageDirectory)\index.json -BuildConfig $(Configuration) &quot;" 
	    Condition=" ('$(Scope)' == 'All' or '$(Scope)' == 'Latest') and $(CodeSign) == 'true'"/>
	  
    <!-- Copying modules to be signed -->

    <!-- AzureRM -->
    <Copy SourceFiles="$(LibraryToolsFolder)\AzureRM\AzureRM.psd1"
          DestinationFolder="$(PackageDirectory)\$(Configuration)"
          ContinueOnError="false"
          Condition= " '$(Scope)' == 'All' or '$(Scope)' == 'Latest' "/>
    <Copy SourceFiles="$(LibraryToolsFolder)\AzureRM\AzureRM.psm1"
          DestinationFolder="$(PackageDirectory)\$(Configuration)"
          ContinueOnError="false"
          Condition= " '$(Scope)' == 'All' or '$(Scope)' == 'Latest' "/>

    <!-- Stack Specific -->
    <Copy SourceFiles="$(LibrarySourceFolder)\StackAdmin\AzureRM\AzureRM.psd1"
          DestinationFolder="$(StackPackageFolder)\$(Configuration)"
          ContinueOnError="false"
          Condition= " '$(Scope)' == 'All' or '$(Scope)' == 'Stack' "/>
    <Copy SourceFiles="$(LibrarySourceFolder)\StackAdmin\AzureRM\AzureRM.psm1"
          DestinationFolder="$(StackPackageFolder)\$(Configuration)"
          ContinueOnError="false"
          Condition= " '$(Scope)' == 'All' or '$(Scope)' == 'Stack' "/>

    <Copy SourceFiles="$(LibrarySourceFolder)\StackAdmin\AzureStack\AzureStack.psd1"
          DestinationFolder="$(StackPackageFolder)\$(Configuration)"
          ContinueOnError="false"
          Condition= " '$(Scope)' == 'All' or '$(Scope)' == 'Stack' "/>
    <Copy SourceFiles="$(LibrarySourceFolder)\StackAdmin\AzureStack\AzureStack.psm1"
          DestinationFolder="$(StackPackageFolder)\$(Configuration)"
          ContinueOnError="false"
          Condition= " '$(Scope)' == 'All' or '$(Scope)' == 'Stack' "/>

    <CallTarget Targets="CodeSignBinaries" Condition=" '$(CodeSign)' == 'true' " />

    <Exec ContinueOnError="false"
      Command="&quot;$(PowerShellCommand)&quot; -NonInteractive -NoLogo -NoProfile -Command &quot; . $(LibraryToolsFolder)\NewOutputTypeIndex.ps1 -OutputFile $(PackageDirectory)\outputtypes.json -BuildConfig $(Configuration) &quot;" 
      Condition=" ('$(Scope)' == 'All' or '$(Scope)' == 'Latest') and $(CodeSign) == 'true'"/>
      
    <!-- AzureRM -->
    <Copy SourceFiles="$(PackageDirectory)\$(Configuration)\AzureRM.psd1"
          DestinationFolder="$(LibraryToolsFolder)\AzureRM" Condition= " '$(Scope)' == 'All' or '$(Scope)' == 'Latest' "/>
    <Copy SourceFiles="$(PackageDirectory)\$(Configuration)\AzureRM.psm1"
          DestinationFolder="$(LibraryToolsFolder)\AzureRM" Condition= " '$(Scope)' == 'All' or '$(Scope)' == 'Latest' "/>

    <!-- Stack -->
    <Copy SourceFiles="$(StackPackageFolder)\$(Configuration)\AzureRM.psd1"
          DestinationFolder="$(LibrarySourceFolder)\StackAdmin\AzureRM" Condition= " '$(Scope)' == 'All' or '$(Scope)' == 'Stack' "/>
    <Copy SourceFiles="$(StackPackageFolder)\$(Configuration)\AzureRM.psm1"
          DestinationFolder="$(LibrarySourceFolder)\StackAdmin\AzureRM" Condition= " '$(Scope)' == 'All' or '$(Scope)' == 'Stack' "/>

    <Copy SourceFiles="$(StackPackageFolder)\$(Configuration)\AzureStack.psd1"
          DestinationFolder="$(LibrarySourceFolder)\StackAdmin\AzureStack" Condition= " '$(Scope)' == 'All' or '$(Scope)' == 'Stack' "/>
    <Copy SourceFiles="$(StackPackageFolder)\$(Configuration)\AzureStack.psm1"
          DestinationFolder="$(LibrarySourceFolder)\StackAdmin\AzureStack" Condition= " '$(Scope)' == 'All' or '$(Scope)' == 'Stack' "/>

    <Message Importance="high" Text="Running Static Analyser" />
    <CallTarget targets="DependencyAnalysis" ContinueOnError="ErrorAndContinue" />
    <Exec Command="$(PowerShellCommandPrefix) &quot;. $(LibraryToolsFolder)\CheckAssemblies.ps1 -BuildConfig $(Configuration) &quot;" />
    <Exec Command="$(PowerShellCommandPrefix) &quot;. $(LibraryToolsFolder)\CleanupBuild.ps1 -BuildConfig $(Configuration) &quot;" />
  </Target>



  <!--
    Build .Net Core Cmdlets
    Fully self contained
  -->
  <Target Name="BuildNetCore">
    <Message Importance="high" Text="Building Cmdlets..." />

    <!-- Build and create package content -->
    <Exec Command="dotnet --version"/>
    <Exec Command="dotnet publish Azure.PowerShell.Netcore.sln -c $(Configuration)"/>

    <!-- Delete powershell runtime files -->
    <ItemGroup>
      <RedundantDlls Include="$(PackageDirectory)\**\publish\Microsoft.Powershell.*.dll" />
      <RedundantDlls Include="$(PackageDirectory)\**\publish\System*.dll"
                     Exclude="$(PackageDirectory)\**\publish\System.Security.Cryptography.ProtectedData.dll" />
      <RedundantDlls Include="$(PackageDirectory)\**\publish\Microsoft.VisualBasic.dll" />
      <RedundantDlls Include="$(PackageDirectory)\**\publish\Microsoft.CSharp.dll" />
      <RedundantDlls Include="$(PackageDirectory)\**\publish\Microsoft.CodeAnalysis.dll" />
      <RedundantDlls Include="$(PackageDirectory)\**\publish\Microsoft.CodeAnalysis.CSharp.dll" />
    </ItemGroup>

    <Delete Files="@(RedundantDlls->'%(FullPath)')"/>

    <!-- Copy content of the publish folder one folders up -->
    <ItemGroup>
      <PackageContent Include="$(PackageDirectory)\**\publish\*.*" />
      <SourceFile Include="@(PackageContent)">
        <DestinationFolder>$([System.IO.Path]::Combine('%(RelativeDir)', '..', '%(FileName)%(Extension)'))</DestinationFolder>
      </SourceFile>
    </ItemGroup>

    <Copy SourceFiles="@(SourceFile->'%(FullPath)')" DestinationFiles="@(SourceFile->'%(DestinationFolder)')" SkipUnchangedFiles="true"/>

      <!-- Delete build artifacts -->
    <ItemGroup>
      <GetAllFiles Include="$(PackageDirectory)\**\publish\*.*" />
      <Artifacts Include="@(GetAllFiles->'%(RootDir)%(Directory)'->Distinct())" />
    </ItemGroup>
 
    <RemoveDir  Directories="%(Artifacts.Identity)"
                ContinueOnError="true" />

    <ItemGroup>
      <ExtraPsdFiles Include="$(PackageDirectory)\$(Configuration)\ResourceManager\AzureResourceManager\AzureRM.Resources.Netcore\AzureRM.Tags.Netcore.psd1" />
      <ExtraPsdFiles Include="$(PackageDirectory)\$(Configuration)\ResourceManager\AzureResourceManager\AzureRM.Websites.Netcore\AzureRM.Resources.Netcore.psd1" />
      <ExtraPsdFiles Include="$(PackageDirectory)\$(Configuration)\ResourceManager\AzureResourceManager\AzureRM.Websites.Netcore\AzureRM.Tags.Netcore.psd1" />
      <ExtraPsdFiles Include="$(PackageDirectory)\$(Configuration)\ResourceManager\AzureResourceManager\AzureRM.Network.Netcore\AzureRM.Resources.Netcore.psd1" />
      <ExtraPsdFiles Include="$(PackageDirectory)\$(Configuration)\ResourceManager\AzureResourceManager\AzureRM.Network.Netcore\AzureRM.Tags.Netcore.psd1" />
    </ItemGroup>

    <Delete Files="@(ExtraPsdFiles->'%(FullPath)')"/>

    <!-- Update module manifests. -->
    <Exec Command="$(PowerShellCoreCommandPrefix) &quot;. $(LibraryToolsFolder)\UpdateModules.ps1 -BuildConfig $(Configuration) -Scope Netcore &quot; "
          Condition="'$(Scope)' == 'Netcore'"
          ContinueOnError="false" />
    <!-- Generate the Help -->
    <Exec Command="$(PowerShellCoreCommandPrefix) &quot;Set-Variable -Name ProgressPreference -Value 'SilentlyContinue';. $(LibraryToolsFolder)\GenerateHelp.ps1 -ValidateMarkdownHelp -GenerateMamlHelp -BuildConfig $(Configuration) &quot;"
          Condition="'$(SkipHelp)' == 'false'"
          ContinueOnError="false"/>

    <!-- Cleanup extraneous files. -->
    <Exec Command="$(PowerShellCoreCommandPrefix) &quot;. $(LibraryToolsFolder)\CleanupBuild.ps1 -BuildConfig $(Configuration) &quot;" />

    <CallTarget Targets="CodeSignBinaries" Condition=" '$(CodeSign)' == 'true' " />
  </Target>


  <!-- Do everything possible except Publish -->
  <Target Name="Full" DependsOnTargets="Clean;Build;Test" />


  <Target Name="BuildMsBuildTask" DependsOnTargets="RestoreNugetPackages">
    <Message Importance="high" Text="Building RepoTasks" />
    <MSBuild Projects="@(LocalBuildTasks)"
             Targets="Build"
             Properties="Configuration=$(Configuration);Platform=Any CPU" />
  </Target>

  <Target Name="CodeSignBinaries" DependsOnTargets="RestoreNugetPackages;BuildMsBuildTask">
    <PropertyGroup>
      <!--public token associated with MSSharedLibKey.snk-->
      <StrongNameToken Condition=" '$(StrongNameToken)' == '' ">31bf3856ad364e35</StrongNameToken>
    </PropertyGroup>
    <GetFrameworkSdkPath>
      <Output TaskParameter="Path" PropertyName="WindowsSdkPath"/>
    </GetFrameworkSdkPath>

    <Copy SourceFiles="$(LibraryRoot)tools\AzureRM.Netcore\AzureRM.Netcore.psd1"
          DestinationFolder="$(PackageDirectory)\$(Configuration)" Condition= " '$(Scope)' == 'Netcore' "/>

    <!-- Azure -->
    <ItemGroup Condition="'$(Scope)' == 'All' or '$(Scope)' == 'Latest' or '$(Scope)' == 'Netcore'">
      <DelaySignedAssembliesToSign Include="$(PackageDirectory)\$(Configuration)\**\Microsoft*Azure*Commands*.dll" />
      <DelaySignedAssembliesToSign Include="$(PackageDirectory)\$(Configuration)\**\Microsoft.Azure.Common.Extensions.dll" />
      <DelaySignedAssembliesToSign Include="$(PackageDirectory)\$(Configuration)\**\Microsoft.Azure.Management.Sql.Legacy.dll" />
    </ItemGroup>

    <!-- Stack -->
    <ItemGroup Condition="'$(Scope)' == 'All' or '$(Scope)' == 'Stack'">
      <DelaySignedAssembliesToSign Include="$(StackPackageFolder)\$(Configuration)\**\Microsoft*Azure*Commands*.dll" />
      <DelaySignedAssembliesToSign Include="$(StackPackageFolder)\$(Configuration)\**\Microsoft.Azure.Common.Extensions.dll" />
      <DelaySignedAssembliesToSign Include="$(StackPackageFolder)\$(Configuration)\**\Microsoft.Azure.Management.Sql.Legacy.dll" />
   </ItemGroup>

    <Message Importance="high" Text="$(PackageDirectory)\$(Configuration) does not contains any files to sign. Code sign will skip."
             Condition="'@(DelaySignedAssembliesToSign)' == ''" />

    <ValidateStrongNameSignatureTask
      WindowsSdkPath="$(WindowsSdkPath)"
      Assembly="%(DelaySignedAssembliesToSign.Identity)"
      ExpectedTokenSignature="$(StrongNameToken)"
      ExpectedDelaySigned="true"
      ContinueOnError="false"
      Condition="'@(DelaySignedAssembliesToSign)' != ''"/>

    <CodeSigningTask
      Description="Microsoft Azure PowerShell"
      Keywords="Microsoft Azure PowerShell"
      UnsignedFiles="@(DelaySignedAssembliesToSign)"
      DestinationPath="$(LibrarySourceFolder)"
      BasePath="$(LibrarySourceFolder)"
      Certificates="72, 401"
      SigningLogPath="$(LibraryRoot)\signing.log"
      ToolsPath="$(CIToolsPath)"
      Condition="!$(DelaySign) and '@(DelaySignedAssembliesToSign)' != ''"/>

    <ValidateStrongNameSignatureTask
        WindowsSdkPath="$(WindowsSdkPath)"
        Assembly="%(DelaySignedAssembliesToSign.Identity)"
        ExpectedTokenSignature="$(StrongNameToken)"
        ExpectedDelaySigned="false"
        ContinueOnError="false"
        Condition="!$(DelaySign) and '@(DelaySignedAssembliesToSign)' != ''"/>

    <Exec Command="$(PowerShellCommandPrefix) &quot;. $(LibraryToolsFolder)\UpdateModules.ps1 -BuildConfig $(Configuration) -Scope $(Scope) &quot;"
          Condition="'$(Scope)' != 'Netcore'"/>

    <!-- Copying shortcut to be signed -->
    <Copy SourceFiles="$(LibraryRoot)tools\AzureRM\AzureRM.psm1"
          DestinationFolder="$(PackageDirectory)\$(Configuration)" Condition= "'$(Scope)' == 'All' or '$(Scope)' == 'Latest'"/>
    <Copy SourceFiles="$(LibrarySourceFolder)\StackAdmin\AzureRM\AzureRM.psm1"
          DestinationFolder="$(StackPackageFolder)\$(Configuration)" Condition="'$(Scope)' == 'All' or '$(Scope)' == 'Stack'"/>
    <Copy SourceFiles="$(LibrarySourceFolder)\StackAdmin\AzureStack\AzureStack.psm1"
          DestinationFolder="$(StackPackageFolder)\$(Configuration)" Condition="'$(Scope)' == 'All' or '$(Scope)' == 'Stack'"/>


    <!-- Azure -->
    <ItemGroup Condition="'$(Scope)' == 'All' or '$(Scope)' == 'Latest' or '$(Scope)' == 'Netcore'">
      <ScriptsToSign Include="$(PackageDirectory)\$(Configuration)\**\*.ps1"/>
      <ScriptsToSign Include="$(PackageDirectory)\$(Configuration)\**\*.psm1"/>
      <ScriptsToSign Include="$(PackageDirectory)\$(Configuration)\**\*.ps1xml"/>
      <ScriptsToSign Include="$(PackageDirectory)\$(Configuration)\**\*.js"/>
    </ItemGroup>

    <!-- Stack -->
    <ItemGroup Condition="'$(Scope)' == 'All' or '$(Scope)' == 'Stack'">
      <ScriptsToSign Include="$(StackPackageFolder)\$(Configuration)\**\*.ps1"/>
      <ScriptsToSign Include="$(StackPackageFolder)\$(Configuration)\**\*.psm1"/>
      <ScriptsToSign Include="$(StackPackageFolder)\$(Configuration)\**\*.ps1xml"/>
      <ScriptsToSign Include="$(StackPackageFolder)\$(Configuration)\**\*.js"/>
    </ItemGroup>

    <CodeSigningTask
      Description="Microsoft Azure PowerShell"
      Keywords="Microsoft Azure PowerShell"
      UnsignedFiles="@(ScriptsToSign)"
      DestinationPath="$(LibrarySourceFolder)"
      BasePath="$(LibrarySourceFolder)"
      Certificates="400"
      SigningLogPath="$(LibraryRoot)\signing-scripts.log"
      ToolsPath="$(CIToolsPath)"
      Condition="!$(DelaySign) and '@(ScriptsToSign)' != ''"/>

    <Exec Command="$(PowerShellCommandPrefix) &quot;. $(LibraryToolsFolder)\CheckSignature.ps1 -CustomPath $(PackageDirectory)\$(Configuration) &quot;"
          Condition="'$(Scope)' != 'Stack'"
          ContinueOnError="ErrorAndContinue" />

    <Exec Command="$(PowerShellCommandPrefix) &quot;. $(LibraryToolsFolder)\CheckSignature.ps1 -CustomPath $(StackPackageFolder)\$(Configuration) &quot;"
          Condition="'$(Scope)' == 'All' or '$(Scope)' == 'Stack'"
          ContinueOnError="ErrorAndContinue" />

    <!-- Copying signed shortcut back -->
    <Copy SourceFiles="$(PackageDirectory)\$(Configuration)\AzureRM.Netcore.psd1"
          DestinationFolder="$(LibraryRoot)tools\AzureRM.NetCore" Condition= " '$(Scope)' == 'Latest' "/>
  </Target>



  <Target Name="BuildInstaller" Condition="'$(Scope)' == 'All' or '$(Scope)' == 'Latest'">
    <Exec Command="$(PowerShellCommandPrefix) &quot;. Register-PSRepository -Name MSIcreationrepository -SourceLocation $(PackageDirectory) -InstallationPolicy Trusted &quot; "/>
    <Exec Command="$(PowerShellCommandPrefix) &quot;. $(LibraryRoot)\setup\generate.ps1 -repository MSIcreationrepository &quot; "/>
    <Exec Command="$(PowerShellCommandPrefix) &quot;. Unregister-PSRepository -Name MSIcreationrepository &quot; "/>
    <CallTarget Targets="CodeSignInstaller" Condition=" '$(CodeSign)' == 'true'" />
  </Target>



  <Target Name="CodeSignInstaller">
    <PropertyGroup>
      <!--public token associated with MSSharedLibKey.snk-->
      <StrongNameToken Condition=" '$(StrongNameToken)' == '' ">31bf3856ad364e35</StrongNameToken>
    </PropertyGroup>
    <GetFrameworkSdkPath>
      <Output TaskParameter="Path" PropertyName="WindowsSdkPath"/>
    </GetFrameworkSdkPath>

    <ItemGroup>
      <InstallersToSign Include="$(LibraryRoot)\setup\*.msi" />
    </ItemGroup>

    <Message Importance="high" Text="$(LibraryRoot)\setup does not contain any installers to sign. Code sign will skip."
             Condition="'@(InstallersToSign)' == ''" />

    <CodeSigningTask
      Description="Microsoft Azure PowerShell"
      Keywords="Microsoft Azure PowerShell"
      UnsignedFiles="@(InstallersToSign)"
      DestinationPath="$(SignedOutputRootDir)"
      SigningLogPath="$(LibraryRoot)\msi-signing.log"
      Certificates="402"
      ToolsPath="$(CIToolsPath)"
      Condition="!$(DelaySign) and '@(InstallersToSign)' != ''"/>

    <!--If we are testing locally then we copy the binaries and do not submit to the code sign server-->
    <Copy SourceFiles="@(InstallersToSign)" DestinationFolder="signed" Condition="$(DelaySign)" />
    <SetEnvVar EnvName="SignedMsiDir" EnvValue="$(SignedOutputRootDir)" />
  </Target>



  <!-- Run Validation -->
  <Target Name="DependencyAnalysis"
          Condition="'$(SkipDependencyAnalysis)' == 'false'">

    <MSBuild  Projects="@(StaticAnalysis)"
              Targets="Build"
              Properties="Configuration=Debug;Platform=Any CPU"
              ContinueOnError="false" />

    <Message Importance="high" Text="Running dependency analysis..." />

    <Exec Command="$(MSBuildProjectDirectory)\src\Package\StaticAnalysis.exe $(MSBuildProjectDirectory)\src\Package\$(Configuration) $(MSBuildProjectDirectory)\src\Package true $(SkipHelp) @(ModulesChanged)"
          Condition="'$(Scope)' != 'Stack'"/>

    <Exec Command="$(PackageDirectory)\StaticAnalysis.exe $(StackPackageFolder)\$(Configuration) $(StackPackageFolder)"
          Condition="'$(Scope)' == 'All' or '$(Scope)' == 'Stack'"
          ContinueOnError="True"/>

    <OnError ExecuteTargets="StaticAnalysisErrorMessage"/>
  </Target>


 <Target Name="StaticAnalysisErrorMessage">
    <Error Text="StaticAnalysis has failed.  Please follow the instructions on this doc: https://github.com/Azure/azure-powershell/blob/preview/documentation/Debugging-StaticAnalysis-Errors.md"/>
  </Target>

  <Target Name="ChangeLogCheck">
    <Exec Command="&quot;$(PowerShellCommand)&quot; -NonInteractive -NoLogo -NoProfile -Command &quot;. $(LibraryToolsFolder)\CheckChangeLog.ps1 -FilesChanged '@(FilesChanged)' &quot;"
      ContinueOnError="false"
      Condition=" '$(Scope)' == 'All' or '$(Scope)' == 'Latest' "/>
    <OnError ExecuteTargets="ChangeLogErrorMessage"/>
  </Target>

  <Target Name="ChangeLogErrorMessage">
    <Error Text="Modified files were found with no update to their change log. Please add a snippet to the affected modules' change log."/>
  </Target>

  <!-- Publish all packages -->
  <Target Name="Publish">
    <Message Importance="high" Text="Publishing Cmdlets using $(Scope) scope"/>

    <Error Condition=" '$(NuGetKey)' == '' " Text="You must provide the NuGetKey parameter to the build: /p:NuGetKey=YOUR_PUBLISHING_KEY" />

    <Exec Command="$(PowerShellCommandPrefix) &quot;. $(LibraryToolsFolder)\PublishModules.ps1 -IsNetCore:$$(NetCore) -BuildConfig $(Configuration) -Scope $(Scope) -ApiKey $(NuGetKey) -RepositoryLocation \&quot;$(NuGetPublishingSource)\&quot; &quot; -NugetExe $(NuGetCommand)"
          Condition="'$(Scope)' !='Stack'"
          ContinueOnError="false"/>

    <Exec Command="$(PowerShellCommandPrefix) &quot;. $(LibraryToolsFolder)\PublishModules.ps1 -IsNetCore:$$(NetCore) -BuildConfig $(Configuration) -Scope Stack -ApiKey $(NuGetKey) -RepositoryLocation \&quot;$(NuGetPublishingSource)\&quot; &quot; -NugetExe $(NuGetCommand)"
          Condition="'$(Scope)' =='All' or '$(Scope)' =='Stack'"
          ContinueOnError="false"/>

    <CallTarget Targets="BuildInstaller" Condition="'$(Scope)' =='All'" />
 </Target>

  <PropertyGroup>
    <RunTestLive Condition="'$(RunTestLive)' == ''">false</RunTestLive>
    <XUnitIncludedTrait Condition="!$(RunTestLive)">AcceptanceType=CheckIn</XUnitIncludedTrait>
  </PropertyGroup>

  <!-- Note: all testing related target should go to 'AzurePowershell.test.targets' file except the one used by CI run -->
  <Import Project="$(MSBuildThisFileDirectory)AzurePowershell.Test.targets"/>

  <!-- Run checkin tests for each pull request -->
  <Target Name="Test" DependsOnTargets="BeforeRunTests">
<<<<<<< HEAD
    <Message Importance="high" Text="Running check in tests... " />
=======
    <Message Importance="high" Text="Running check in tests..." />

    <CallTarget Targets="BinScopeCheck" />

    <CallTarget Targets="RunPoliCheck" />

    <Exec Command="&quot;$(PowerShellCommand)&quot; -NonInteractive -NoLogo -NoProfile -Command &quot;$(MSBuildProjectDirectory)\tools\Modules\Run-UnitTests.ps1 -BuildConfig $(Configuration) -Scope $(Scope) &quot;"
          ContinueOnError="ErrorAndContinue"/>
>>>>>>> fc1abdfe

    <!-- Azure / Stack -->
    <MakeDir Directories="$(TestOutputDirectory)" ContinueOnError="false" />
    <MakeDir Directories="$(TestOutputDirectory)/PassingTests" ContinueOnError="false" />
    <MakeDir Directories="$(TestOutputDirectory)/FailingTests" ContinueOnError="false" />
    <MSBuild  Projects="build.proj"
              Targets="InvokeXUnit"
              Properties="XUnitTests=%(XUnitTests.Identity);TestOutputDirectory=$(TestOutputDirectory)"
      ContinueOnError="false" />

      <Exec Command="&quot;$(PowerShellCommand)&quot; -NonInteractive -NoLogo -NoProfile -Command &quot;$(MSBuildProjectDirectory)\tools\Modules\Run-UnitTests.ps1 -BuildConfig $(Configuration) -Scope $(Scope) &quot;"
          ContinueOnError="ErrorAndContinue"/>
  </Target>

  <Target Name="BinScopeCheck">
    <Exec Command="&quot;$(PowerShellCommand)&quot; -NonInteractive -NoLogo -NoProfile -Command &quot;$(MSBuildProjectDirectory)\tools\CheckBinScope.ps1 -BuildConfig $(Configuration) -CIToolsPath $(CIToolsPath) &quot;"
          ContinueOnError="False"/>
    <OnError ExecuteTargets="BinScopeErrorMessage"/>
  </Target>

  <Target Name="BinScopeErrorMessage">
    <Error Text="Binscope failed, please check the files in src/Package/BinScope"/>
  </Target>

  <!-- Run Full switch with scenario tests -->
  <Target
    Name="FullWithScenarioTests"
    DependsOnTargets="Clean;Build;Test;RunOneSDKCIT" />

  <!-- Run live tests and record mocks -->
  <Target
  Name="RunLiveTests"
  DependsOnTargets="Clean;Build;LiveTestsFilter" />


  <Target Name="LiveTestsFilter" DependsOnTargets="Build;BeforeRunTests">
    <Message Importance="high" Text="Running live tests..." />
    <CallTarget Targets="LiveTests"/>
  </Target>

  <Target Name="RunPoliCheck">
    <Exec Command="&quot;$(PowerShellCommand)&quot; -NonInteractive -NoLogo -NoProfile -Command &quot;$(MSBuildProjectDirectory)\tools\CheckPoliCheck.ps1 -BuildConfig $(Configuration) -CIToolsPath $(CIToolsPath) &quot;"
          ContinueOnError="False"/>
    <OnError ExecuteTargets="PoliCheckErrorMessage"/>
  </Target>

  <Target Name="PoliCheckErrorMessage">
    <Error Text="PoliCheck failed with a Severity 1 issue, please check the report at in src/Package/PoliCheck-Scan.html"/>
  </Target>

</Project><|MERGE_RESOLUTION|>--- conflicted
+++ resolved
@@ -640,9 +640,6 @@
 
   <!-- Run checkin tests for each pull request -->
   <Target Name="Test" DependsOnTargets="BeforeRunTests">
-<<<<<<< HEAD
-    <Message Importance="high" Text="Running check in tests... " />
-=======
     <Message Importance="high" Text="Running check in tests..." />
 
     <CallTarget Targets="BinScopeCheck" />
@@ -651,7 +648,6 @@
 
     <Exec Command="&quot;$(PowerShellCommand)&quot; -NonInteractive -NoLogo -NoProfile -Command &quot;$(MSBuildProjectDirectory)\tools\Modules\Run-UnitTests.ps1 -BuildConfig $(Configuration) -Scope $(Scope) &quot;"
           ContinueOnError="ErrorAndContinue"/>
->>>>>>> fc1abdfe
 
     <!-- Azure / Stack -->
     <MakeDir Directories="$(TestOutputDirectory)" ContinueOnError="false" />
